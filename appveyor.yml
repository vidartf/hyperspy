--- conflicted
+++ resolved
@@ -57,11 +57,7 @@
   - "%CMD_IN_ENV% move %PYTHON%\\sip %PYTHON%\\Lib\\site-packages\\PyQt4\\sip"
   - "%CMD_IN_ENV% conda install pip"
   # TODO: Remove once anaconda taitsui package is at v5:
-<<<<<<< HEAD
-  - "IF \"%PYTHON_MAJOR%\" EQU \"3\" pip install --upgrade traitsui ipywidgets"
-=======
   - "IF \"%PYTHON_MAJOR%\" EQU \"3\" pip install --upgrade traitsui tqdm"
->>>>>>> 9f5ba792
   - ps: Add-AppveyorMessage "Installing hyperspy..."
   - "python setup.py install"
 
