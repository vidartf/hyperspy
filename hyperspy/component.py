# -*- coding: utf-8 -*-
# Copyright 2007-2016 The HyperSpy developers
#
# This file is part of  HyperSpy.
#
#  HyperSpy is free software: you can redistribute it and/or modify
# it under the terms of the GNU General Public License as published by
# the Free Software Foundation, either version 3 of the License, or
# (at your option) any later version.
#
#  HyperSpy is distributed in the hope that it will be useful,
# but WITHOUT ANY WARRANTY; without even the implied warranty of
# MERCHANTABILITY or FITNESS FOR A PARTICULAR PURPOSE.  See the
# GNU General Public License for more details.
#
# You should have received a copy of the GNU General Public License
# along with  HyperSpy.  If not, see <http://www.gnu.org/licenses/>.

import os

import numpy as np
import warnings

import traits.api as t
from traits.trait_numeric import Array

from hyperspy.defaults_parser import preferences
from hyperspy.misc.utils import slugify
from hyperspy.misc.io.tools import (incremental_filename,
                                    append2pathname,)
from hyperspy.exceptions import NavigationDimensionError
from hyperspy.misc.export_dictionary import export_to_dictionary, \
    load_from_dictionary
from hyperspy.events import Events, Event
from hyperspy.exceptions import VisibleDeprecationWarning

import logging

_logger = logging.getLogger(__name__)


class NoneFloat(t.CFloat):   # Lazy solution, but usable
    default_value = None

    def validate(self, object, name, value):
<<<<<<< HEAD
        if value == "None":
=======
        if value == "None" or value == b"None":
>>>>>>> 0ff8f406
            value = None
        if value is None:
            super(NoneFloat, self).validate(object, name, 0)
            return None
        return super(NoneFloat, self).validate(object, name, value)


class Parameter(t.HasTraits):

    """Model parameter

    Attributes
    ----------
    value : float or array
        The value of the parameter for the current location. The value
        for other locations is stored in map.
    bmin, bmax: float
        Lower and upper bounds of the parameter value.
    twin : {None, Parameter}
        If it is not None, the value of the current parameter is
        a function of the given Parameter. The function is by default
        the identity function, but it can be defined by twin_function
    twin_function : function
        Function that, if selt.twin is not None, takes self.twin.value
        as its only argument and returns a float or array that is
        returned when getting Parameter.value
    twin_inverse_function : function
        The inverse of twin_function. If it is None then it is not
        possible to set the value of the parameter twin by setting
        the value of the current parameter.
    ext_force_positive : bool
        If True, the parameter value is set to be the absolute value
        of the input value i.e. if we set Parameter.value = -3, the
        value stored is 3 instead. This is useful to bound a value
        to be positive in an optimization without actually using an
        optimizer that supports bounding.
    ext_bounded : bool
        Similar to ext_force_positive, but in this case the bounds are
        defined by bmin and bmax. It is a better idea to use
        an optimizer that supports bounding though.

    Methods
    -------
    as_signal(field = 'values')
        Get a parameter map as a signal object
    plot()
        Plots the value of the Parameter at all locations.
    export(folder=None, name=None, format=None, save_std=False)
        Saves the value of the parameter map to the specified format
    connect, disconnect(function)
        Call the functions connected when the value attribute changes.

    """
    __number_of_elements = 1
    __value = 0
    __free = True
    _bounds = (None, None)
    __twin = None
    _axes_manager = None
    __ext_bounded = False
    __ext_force_positive = False

    # traitsui bugs out trying to make an editor for this, so always specify!
    # (it bugs out, because both editor shares the object, and Array editors
    # don't like non-sequence objects). TextEditor() works well, so does
    # RangeEditor() as it works with bmin/bmax.
    value = t.Property(t.Either([t.CFloat(0), Array()]))

    units = t.Str('')
    free = t.Property(t.CBool(True))

    bmin = t.Property(NoneFloat(), label="Lower bounds")
    bmax = t.Property(NoneFloat(), label="Upper bounds")

    def __init__(self):
        self._twins = set()
        self.events = Events()
        self.events.value_changed = Event("""
            Event that triggers when the `Parameter.value` changes.

            The event triggers after the internal state of the `Parameter` has
            been updated.

            Arguments
            ---------
            obj : Parameter
                The `Parameter` that the event belongs to
            value : {float | array}
                The new value of the parameter
            """, arguments=["obj", 'value'])
        self.twin_function = lambda x: x
        self.twin_inverse_function = lambda x: x
        self.std = None
        self.component = None
        self.grad = None
        self.name = ''
        self.units = ''
        self.map = None
        self.model = None
        self._whitelist = {'_id_name': None,
                           'value': None,
                           'std': None,
                           'free': None,
                           'units': None,
                           'map': None,
                           '_bounds': None,
                           'ext_bounded': None,
                           'name': None,
                           'ext_force_positive': None,
                           'self': ('id', None),
                           'twin_function': ('fn', None),
                           'twin_inverse_function': ('fn', None),
                           }
        self._slicing_whitelist = {'map': 'inav'}

    def _load_dictionary(self, dictionary):
        """Load data from dictionary

        Parameters
        ----------
        dict : dictionary
            A dictionary containing at least the following items:
            _id_name : string
                _id_name of the original parameter, used to create the
                dictionary. Has to match with the self._id_name
            _whitelist : dictionary
                a dictionary, which keys are used as keywords to match with the
                parameter attributes.  For more information see
                :meth:`hyperspy.misc.export_dictionary.load_from_dictionary`
            * any field from _whitelist.keys() *
        Returns
        -------
        id_value : int
            the ID value of the original parameter, to be later used for setting
            up the correct twins

        """
        if dictionary['_id_name'] == self._id_name:
            load_from_dictionary(self, dictionary)
            return dictionary['self']
        else:
            raise ValueError( "_id_name of parameter and dictionary do not match, \nparameter._id_name = %s\
                    \ndictionary['_id_name'] = %s" % (self._id_name, dictionary['_id_name']))

    def __repr__(self):
        text = ''
        text += 'Parameter %s' % self.name
        if self.component is not None:
            text += ' of %s' % self.component._get_short_description()
        text = '<' + text + '>'
        return text

    def __len__(self):
        return self._number_of_elements

    def connect(self, f):
        warnings.warn(
            "The method `Parameter.connect()` has been deprecated and will be "
            "removed in HyperSpy 0.10. Please use "
            "`Parameter.events.value_changed.connect()` instead.",
            VisibleDeprecationWarning)
        self.events.value_changed.connect(f, [])

    def disconnect(self, f):
        warnings.warn(
            "The method `Parameter.disconnect()` has been deprecated and will "
            "be removed in HyperSpy 0.10. Please use "
            "`Parameter.events.value_changed.disconnect()` instead.",
            VisibleDeprecationWarning)
        self.events.value_changed.disconnect(f)

    def _get_value(self):
        if self.twin is None:
            return self.__value
        else:
            return self.twin_function(self.twin.value)

    def _set_value(self, value):
        try:
            # Use try/except instead of hasattr("__len__") because a numpy
            # memmap has a __len__ wrapper even for numbers that raises a
            # TypeError when calling. See issue #349.
            if len(value) != self._number_of_elements:
                raise ValueError(
                    "The length of the parameter must be ",
                    self._number_of_elements)
            else:
                if not isinstance(value, tuple):
                    value = tuple(value)
        except TypeError:
            if self._number_of_elements != 1:
                raise ValueError(
                    "The length of the parameter must be ",
                    self._number_of_elements)
        old_value = self.__value

        if self.twin is not None:
            if self.twin_inverse_function is not None:
                self.twin.value = self.twin_inverse_function(value)
            return

        if self.ext_bounded is False:
            self.__value = value
        else:
            if self.ext_force_positive is True:
                value = np.abs(value)
            if self._number_of_elements == 1:
                if self.bmin is not None and value <= self.bmin:
                    self.__value = self.bmin
                elif self.bmax is not None and value >= self.bmax:
                    self.__value = self.bmax
                else:
                    self.__value = value
            else:
                bmin = (self.bmin if self.bmin is not None
                        else -np.inf)
                bmax = (self.bmax if self.bmin is not None
                        else np.inf)
                self.__value = np.clip(value, bmin, bmax)

        if (self._number_of_elements != 1 and
                not isinstance(self.__value, tuple)):
            self.__value = tuple(self.__value)
        if old_value != self.__value:
            self.events.value_changed.trigger(value=self.__value,
                                              obj=self)
        self.trait_property_changed('value', old_value, self.__value)

    # Fix the parameter when coupled
    def _get_free(self):
        if self.twin is None:
            return self.__free
        else:
            return False

    def _set_free(self, arg):
        old_value = self.__free
        self.__free = arg
        if self.component is not None:
            self.component._update_free_parameters()
        self.trait_property_changed('free', old_value, self.__free)

    def _on_twin_update(self, value, twin=None):
        if (twin is not None
                and hasattr(twin, 'events')
                and hasattr(twin.events, 'value_changed')):
            with twin.events.value_changed.suppress_callback(
                    self._on_twin_update):
                self.events.value_changed.trigger(value=value, obj=self)
        else:
            self.events.value_changed.trigger(value=value, obj=self)

    def _set_twin(self, arg):
        if arg is None:
            if self.twin is not None:
                # Store the value of the twin in order to set the
                # value of the parameter when it is uncoupled
                twin_value = self.value
                if self in self.twin._twins:
                    self.twin._twins.remove(self)
                    self.twin.events.value_changed.disconnect(
                        self._on_twin_update)

                self.__twin = arg
                self.value = twin_value
        else:
            if self not in arg._twins:
                arg._twins.add(self)
                arg.events.value_changed.connect(self._on_twin_update,
                                                 ["value"])
            self.__twin = arg

        if self.component is not None:
            self.component._update_free_parameters()

    def _get_twin(self):
        return self.__twin
    twin = property(_get_twin, _set_twin)

    def _get_bmin(self):
        if self._number_of_elements == 1:
            return self._bounds[0]
        else:
            return self._bounds[0][0]

    def _set_bmin(self, arg):
        old_value = self.bmin
        if self._number_of_elements == 1:
            self._bounds = (arg, self.bmax)
        else:
            self._bounds = ((arg, self.bmax),) * self._number_of_elements
        # Update the value to take into account the new bounds
        self.value = self.value
        self.trait_property_changed('bmin', old_value, arg)

    def _get_bmax(self):
        if self._number_of_elements == 1:
            return self._bounds[1]
        else:
            return self._bounds[0][1]

    def _set_bmax(self, arg):
        old_value = self.bmax
        if self._number_of_elements == 1:
            self._bounds = (self.bmin, arg)
        else:
            self._bounds = ((self.bmin, arg),) * self._number_of_elements
        # Update the value to take into account the new bounds
        self.value = self.value
        self.trait_property_changed('bmax', old_value, arg)

    @property
    def _number_of_elements(self):
        return self.__number_of_elements

    @_number_of_elements.setter
    def _number_of_elements(self, arg):
        # Do nothing if the number of arguments stays the same
        if self.__number_of_elements == arg:
            return
        if arg <= 1:
            raise ValueError("Please provide an integer number equal "
                             "or greater to 1")
        self._bounds = ((self.bmin, self.bmax),) * arg
        self.__number_of_elements = arg

        if arg == 1:
            self._Parameter__value = 0
        else:
            self._Parameter__value = (0,) * arg
        if self.component is not None:
            self.component.update_number_parameters()

    @property
    def ext_bounded(self):
        return self.__ext_bounded

    @ext_bounded.setter
    def ext_bounded(self, arg):
        if arg is not self.__ext_bounded:
            self.__ext_bounded = arg
            # Update the value to take into account the new bounds
            self.value = self.value

    @property
    def ext_force_positive(self):
        return self.__ext_force_positive

    @ext_force_positive.setter
    def ext_force_positive(self, arg):
        if arg is not self.__ext_force_positive:
            self.__ext_force_positive = arg
            # Update the value to take into account the new bounds
            self.value = self.value

    def store_current_value_in_array(self):
        """Store the value and std attributes.

        See also
        --------
        fetch, assign_current_value_to_all

        """
        indices = self._axes_manager.indices[::-1]
        # If it is a single spectrum indices is ()
        if not indices:
            indices = (0,)
        self.map['values'][indices] = self.value
        self.map['is_set'][indices] = True
        if self.std is not None:
            self.map['std'][indices] = self.std

    def fetch(self):
        """Fetch the stored value and std attributes.


        See Also
        --------
        store_current_value_in_array, assign_current_value_to_all

        """
        indices = self._axes_manager.indices[::-1]
        # If it is a single spectrum indices is ()
        if not indices:
            indices = (0,)
        if self.map['is_set'][indices]:
            self.value = self.map['values'][indices]
            self.std = self.map['std'][indices]

    def assign_current_value_to_all(self, mask=None):
        """Assign the current value attribute to all the  indices

        Parameters
        ----------
        mask: {None, boolean numpy array}
            Set only the indices that are not masked i.e. where
            mask is False.

        See Also
        --------
        store_current_value_in_array, fetch

        """
        if mask is None:
            mask = np.zeros(self.map.shape, dtype='bool')
        self.map['values'][mask == False] = self.value
        self.map['is_set'][mask == False] = True

    def _create_array(self):
        """Create the map array to store the information in
        multidimensional datasets.

        """
        shape = self._axes_manager._navigation_shape_in_array
        if not shape:
            shape = [1, ]
        dtype_ = np.dtype([
            ('values', 'float', self._number_of_elements),
            ('std', 'float', self._number_of_elements),
            ('is_set', 'bool', 1)])
        if (self.map is None or self.map.shape != shape or
                self.map.dtype != dtype_):
            self.map = np.zeros(shape, dtype_)
            self.map['std'].fill(np.nan)
            # TODO: in the future this class should have access to
            # axes manager and should be able to fetch its own
            # values. Until then, the next line is necessary to avoid
            # erros when self.std is defined and the shape is different
            # from the newly defined arrays
            self.std = None

    def as_signal(self, field='values'):
        """Get a parameter map as a signal object.

        Please note that this method only works when the navigation
        dimension is greater than 0.

        Parameters
        ----------
        field : {'values', 'std', 'is_set'}

        Raises
        ------

        NavigationDimensionError : if the navigation dimension is 0

        """
        from hyperspy.signal import Signal
        if self._axes_manager.navigation_dimension == 0:
            raise NavigationDimensionError(0, '>0')

        s = Signal(data=self.map[field],
                   axes=self._axes_manager._get_navigation_axes_dicts())
        if self.component is not None and \
                self.component.active_is_multidimensional:
            s.data[np.logical_not(self.component._active_array)] = np.nan

        s.metadata.General.title = ("%s parameter" % self.name
                                    if self.component is None
                                    else "%s parameter of %s component" %
                                    (self.name, self.component.name))
        for axis in s.axes_manager._axes:
            axis.navigate = False
        if self._number_of_elements > 1:
            s.axes_manager._append_axis(
                size=self._number_of_elements,
                name=self.name,
                navigate=True)
        return s

    def plot(self):
        self.as_signal().plot()

    def export(self, folder=None, name=None, format=None,
               save_std=False):
        """Save the data to a file.

        All the arguments are optional.

        Parameters
        ----------
        folder : str or None
            The path to the folder where the file will be saved.
             If `None` the current folder is used by default.
        name : str or None
            The name of the file. If `None` the Components name followed
             by the Parameter `name` attributes will be used by default.
              If a file with the same name exists the name will be
              modified by appending a number to the file path.
        save_std : bool
            If True, also the standard deviation will be saved

        """
        if format is None:
            format = preferences.General.default_export_format
        if name is None:
            name = self.component.name + '_' + self.name
        filename = incremental_filename(slugify(name) + '.' + format)
        if folder is not None:
            filename = os.path.join(folder, filename)
        self.as_signal().save(filename)
        if save_std is True:
            self.as_signal(field='std').save(append2pathname(
                filename, '_std'))

    def as_dictionary(self, fullcopy=True):
        """Returns parameter as a dictionary, saving all attributes from
        self._whitelist.keys() For more information see
        :meth:`hyperspy.misc.export_dictionary.export_to_dictionary`

        Parameters
        ----------
        fullcopy : Bool (optional, False)
            Copies of objects are stored, not references. If any found,
            functions will be pickled and signals converted to dictionaries
        Returns
        -------
        dic : dictionary with the following keys:
            _id_name : string
                _id_name of the original parameter, used to create the
                dictionary. Has to match with the self._id_name
            _twins : list
                a list of ids of the twins of the parameter
            _whitelist : dictionary
                a dictionary, which keys are used as keywords to match with the
                parameter attributes.  For more information see
                :meth:`hyperspy.misc.export_dictionary.export_to_dictionary`
            * any field from _whitelist.keys() *

        """
        dic = {'_twins': [id(t) for t in self._twins]}
        export_to_dictionary(self, self._whitelist, dic, fullcopy)
        return dic

    def default_traits_view(self):
        # As mentioned above, the default editor for
        # value = t.Property(t.Either([t.CFloat(0), Array()]))
        # gives a ValueError. We therefore implement default_traits_view so
        # that configure/edit_traits will still work straight out of the box.
        # A whitelist controls which traits to include in this view.
        from traitsui.api import RangeEditor, View, Item
        whitelist = ['bmax', 'bmin', 'free', 'name', 'std', 'units', 'value']
        editable_traits = [trait for trait in self.editable_traits()
                           if trait in whitelist]
        if 'value' in editable_traits:
            i = editable_traits.index('value')
            v = editable_traits.pop(i)
            editable_traits.insert(i, Item(
                v, editor=RangeEditor(low_name='bmin', high_name='bmax')))
        view = View(editable_traits, buttons=['OK', 'Cancel'])
        return view


class Component(t.HasTraits):
    __axes_manager = None

    active = t.Property(t.CBool(True))
    name = t.Property(t.Str(''))

    def __init__(self, parameter_name_list):
        self.events = Events()
        self.events.active_changed = Event("""
            Event that triggers when the `Component.active` changes.

            The event triggers after the internal state of the `Component` has
            been updated.

            Arguments
            ---------
            obj : Component
                The `Component` that the event belongs to
            active : bool
                The new active state
            """, arguments=["obj", 'active'])
        self.parameters = []
        self.init_parameters(parameter_name_list)
        self._update_free_parameters()
        self.active = True
        self._active_array = None
        self.isbackground = False
        self.convolved = True
        self.parameters = tuple(self.parameters)
        self._id_name = self.__class__.__name__
        self._id_version = '1.0'
        self._position = None
        self.model = None
        self.name = ''
        self._whitelist = {'_id_name': None,
                           'name': None,
                           'active_is_multidimensional': None,
                           '_active_array': None,
                           'active': None
                           }
        self._slicing_whitelist = {'_active_array': 'inav'}

    _name = ''
    _active_is_multidimensional = False
    _active = True

    @property
    def active_is_multidimensional(self):
        return self._active_is_multidimensional

    @active_is_multidimensional.setter
    def active_is_multidimensional(self, value):
        if not isinstance(value, bool):
            raise ValueError('Only boolean values are permitted')

        if value == self.active_is_multidimensional:
            _logger.warning('`active_is_multidimensional` already %s for %s' %
                            (str(value), self.name))
            return

        if value:  # Turn on
            if self._axes_manager.navigation_size < 2:
                warnings.warn(
                    '`navigation_size` < 2, skipping',
                    RuntimeWarning)
                return
            # Store value at current position
            self._create_active_array()
            self._store_active_value_in_array(self._active)
            self._active_is_multidimensional = True
        else:  # Turn off
            # Get the value at the current position before switching it off
            self._active = self.active
            self._active_array = None
            self._active_is_multidimensional = False

    def _get_name(self):
        return self._name

    def _set_name(self, value):
        old_value = self._name
        if self.model:
            for component in self.model:
                if value == component.name:
                    if not (component is self):
                        raise ValueError(
                            "Another component already has "
                            "the name " + str(value))
            self._name = value
            setattr(self.model.components, slugify(
                value, valid_variable_name=True), self)
            self.model.components.__delattr__(
                slugify(old_value, valid_variable_name=True))
        else:
            self._name = value
        self.trait_property_changed('name', old_value, self._name)

    @property
    def _axes_manager(self):
        return self.__axes_manager

    @_axes_manager.setter
    def _axes_manager(self, value):
        for parameter in self.parameters:
            parameter._axes_manager = value
        self.__axes_manager = value

    def connect(self, f):
        warnings.warn(
            "The method `Component.connect()` has been deprecated and will be "
            "removed in HyperSpy 0.10. Please use "
            "`Component.events.active_changed.connect()` instead.",
            VisibleDeprecationWarning)
        self.events.active_changed.connect(f, [])

    def disconnect(self, f):
        warnings.warn(
            "The method `Component.disconnect()` has been deprecated and will "
            "be removed in HyperSpy 0.10. Please use "
            "`Component.events.active_changed.disconnect()` instead.",
            VisibleDeprecationWarning)
        self.events.active_changed.disconnect(f)

    def _get_active(self):
        if self.active_is_multidimensional is True:
            # The following should set
            self.active = self._active_array[self._axes_manager.indices[::-1]]
        return self._active

    def _store_active_value_in_array(self, value):
        self._active_array[self._axes_manager.indices[::-1]] = value

    def _set_active(self, arg):
        if self._active == arg:
            return
        old_value = self._active
        self._active = arg
        if self.active_is_multidimensional is True:
            self._store_active_value_in_array(arg)

        self.events.active_changed.trigger(active=self._active, obj=self)
        self.trait_property_changed('active', old_value, self._active)

    def init_parameters(self, parameter_name_list):
        for name in parameter_name_list:
            parameter = Parameter()
            self.parameters.append(parameter)
            parameter.name = name
            parameter._id_name = name
            setattr(self, name, parameter)
            if hasattr(self, 'grad_' + name):
                parameter.grad = getattr(self, 'grad_' + name)
            parameter.component = self
            self.add_trait(name, t.Instance(Parameter))

    def _get_long_description(self):
        if self.name:
            text = '%s (%s component)' % (self.name, self._id_name)
        else:
            text = '%s component' % self._id_name
        return text

    def _get_short_description(self):
        text = ''
        if self.name:
            text += self.name
        else:
            text += self._id_name
        text += ' component'
        return text

    def __repr__(self):
        text = '<%s>' % self._get_long_description()
        return text

    def _update_free_parameters(self):
        self.free_parameters = sorted([par for par in self.parameters if
                                       par.free], key=lambda x: x.name)
        self._nfree_param = sum([par._number_of_elements for par in
                                 self.free_parameters])

    def update_number_parameters(self):
        i = 0
        for parameter in self.parameters:
            i += parameter._number_of_elements
        self.nparam = i
        self._update_free_parameters()

    def fetch_values_from_array(self, p, p_std=None, onlyfree=False):
        if onlyfree is True:
            parameters = self.free_parameters
        else:
            parameters = self.parameters
        i = 0
        for parameter in sorted(parameters, key=lambda x: x.name):
            length = parameter._number_of_elements
            parameter.value = (p[i] if length == 1 else p[i:i + length])
            if p_std is not None:
                parameter.std = (p_std[i] if length == 1 else
                                 tuple(p_std[i:i + length]))

            i += length

    def _create_active_array(self):
        shape = self._axes_manager._navigation_shape_in_array
        if len(shape) == 1 and shape[0] == 0:
            shape = [1, ]
        if (not isinstance(self._active_array, np.ndarray)
                or self._active_array.shape != shape):
            self._active_array = np.ones(shape, dtype=bool)

    def _create_arrays(self):
        if self.active_is_multidimensional:
            self._create_active_array()
        for parameter in self.parameters:
            parameter._create_array()

    def store_current_parameters_in_map(self):
        for parameter in self.parameters:
            parameter.store_current_value_in_array()

    def fetch_stored_values(self, only_fixed=False):
        if self.active_is_multidimensional:
            # Store the stored value in self._active and trigger the connected
            # functions.
            self.active = self.active
        if only_fixed is True:
            parameters = (set(self.parameters) -
                          set(self.free_parameters))
        else:
            parameters = self.parameters
        parameters = [parameter for parameter in parameters
                      if (parameter.twin is None or
                          not isinstance(parameter.twin, Parameter))]
        for parameter in parameters:
            parameter.fetch()

    def plot(self, only_free=True):
        """Plot the value of the parameters of the model

        Parameters
        ----------
        only_free : bool
            If True, only the value of the parameters that are free will
             be plotted

        """
        if only_free:
            parameters = self.free_parameters
        else:
            parameters = self.parameters

        parameters = [k for k in parameters if k.twin is None]
        for parameter in parameters:
            parameter.plot()

    def export(self, folder=None, format=None, save_std=False,
               only_free=True):
        """Plot the value of the parameters of the model

        Parameters
        ----------
        folder : str or None
            The path to the folder where the file will be saved. If
            `None` the
            current folder is used by default.
        format : str
            The format to which the data will be exported. It must be
            the
            extension of any format supported by HyperSpy. If None, the
            default
            format for exporting as defined in the `Preferences` will be
             used.
        save_std : bool
            If True, also the standard deviation will be saved.
        only_free : bool
            If True, only the value of the parameters that are free will
             be
            exported.

        Notes
        -----
        The name of the files will be determined by each the Component
        and
        each Parameter name attributes. Therefore, it is possible to
        customise
        the file names modify the name attributes.

        """
        if only_free:
            parameters = self.free_parameters
        else:
            parameters = self.parameters

        parameters = [k for k in parameters if k.twin is None]
        for parameter in parameters:
            parameter.export(folder=folder, format=format,
                             save_std=save_std,)

    def summary(self):
        for parameter in self.parameters:
            dim = len(parameter.map.squeeze().shape) if parameter.map \
                is not None else 0
            if parameter.twin is None:
                if dim <= 1:
<<<<<<< HEAD
                    return ('%s = %s ± %s %s' % (parameter.name,
                                                 parameter.value,
                                                 parameter.std,
                                                 parameter.units))
=======
                    print('%s = %s ± %s %s' % (parameter.name,
                                               parameter.value,
                                               parameter.std,
                                               parameter.units))
>>>>>>> 0ff8f406

    def __call__(self):
        """Returns the corresponding model for the current coordinates

        Returns
        -------
        numpy array
        """

        axis = self.model.axis.axis[self.model.channel_switches]
        component_array = self.function(axis)
        return component_array

    def _component2plot(self, axes_manager, out_of_range2nans=True):
        old_axes_manager = None
        if axes_manager is not self.model.axes_manager:
            old_axes_manager = self.model.axes_manager
            self.model.axes_manager = axes_manager
            self.fetch_stored_values()
        s = self.__call__()
        if not self.active:
            s.fill(np.nan)
        if self.model.spectrum.metadata.Signal.binned is True:
            s *= self.model.spectrum.axes_manager.signal_axes[0].scale
        if out_of_range2nans is True:
            ns = np.empty(self.model.axis.axis.shape)
            ns.fill(np.nan)
            ns[self.model.channel_switches] = s
            s = ns
        if old_axes_manager is not None:
            self.model.axes_manager = old_axes_manager
            self.fetch_stored_values()
        return s

    def set_parameters_free(self, parameter_name_list=None):
        """
        Sets parameters in a component to free.

        Parameters
        ----------
        parameter_name_list : None or list of strings, optional
            If None, will set all the parameters to free.
            If list of strings, will set all the parameters with the same name
            as the strings in parameter_name_list to free.

        Examples
        --------
        >>> v1 = hs.model.components.Voigt()
        >>> v1.set_parameters_free()
        >>> v1.set_parameters_free(parameter_name_list=['area','centre'])

        See also
        --------
        set_parameters_not_free
        hyperspy.model.BaseModel.set_parameters_free
        hyperspy.model.BaseModel.set_parameters_not_free
        """

        parameter_list = []
        if not parameter_name_list:
            parameter_list = self.parameters
        else:
            for _parameter in self.parameters:
                if _parameter.name in parameter_name_list:
                    parameter_list.append(_parameter)

        for _parameter in parameter_list:
            _parameter.free = True

    def set_parameters_not_free(self, parameter_name_list=None):
        """
        Sets parameters in a component to not free.

        Parameters
        ----------
        parameter_name_list : None or list of strings, optional
            If None, will set all the parameters to not free.
            If list of strings, will set all the parameters with the same name
            as the strings in parameter_name_list to not free.

        Examples
        --------
        >>> v1 = hs.model.components.Voigt()
        >>> v1.set_parameters_not_free()
        >>> v1.set_parameters_not_free(parameter_name_list=['area','centre'])

        See also
        --------
        set_parameters_free
        hyperspy.model.BaseModel.set_parameters_free
        hyperspy.model.BaseModel.set_parameters_not_free
        """

        parameter_list = []
        if not parameter_name_list:
            parameter_list = self.parameters
        else:
            for _parameter in self.parameters:
                if _parameter.name in parameter_name_list:
                    parameter_list.append(_parameter)

        for _parameter in parameter_list:
            _parameter.free = False

    def _estimate_parameters(self, signal):
        if self._axes_manager != signal.axes_manager:
            self._axes_manager = signal.axes_manager
            self._create_arrays()

    def as_dictionary(self, fullcopy=True):
        """Returns component as a dictionary

        For more information on method and conventions, see
        :meth:`hyperspy.misc.export_dictionary.export_to_dictionary`

        Parameters
        ----------
        fullcopy : Bool (optional, False)
            Copies of objects are stored, not references. If any found,
            functions will be pickled and signals converted to dictionaries

        Returns
        -------
        dic : dictionary
            A dictionary, containing at least the following fields:
            parameters : list
                a list of dictionaries of the parameters, one per
            _whitelist : dictionary
                a dictionary with keys used as references saved attributes, for
                more information, see
                :meth:`hyperspy.misc.export_dictionary.export_to_dictionary`
            * any field from _whitelist.keys() *
        """
        dic = {
            'parameters': [
                p.as_dictionary(fullcopy) for p in self.parameters]}
        export_to_dictionary(self, self._whitelist, dic, fullcopy)
        return dic

    def _load_dictionary(self, dic):
        """Load data from dictionary.

        Parameters
        ----------
        dict : dictionary
            A dictionary containing following items:
            _id_name : string
                _id_name of the original component, used to create the
                dictionary. Has to match with the self._id_name
            parameters : list
                A list of dictionaries, one per parameter of the component (see
                parameter.as_dictionary() documentation for more)
            _whitelist : dictionary
                a dictionary, which keys are used as keywords to match with the
                component attributes.  For more information see
                :meth:`hyperspy.misc.export_dictionary.load_from_dictionary`
            * any field from _whitelist.keys() *

        Returns
        -------
        twin_dict : dictionary
            Dictionary of 'id' values from input dictionary as keys with all of
            the parameters of the component, to be later used for setting up
            correct twins.

        """
        if dic['_id_name'] == self._id_name:
            id_dict = {}
            for p in dic['parameters']:
                idname = p['_id_name']
                if hasattr(self, idname):
                    par = getattr(self, idname)
                    t_id = par._load_dictionary(p)
                    id_dict[t_id] = par
                else:
                    raise ValueError(
                        "_id_name of parameters in component and dictionary do not match")
            load_from_dictionary(self, dic)
            return id_dict
        else:
            raise ValueError( "_id_name of component and dictionary do not match, \ncomponent._id_name = %s\
                    \ndictionary['_id_name'] = %s" % (self._id_name, dic['_id_name']))

# vim: textwidth=80<|MERGE_RESOLUTION|>--- conflicted
+++ resolved
@@ -43,11 +43,7 @@
     default_value = None
 
     def validate(self, object, name, value):
-<<<<<<< HEAD
-        if value == "None":
-=======
         if value == "None" or value == b"None":
->>>>>>> 0ff8f406
             value = None
         if value is None:
             super(NoneFloat, self).validate(object, name, 0)
@@ -906,17 +902,10 @@
                 is not None else 0
             if parameter.twin is None:
                 if dim <= 1:
-<<<<<<< HEAD
                     return ('%s = %s ± %s %s' % (parameter.name,
                                                  parameter.value,
                                                  parameter.std,
                                                  parameter.units))
-=======
-                    print('%s = %s ± %s %s' % (parameter.name,
-                                               parameter.value,
-                                               parameter.std,
-                                               parameter.units))
->>>>>>> 0ff8f406
 
     def __call__(self):
         """Returns the corresponding model for the current coordinates
