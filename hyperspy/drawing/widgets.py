# -*- coding: utf-8 -*-
# Copyright 2007-2015 The HyperSpy developers
#
# This file is part of  HyperSpy.
#
#  HyperSpy is free software: you can redistribute it and/or modify
# it under the terms of the GNU General Public License as published by
# the Free Software Foundation, either version 3 of the License, or
# (at your option) any later version.
#
#  HyperSpy is distributed in the hope that it will be useful,
# but WITHOUT ANY WARRANTY; without even the implied warranty of
# MERCHANTABILITY or FITNESS FOR A PARTICULAR PURPOSE.  See the
# GNU General Public License for more details.
#
# You should have received a copy of the GNU General Public License
# along with  HyperSpy.  If not, see <http://www.gnu.org/licenses/>.

from __future__ import division

import matplotlib.pyplot as plt
import matplotlib.widgets
import matplotlib.transforms as transforms
import numpy as np

from utils import on_figure_window_close
from hyperspy.misc.math_tools import closest_nice_number
from hyperspy.events import Events, Event


def unit_vector(vector):
    """ Returns the unit vector of the vector.  """
    return vector / np.linalg.norm(vector)


def angle_between(v1, v2):
    """ Returns the angle in radians between @D vectors 'v1' and 'v2'::

            >>> angle_between((1, 0), (0, 1))
            1.5707963267948966
            >>> angle_between((1, 0), (1, 0))
            0.0
            >>> angle_between((1, 0), (-1, 0))
            3.141592653589793
    """
    v1_u = unit_vector(v1)
    v2_u = unit_vector(v2)
    angle = np.arctan2(v2_u[1], v2_u[0]) - np.arctan2(v1_u[1], v1_u[0])
    # angle = np.arccos(np.dot(v1_u, v2_u))
    if np.isnan(angle):
        if (v1_u == v2_u).all():
            return 0.0
        else:
            return np.pi
    return angle


class InteractivePatchBase(object):

    """Base class for interactive widgets/patches. A widget creates and
    maintains an matplotlib patch, and manages the interaction code so that the
    user can maniuplate it on the fly.

    This base class implements functionality witch is common to all such
    widgets, mainly the code that manages the patch, axes management, and
    sets up common events ('changed' and 'closed').

    Any inherting subclasses must implement the following method:
        _set_patch(self)
        _on_navigate(obj, name, old, new)

    it should also make sure to initalize the 'axes' attribute as early as
    possible (but after the base class init), so that it is available when
    needed (however, this base class never uses the attribute).
    """

    def __init__(self, axes_manager=None):
        """
        Add a patch to ax.
        """
        self.axes_manager = axes_manager
        self.axes = list()
        self.ax = None
        self.picked = False
        self._size = 1.
        self.color = 'red'
        self.__is_on = True
        self.patch = None
        self.cids = list()
        self.blit = True
        self.background = None
        self.events = Events()
        self.events.changed = Event()
        self.events.closed = Event()
        self._navigating = False

    def is_on(self):
        """Determines if the patch is set to draw if valid.
        """
        return self.__is_on

    def set_on(self, value):
        """Change the on state of the widget. If turning off, all patches will
        be removed from the matplotlib axes, the widget will disconnect from
        all events. If turning on, the patch(es) will be added to the
        matplotlib axes, and the widget will connect to its default events.
        """
        if value is not self.is_on() and self.ax is not None:
            if value is True:
                self._add_patch_to(self.ax)
                self.connect(self.ax)
            elif value is False:
                for container in [
                        self.ax.patches,
                        self.ax.lines,
                        self.ax.artists,
                        self.ax.texts]:
                    if self.patch in container:
                        container.remove(self.patch)
                self.disconnect(self.ax)
            try:
                self.draw_patch()
            except:  # figure does not exist
                pass
            if value is False:
                self.ax = None
        self.__is_on = value

    def _set_patch(self):
        """Create the matplotlib patch, and store it in self.patch
        """
        pass
        # Must be provided by the subclass

    def _add_patch_to(self, ax):
        """Create and add the matplotlib patch to 'ax'
        """
        self._set_patch()
        ax.add_artist(self.patch)
        self.patch.set_animated(hasattr(ax, 'hspy_fig'))

    def set_mpl_ax(self, ax):
        """Set the matplotlib Axes that the widget will draw to. If the widget
        on state is True, it will also add the patch to the Axes, and connect
        to its default events.
        """
        if ax is self.ax:
            return  # Do nothing
        # Disconnect from previous axes if set
        if self.ax is not None and self.is_on():
            self.disconnect(self.ax)
        self.ax = ax
        canvas = ax.figure.canvas
        if self.is_on() is True:
            self._add_patch_to(ax)
            self.connect(ax)
            if self._navigating:
                self.connect_navigate()
            canvas.draw()

    def connect(self, ax):
        """Connect to the matplotlib Axes' events.
        """
        on_figure_window_close(ax.figure, self.close)

    def connect_navigate(self):
        """Connect to the axes_manager such that changes in the widget or in
        the axes_manager are reflected in the other.
        """
        if self._navigating:
            self.disconnect_navigate()
        self.axes_manager.connect(self._on_navigate)
        self._navigating = True

    def disconnect_navigate(self):
        """Disconnect a previous naivgation connection.
        """
        self.axes_manager.disconnect(self._on_navigate)
        self._navigating = False

    def _on_navigate(self, obj, name, old, new):
        """Callback for axes_manager's change notification.
        """
        pass    # Implement in subclass!

    def disconnect(self, ax):
        """Disconnect from all events (both matplotlib and navigation).
        """
        for cid in self.cids:
            try:
                ax.figure.canvas.mpl_disconnect(cid)
            except:
                pass
        if self._navigating:
            self.disconnect_navigate()

    def close(self, window=None):
        """Set the on state to off (removes patch and disconnects), and trigger
        events.closed.
        """
        self.set_on(False)
        self.events.closed.trigger(self)

    def draw_patch(self, *args):
        """Update the patch drawing.
        """
        if hasattr(self.ax, 'hspy_fig'):
            self.ax.hspy_fig._draw_animated()
        else:
            self.ax.figure.canvas.draw_idle()

    def _v2i(self, axis, v):
        """Wrapped version of DataAxis.value2index, which bounds the index
        inbetween axis.low_index and axis.high_index+1, and does not raise a
        ValueError.
        """
        try:
            return axis.value2index(v)
        except ValueError:
            if v > axis.high_value:
                return axis.high_index + 1
            elif v < axis.low_value:
                return axis.low_index
            else:
                raise


class DraggablePatchBase(InteractivePatchBase):

    """Adds the 'position' and 'coordinates' properties, and adds a framework
    for letting the user drag the patch around. Also adds the 'moved' event.

    The default behavior is that 'coordinates' always is locked to the values
    corresponding to the indices in 'position' (i.e. no subpixel values).

    Any inheritors must override these methods:
        _onmousemove(self, event)
        _update_patch_position(self)
        _set_patch(self)
    """

    def __init__(self, axes_manager):
        super(DraggablePatchBase, self).__init__(axes_manager)
        self._pos = np.array([0])
        self.events.moved = Event()

        # Set default axes
        if self.axes_manager is not None:
            if self.axes_manager.navigation_dimension > 0:
                self.axes = self.axes_manager.navigation_axes[0:1]
            else:
                self.axes = self.axes_manager.signal_axes[0:1]

    def _get_position(self):
        """Returns a tuple with the position (indices).
        """
        return tuple(
            self._pos.tolist())  # Don't pass reference, and make it clear

    def _set_position(self, value):
        """Sets the position of the widget (by indices). The dimensions should
        correspond to that of the 'axes' attribute. Calls _pos_changed if the
        value has changed, which is then responsible for triggering any
        relevant events.
        """
        value = self._validate_pos(value)
        if np.any(self._pos != value):
            self._pos = np.array(value)
            self._pos_changed()

    position = property(lambda s: s._get_position(),
                        lambda s, v: s._set_position(v))

    def _pos_changed(self):
        """Call when the position of the widget has changed. It triggers the
        relevant events, and updates the patch position.
        """
        if self._navigating:
            self.disconnect_navigate()
            for i in xrange(len(self.axes)):
                self.axes[i].index = self.position[i]
            self.connect_navigate()
        self.events.moved.trigger(self)
        self.events.changed.trigger(self)
        self._update_patch_position()

    def _validate_pos(self, pos):
        """Validates the passed position. Depending on the position and the
        implementation, this can either fire a ValueError, or return a modified
        position that has valid values.
        """
        if len(pos) != len(self.axes):
            raise ValueError()
        for i in xrange(len(pos)):
            if not (
                    self.axes[i].low_index <= pos[i] <= self.axes[i].high_index):
                raise ValueError()
        return pos

    def _get_coordinates(self):
        """Providies the position of the widget (by values) in a tuple.
        """
        coord = []
        for i in xrange(len(self.axes)):
            coord.append(self.axes[i].index2value(self.position[i]))
        return tuple(coord)

    def _set_coordinates(self, coordinates):
        """Sets the position of the widget (by values). The dimensions should
        correspond to that of the 'axes' attribute. Calls _pos_changed if the
        value has changed, which is then responsible for triggering any
        relevant events.
        """
        if np.ndim(coordinates) == 0 and len(self.axes) == 1:
            self.position = [self.axes[0].value2index(coordinates)]
        elif len(self.axes) != len(coordinates):
            raise ValueError()
        else:
            p = []
            for i in xrange(len(self.axes)):
                p.append(self.axes[i].value2index(coordinates[i]))
            self.position = p

    coordinates = property(lambda s: s._get_coordinates(),
                           lambda s, v: s._set_coordinates(v))

    def connect(self, ax):
        super(DraggablePatchBase, self).connect(ax)
        canvas = ax.figure.canvas
        self.cids.append(
            canvas.mpl_connect('motion_notify_event', self._onmousemove))
        self.cids.append(canvas.mpl_connect('pick_event', self.onpick))
        self.cids.append(canvas.mpl_connect(
            'button_release_event', self.button_release))

    def _on_navigate(self, obj, name, old, new):
        if obj in self.axes:
            i = self.axes.index(obj)
            p = list(self.position)
            p[i] = new
            self.position = p    # Use position to trigger events

    def onpick(self, event):
        self.picked = (event.artist is self.patch)

    def _onmousemove(self, event):
        """Callback for mouse movement. For dragging, the implementor would
        normally check that the widget is picked, and that the event.inaxes
        Axes equals self.ax.
        """
        # This method must be provided by the subclass
        pass

    def _update_patch_position(self):
        """Updates the position of the patch on the plot.
        """
        # This method must be provided by the subclass
        pass

    def _update_patch_geometry(self):
        """Updates all geometry of the patch on the plot.
        """
        self._update_patch_position()

    def button_release(self, event):
        """whenever a mouse button is released"""
        if event.button != 1:
            return
        if self.picked is True:
            self.picked = False


class ResizableDraggablePatchBase(DraggablePatchBase):

    """Adds the 'size' property and get_size_in_axes method, and adds a
    framework for letting the user resize the patch, including resizing by
    key strokes ('+', '-'). Also adds the 'resized' event.

    Utility functions for resizing are implemented by 'increase_size' and
    'decrease_size', which will in-/decrement the size by 1. Other utility
    functions include 'get_centre' which returns the center position (by
    indices), and the internal _apply_changes which helps make sure that only
    one 'changed' event is fired for a combined move and resize.

    Any inheritors must override these methods:
        _update_patch_position(self)
        _update_patch_size(self)
        _update_patch_geometry(self)
        _set_patch(self)
    """

    def __init__(self, axes_manager):
        super(ResizableDraggablePatchBase, self).__init__(axes_manager)
        self._size = np.array([1])
        self.size_step = 1
        self.events.resized = Event()

    def _get_size(self):
        """Getter for 'size' property. Returns the size as a tuple (to prevent
        unnoticed in-place changes).
        """
        return tuple(self._size.tolist())

    def _set_size(self, value):
        """Setter for the 'size' property. Calls _size_changed to handle size
        change, if the value has changed.
        """
        value = np.minimum(value, [ax.size for ax in self.axes])
        value = np.maximum(value, self.size_step)
        if np.any(self._size != value):
            self._size = value
            self._size_changed()

    size = property(lambda s: s._get_size(), lambda s, v: s._set_size(v))

    def increase_size(self):
        """Increment all sizes by 1. Applied via 'size' property.
        """
        self.size = np.array(self.size) + self.size_step

    def decrease_size(self):
        """Decrement all sizes by 1. Applied via 'size' property.
        """
        self.size = np.array(self.size) - self.size_step

    def _size_changed(self):
        """Triggers resize and changed events, and updates the patch.
        """
        self.events.resized.trigger(self)
        self.events.changed.trigger(self)
        self._update_patch_size()

    def get_size_in_axes(self):
        """Gets the size property converted to the value space (via 'axes'
        attribute).
        """
        s = list()
        for i in xrange(len(self.axes)):
            s.append(self.axes[i].scale * self._size[i])
        return np.array(s)

    def get_centre(self):
        """Get's the center position (in index space). The default
        implementation is simply the position + half the size, which should
        work for any symmetric widget, but more advanced widgets will need to
        decide whether to return the center of gravity or the geometrical
        center of the bounds.
        """
        return self._pos + self._size / 2.0

    def _update_patch_size(self):
        """Updates the size of the patch on the plot.
        """
        # This method must be provided by the subclass
        pass

    def _update_patch_geometry(self):
        """Updates all geometry of the patch on the plot.
        """
        # This method must be provided by the subclass
        pass

    def on_key_press(self, event):
        if event.key == "+":
            self.increase_size()
        if event.key == "-":
            self.decrease_size()

    def connect(self, ax):
        super(ResizableDraggablePatchBase, self).connect(ax)
        canvas = ax.figure.canvas
        self.cids.append(canvas.mpl_connect('key_press_event',
                                            self.on_key_press))

    def _apply_changes(self, old_size, old_position):
        """Evalutes whether the widget has been moved/resized, and triggers
        the correct events and updates the patch geometry. This function has
        the advantage that the geometry is updated only once, preventing
        flickering, and the 'changed' event only fires once.
        """
        moved = self.position != old_position
        resized = self.size != old_size
        if moved:
            if self._navigating:
                self.disconnect_navigate()
                for i in xrange(len(self.axes)):
                    self.axes[i].index = self.position[i]
                self.connect_navigate()
            self.events.moved.trigger(self)
        if resized:
            self.events.resized.trigger(self)
        if moved or resized:
            self.events.changed.trigger(self)
            if moved and resized:
                self._update_patch_geometry()
            elif moved:
                self._update_patch_position()
            else:
                self._update_patch_size()


class Patch2DBase(ResizableDraggablePatchBase):

    """A base class for 2D widgets. It sets the right dimensions for size and
    position/coordinates, adds the 'border_thickness' attribute and initalizes
    the 'axes' attribute to the first two navigation axes if possible, if not,
    the two first signal_axes are used. Other than that it mainly supplies
    common utility functions for inheritors, and implements required functions
    for ResizableDraggablePatchBase.

    The implementation for ResizableDraggablePatchBase methods all assume that
    a Rectangle patch will be used, centered on position. If not, the
    inheriting class will have to override those as applicable.
    """

    def __init__(self, axes_manager):
        super(Patch2DBase, self).__init__(axes_manager)
        self._pos = np.array([0, 0])
        self._size = np.array([1, 1])
        self.border_thickness = 2

        # Set default axes
        if self.axes_manager is not None:
            if self.axes_manager.navigation_dimension > 1:
                self.axes = self.axes_manager.navigation_axes[0:2]
            else:
                self.axes = self.axes_manager.signal_axes[0:2]

    def _set_patch(self):
        """Sets the patch to a matplotlib Rectangle with the correct geometry.
        The geometry is defined by _get_patch_xy, and get_size_in_axes.
        """
        xy = self._get_patch_xy()
        xs, ys = self.get_size_in_axes()
        self.patch = plt.Rectangle(
            xy, xs, ys,
            animated=self.blit,
            fill=False,
            lw=self.border_thickness,
            ec=self.color,
            picker=True,)

    def _get_patch_xy(self):
        """Returns the xy coordinate of the patch. In this implementation, the
        patch is centered on the position.
        """
        return np.array(self.coordinates) - self.get_size_in_axes() / 2.

    def _get_patch_bounds(self):
        """Returns the bounds of the patch in the form of a tuple in the order
        left, top, width, height. In matplotlib, 'bottom' is used instead of
        'top' as the naming assumes an upwards pointing y-axis, meaning the
        lowest value corresponds to bottom. However, our widgets will normally
        only go on images (which has an inverted y-axis by default), so we
        define the lowest value to be termed 'top'.
        """
        xy = self._get_patch_xy()
        xs, ys = self.get_size_in_axes()
        return (xy[0], xy[1], xs, ys)        # x,y,w,h

    def _update_patch_position(self):
        if self.is_on() and self.patch is not None:
            self.patch.set_xy(self._get_patch_xy())
            self.draw_patch()

    def _update_patch_size(self):
        self._update_patch_geometry()

    def _update_patch_geometry(self):
        if self.is_on() and self.patch is not None:
            self.patch.set_bounds(*self._get_patch_bounds())
            self.draw_patch()


class DraggableSquare(Patch2DBase):

    """DraggableSquare is a symmetric, Rectangle-patch based widget, which can
    be dragged, and resized by keystrokes/code. As the widget is normally only
    meant to indicate position, the sizing is deemed purely visual, but there
    is nothing that forces this use. However, it should be noted that the outer
    bounds only correspond to pure inices for odd sizes.
    """

    def __init__(self, axes_manager):
        super(DraggableSquare, self).__init__(axes_manager)

    def _onmousemove(self, event):
        """on mouse motion move the patch if picked"""
        if self.picked is True and event.inaxes:
            ix = self.axes[0].value2index(event.xdata)
            iy = self.axes[1].value2index(event.ydata)
            self.position = (ix, iy)


class ResizableDraggableRectangle(Patch2DBase):

    """ResizableDraggableRectangle is a asymmetric, Rectangle-patch based
    widget, which can be dragged and resized by mouse/keys. For resizing by
    mouse, it adds a small Rectangle patch on the outer border of the main
    patch, to serve as resize handles. This feature can be enabled/disabled by
    the 'resizers' property, and the size/color of the handles are set by
    'resize_color'/'resize_pixel_size'.

    For optimized changes of geometry, the class implements two methods
    'set_bounds' and 'set_ibounds', to set the geomtry of the rectangle by
    value and index space coordinates, respectivly. It also adds the 'width'
    and 'height' properties for verbosity.

    For keyboard resizing, 'x'/'c' and 'y'/'u' will increase/decrease the size
    of the rectangle along the first and the second axis, respectively.

    Implements the internal method _validate_geometry to make sure the patch
    will always stay within bounds.
    """

    def __init__(self, axes_manager, resizers=True):
        super(ResizableDraggableRectangle, self).__init__(axes_manager)
        self.pick_on_frame = False
        self.pick_offset = (0, 0)
        self.resize_color = 'lime'
        self.resize_pixel_size = (5, 5)  # Set to None to make one data pixel
        self._resizers = resizers
        self._resizer_handles = []

    # --------- External interface ---------
    @property
    def resizers(self):
        return self._resizers

    @resizers.setter
    def resizers(self, value):
        if self._resizers != value:
            self._resizers = value
            self._set_resizers(value, self.ax)

    def _parse_bounds_args(self, args, kwargs):
        """Internal utility function to parse args/kwargs passed to set_bounds
        and set_ibounds.
        """
        if len(args) == 1:
            return args[0]
        elif len(args) == 4:
            return args
        elif len(kwargs) == 1 and 'bounds' in kwargs:
            return kwargs.values()[0]
        else:
            x = kwargs.pop('x', kwargs.pop('left', self._pos[0]))
            y = kwargs.pop('y', kwargs.pop('top', self._pos[1]))
            if 'right' in kwargs:
                w = kwargs.pop('right') - x
            else:
                w = kwargs.pop('w', kwargs.pop('width', self._size[0]))
            if 'bottom' in kwargs:
                h = kwargs.pop('bottom') - y
            else:
                h = kwargs.pop('h', kwargs.pop('height', self._size[1]))
            return x, y, w, h

    def set_ibounds(self, *args, **kwargs):
        """
        Set bounds by indices. Bounds can either be specified in order left,
        bottom, width, height; or by keywords:
         * 'bounds': tuple (left, top, width, height)
         OR
         * 'x'/'left'
         * 'y'/'top'
         * 'w'/'width', alternatively 'right'
         * 'h'/'height', alternatively 'bottom'
        If specifying with keywords, any unspecified dimensions will be kept
        constant (note: width/height will be kept, not right/bottom).
        """

        x, y, w, h = self._parse_bounds_args(args, kwargs)

        if not (self.axes[0].low_index <= x <= self.axes[0].high_index):
            raise ValueError()
        if not (self.axes[1].low_index <= y <= self.axes[1].high_index):
            raise ValueError()
        if not (self.axes[0].low_index <= x + w <= self.axes[0].high_index):
            raise ValueError()
        if not (self.axes[1].low_index <= y + h <= self.axes[1].high_index):
            raise ValueError()

        old_position, old_size = self.position, self.size
        self._pos = np.array([x, y])
        self._size = np.array([w, h])
        self._apply_changes(old_size=old_size, old_position=old_position)

    def set_bounds(self, *args, **kwargs):
        """
        Set bounds by values. Bounds can either be specified in order left,
        bottom, width, height; or by keywords:
         * 'bounds': tuple (left, top, width, height)
         OR
         * 'x'/'left'
         * 'y'/'top'
         * 'w'/'width', alternatively 'right' (x+w)
         * 'h'/'height', alternatively 'bottom' (y+h)
        If specifying with keywords, any unspecified dimensions will be kept
        constant (note: width/height will be kept, not right/bottom).
        """

        x, y, w, h = self._parse_bounds_args(args, kwargs)
        ix = self.axes[0].value2index(x)
        iy = self.axes[1].value2index(y)
        w = self._v2i(self.axes[0], x + w) - ix
        h = self._v2i(self.axes[1], y + h) - iy

        old_position, old_size = self.position, self.size
        self._pos = np.array([ix, iy])
        self._size = np.array([w, h])
        self._apply_changes(old_size=old_size, old_position=old_position)

    def _validate_pos(self, value):
        """Constrict the position within bounds.
        """
        value = (min(value[0], self.axes[0].high_index - self._size[0] + 1),
                 min(value[1], self.axes[1].high_index - self._size[1] + 1))
        return super(ResizableDraggableRectangle, self)._validate_pos(value)

    @property
    def width(self):
        return self._size[0]

    @width.setter
    def width(self, value):
        if value == self._size[0]:
            return
        ix = self._pos[0] + value
        if value <= 0 or \
                not (self.axes[0].low_index <= ix <= self.axes[0].high_index):
            raise ValueError()
        self._set_a_size(0, value)

    @property
    def height(self):
        return self._size[1]

    @height.setter
    def height(self, value):
        if value == self._size[1]:
            return
        iy = self._pos[1] + value
        if value <= 0 or \
                not (self.axes[1].low_index <= iy <= self.axes[1].high_index):
            raise ValueError()
        self._set_a_size(1, value)

    # --------- Internal functions ---------

    # --- Internals that trigger events ---

    def _set_size(self, value):
        value = np.minimum(value, [ax.size for ax in self.axes])
        value = np.maximum(value, 1)
        if np.any(self._size != value):
            self._size = value
            self._validate_geometry()
            self._size_changed()

    def _set_a_size(self, idx, value):
        if self._size[idx] == value or value <= 0:
            return
        # If we are pushed "past" an edge, size towards it
        if self._navigating and self.axes[idx].index > self.position[idx]:
            if value < self._size[idx]:
                self._pos[idx] += self._size[idx] - value

        self._size[idx] = value
        self._validate_geometry()
        self._size_changed()

    def _increase_xsize(self):
        self._set_a_size(0, self._size[0] + 1)

    def _decrease_xsize(self):
        if self._size[0] >= 2:
            self._set_a_size(0, self._size[0] - 1)

    def _increase_ysize(self):
        self._set_a_size(1, self._size[1] + 1)

    def _decrease_ysize(self):
        if self._size[1] >= 2:
            self._set_a_size(1, self._size[1] - 1)

    def on_key_press(self, event):
        if event.key == "x":
            self._increase_xsize()
        elif event.key == "c":
            self._decrease_xsize()
        elif event.key == "y":
            self._increase_ysize()
        elif event.key == "u":
            self._decrease_ysize()
        else:
            super(ResizableDraggableRectangle, self).on_key_press(event)

    # --- End internals that trigger events ---

    def _get_patch_xy(self):
        """Get xy value for Rectangle with position being top left. This value
        deviates from the 'coordinates', as 'coordinates' correspond to the
        center value of the pixel. Here, xy corresponds to the top left of
        the pixel.
        """
        coordinates = np.array(self.coordinates)
        axsize = self.get_size_in_axes()
        return coordinates - np.array(axsize) / (2.0 * self._size)

    def _update_patch_position(self):
        # Override to include resizer positioning
        if self.is_on() and self.patch is not None:
            self.patch.set_xy(self._get_patch_xy())
            self._update_resizers()
            self.draw_patch()

    def _update_patch_geometry(self):
        # Override to include resizer positioning
        if self.is_on() and self.patch is not None:
            self.patch.set_bounds(*self._get_patch_bounds())
            self._update_resizers()
            self.draw_patch()

    # ------- Resizers code -------

    def _update_resizers(self):
        """Update resizer handles' patch geometry.
        """
        pos = self._get_resizer_pos()
        rsize = self._get_resizer_size()
        for i, r in enumerate(self._resizer_handles):
            r.set_xy(pos[i])
            r.set_width(rsize[0])
            r.set_height(rsize[1])

    def _set_patch(self):
        """Creates the resizer handles, irregardless of whether they will be
        used or not.
        """
        super(ResizableDraggableRectangle, self)._set_patch()

        self._resizer_handles = []
        rsize = self._get_resizer_size()
        pos = self._get_resizer_pos()
        for i in xrange(4):
            r = plt.Rectangle(pos[i], rsize[0], rsize[1], animated=self.blit,
                              fill=True, lw=0, fc=self.resize_color,
                              picker=True,)
            self._resizer_handles.append(r)

    def _set_resizers(self, value, ax):
        """Turns the resizers on/off, in much the same way that _set_patch
        works.
        """
        if ax is not None:
            if value:
                for r in self._resizer_handles:
                    ax.add_artist(r)
                    r.set_animated(hasattr(ax, 'hspy_fig'))
            else:
                for container in [
                        ax.patches,
                        ax.lines,
                        ax.artists,
                        ax.texts]:
                    for r in self._resizer_handles:
                        if r in container:
                            container.remove(r)
                self._resizer_handles = []
            self.draw_patch()

    def _get_resizer_size(self):
        """Gets the size of the resizer handles in axes coordinates. If
        'resize_pixel_size' is None, a size of one pixel will be used.
        """
        invtrans = self.ax.transData.inverted()
        if self.resize_pixel_size is None:
            rsize = self.get_size_in_axes() / self._size
        else:
            rsize = np.abs(invtrans.transform(self.resize_pixel_size) -
                           invtrans.transform((0, 0)))
        return rsize

    def _get_resizer_pos(self):
        """Get the positions of the four resizer handles
        """
        invtrans = self.ax.transData.inverted()
        border = self.border_thickness
        # Transform the border thickness into data values
        dl = np.abs(invtrans.transform((border, border)) -
                    invtrans.transform((0, 0))) / 2
        rsize = self._get_resizer_size()
        xs, ys = self.get_size_in_axes()

        positions = []
        rp = np.array(self._get_patch_xy())
        p = rp - rsize + dl                         # Top left
        positions.append(p)
        p = rp + (xs - dl[0], -rsize[1] + dl[1])    # Top right
        positions.append(p)
        p = rp + (-rsize[0] + dl[0], ys - dl[1])    # Bottom left
        positions.append(p)
        p = rp + (xs - dl[0], ys - dl[1])           # Bottom right
        positions.append(p)
        return positions

    def set_on(self, value):
        """Same as ancestor, but also turns on/off resizers.
        """
        if value is not self.is_on() and self.resizers:
            self._set_resizers(value, self.ax)
        super(ResizableDraggableRectangle, self).set_on(value)

    def _add_patch_to(self, ax):
        """Same as ancestor, but also adds resizers if 'resizers' property is
        True.
        """
        super(ResizableDraggableRectangle, self)._add_patch_to(ax)
        if self.resizers:
            self._set_resizers(True, ax)

    # ------- End resizers code -------

    def _validate_geometry(self, x1=None, y1=None):
        """Make sure the entire patch always stays within bounds. First the
        position (either from position property or from x1/y1 arguments), is
        limited within the bounds. Then, if the bottom/right edges are out of
        bounds, the position is changed so that they will be at the limit.

        The modified geometry is stored, but no change checks are performed.
        Call _apply_changes after this in order to process any changes (the
        size might change if it is set larger than the bounds size).
        """
        xaxis = self.axes[0]
        yaxis = self.axes[1]

        # Make sure widget size is not larger than axes
        self._size[0] = min(self._size[0], xaxis.size)
        self._size[1] = min(self._size[1], yaxis.size)

        # Make sure x1/y1 is within bounds
        if x1 is None:
            x1 = self.position[0]  # Get it if not supplied
        elif x1 < xaxis.low_index:
            x1 = xaxis.low_index
        elif x1 > xaxis.high_index:
            x1 = xaxis.high_index

        if y1 is None:
            y1 = self.position[1]
        elif y1 < yaxis.low_index:
            y1 = yaxis.low_index
        elif y1 > yaxis.high_index:
            y1 = yaxis.high_index

        # Make sure x2/y2 is with upper bound.
        # If not, keep dims, and change x1/y1!
        x2 = x1 + self._size[0]
        y2 = y1 + self._size[1]
        if x2 > xaxis.high_index + 1:
            x2 = xaxis.high_index + 1
            x1 = x2 - self._size[0]
        if y2 > yaxis.high_index + 1:
            y2 = yaxis.high_index + 1
            y1 = y2 - self._size[1]

        self._pos = np.array([x1, y1])

    def onpick(self, event):
        """Picking of main patch is same as for ancestor, but this also handles
        picking of the resize handles. If a resize handles is picked, 'picked'
        is set to True, and pick_on_frame is set to a integer indicating which
        handle was picked (0-3 for top left, top right, bottom left, bottom
        right).

        If the main patch is picked, the offset from picked pixel to 'position'
        is stored in 'pick_offset'. This is used in _onmousemove to ease
        dragging code.
        """
        super(ResizableDraggableRectangle, self).onpick(event)
        if event.artist in self._resizer_handles:
            corner = self._resizer_handles.index(event.artist)
            self.pick_on_frame = corner
            self.picked = True
        elif self.picked:
            x = event.mouseevent.xdata
            y = event.mouseevent.ydata
            dx, dy = self.get_size_in_axes() / self._size
            ix = self._v2i(self.axes[0], x + 0.5 * dx)
            iy = self._v2i(self.axes[1], y + 0.5 * dy)
            p = self.position
            self.pick_offset = (ix - p[0], iy - p[1])
            self.pick_on_frame = False

    def _onmousemove(self, event):
        """on mouse motion draw the cursor if picked"""
        # Simple checks to make sure we are dragging our patch:
        if self.picked is True and event.inaxes:
            # Setup reused parameters
            xaxis = self.axes[0]
            yaxis = self.axes[1]
            # Step in value per index increment:
            dx, dy = self.get_size_in_axes() / self._size
            # Mouse position in index space
            ix = self._v2i(xaxis, event.xdata + 0.5 * dx)
            iy = self._v2i(yaxis, event.ydata + 0.5 * dy)
            p = self.position
            # Old bounds in index space
            ibounds = [p[0], p[1], p[0] + self._size[0], p[1] + self._size[1]]

            # Store geometry for _apply_changes at end
            old_position, old_size = self.position, self.size

            if self.pick_on_frame is False:
                # Simply dragging main patch. Offset mouse position by
                # pick_offset to get new position, then validate it.
                ix -= self.pick_offset[0]
                iy -= self.pick_offset[1]
                self._validate_geometry(ix, iy)
            else:
                posx = None     # New x pos. If None, the old pos will be used
                posy = None     # Same for y
                corner = self.pick_on_frame
                if corner % 2 == 0:         # Left side start
                    if ix > ibounds[2]:     # flipped to right
                        posx = ibounds[2]   # New left is old right
                        # New size is mouse position - new left
                        self._size[0] = ix - posx
                        self.pick_on_frame += 1     # Switch pick to right
                    elif ix == ibounds[2]:  # This would give 0 width
                        posx = ix - 1       # So move pos one left from mouse
                        self._size[0] = ibounds[2] - posx   # Should be 1?
                    else:                   # Moving left edge
                        posx = ix           # Set left to mouse index
                        # Keep right still by changing size:
                        self._size[0] = ibounds[2] - posx
                else:                       # Right side start
                    if ix < ibounds[0]:     # Flipped to left
                        posx = ix           # Set left to mouse index
                        # Set size to old left - new left
                        self._size[0] = ibounds[0] - posx
                        self.pick_on_frame -= 1     # Switch pick to left
                    else:                   # Moving right edge
                        # Left should be left as it is, only size updates:
                        self._size[0] = ix - ibounds[0]  # mouse - old left
                if corner // 2 == 0:        # Top side start
                    if iy > ibounds[3]:     # flipped to botton
                        posy = ibounds[3]   # New top is old bottom
                        # New size is mouse position - new top
                        self._size[1] = iy - posy
                        self.pick_on_frame += 2     # Switch pick to bottom
                    elif iy == ibounds[3]:  # This would give 0 height
                        posy = iy - 1       # So move pos one up from mouse
                        self._size[1] = ibounds[3] - posy   # Should be 1?
                    else:                   # Moving top edge
                        posy = iy           # Set top to mouse index
                        # Keep bottom still by changing size:
                        self._size[1] = ibounds[3] - iy  # old bottom - new top
                else:                       # Bottom side start
                    if iy < ibounds[1]:     # Flipped to top
                        posy = iy           # Set top to mouse index
                        # Set size to old top - new top
                        self._size[1] = ibounds[1] - posy
                        self.pick_on_frame -= 2     # Switch pick to top
                    else:                   # Moving bottom edge
                        self._size[1] = iy - ibounds[1]  # mouse - old top
                # If for some reason the size has become less than 0, set to 1
                if self._size[0] < 1:
                    self._size[0] = 1
                if self._size[1] < 1:
                    self._size[1] = 1
                # Validate the geometry
                self._validate_geometry(posx, posy)
            # Finally, apply any changes and trigger events/redraw:
            self._apply_changes(old_size=old_size, old_position=old_position)


class Draggable2DCircle(Patch2DBase):

    """Draggable2DCircle is a symmetric, Cicle-patch based widget, which can
    be dragged, and resized by keystrokes/code.
    """

    def __init__(self, axes_manager):
        super(Draggable2DCircle, self).__init__(axes_manager)
<<<<<<< HEAD
        self.size_step = self.axes[0].scale
=======
        self.size_step = 0.5
>>>>>>> 7db63201

    def _set_size(self, value):
        """Setter for the 'size' property. Calls _size_changed to handle size
        change, if the value has changed.
        """
        # Override so that r_inner can be 0
        value = np.minimum(value, [ax.size for ax in self.axes])
        value = np.maximum(value, (self.size_step, 0))  # Changed from base
        if np.any(self._size != value):
            self._size = value
            self._size_changed()

    def increase_size(self):
        """Increment all sizes by 1. Applied via 'size' property.
        """
        s = np.array(self.size)
        if self.size[1] > 0:
            s += self.size_step
        else:
            s[0] += self.size_step
        self.size = s

    def decrease_size(self):
        """Decrement all sizes by 1. Applied via 'size' property.
        """
        s = np.array(self.size)
        if self.size[1] > 0:
            s -= self.size_step
        else:
            s[0] -= self.size_step
        self.size = s

    def get_centre(self):
        return self._get_patch_xy()

    def _get_patch_xy(self):
        """Returns the xy coordinate of the patch. In this implementation, the
        patch is centered on the position.
        """
        return self.coordinates

    def _set_patch(self):
        """Sets the patch to a matplotlib Circle with the correct geometry.
        The geometry is defined by _get_patch_xy, and get_size_in_axes.
        """
        xy = self._get_patch_xy()
        ro, ri = self.get_size_in_axes()
        self.patch = plt.Circle(
            xy, radius=ro,
            animated=self.blit,
            fill=False,
            lw=self.border_thickness,
            ec=self.color,
            picker=True,)

    def get_size_in_axes(self):
<<<<<<< HEAD
        return np.array(self._size)
=======
        return np.array(self.axes[0].scale * self._size)
>>>>>>> 7db63201

    def _onmousemove(self, event):
        'on mouse motion move the patch if picked'
        # TODO: Switch to delta moves
        if self.picked is True and event.inaxes:
            ix = self.axes[0].value2index(event.xdata)
            iy = self.axes[1].value2index(event.ydata)
            self.position = (ix, iy)

    def _update_patch_position(self):
        if self.is_on() and self.patch is not None:
            self.patch.center = self._get_patch_xy()
            self.draw_patch()

    def _update_patch_size(self):
        if self.is_on() and self.patch is not None:
            ro, ri = self.get_size_in_axes()
            self.patch.radius = ro
            self.draw_patch()

    def _update_patch_geometry(self):
        if self.is_on() and self.patch is not None:
            ro, ri = self.get_size_in_axes()
            self.patch.center = self._get_patch_xy()
            self.patch.radius = ro
            self.draw_patch()


class DraggableHorizontalLine(DraggablePatchBase):

    """A draggable, horizontal line widget.
    """

    def _update_patch_position(self):
        if self.is_on() and self.patch is not None:
            self.patch.set_ydata(self.coordinates[0])
            self.draw_patch()

    def _set_patch(self):
        ax = self.ax
        self.patch = ax.axhline(
            self.coordinates[0],
            color=self.color,
            picker=5)

    def _onmousemove(self, event):
        """on mouse motion draw the cursor if picked"""
        if self.picked is True and event.inaxes:
            self.position = (self.axes[0].value2index(event.ydata),)


class DraggableVerticalLine(DraggablePatchBase):

    """A draggable, vertical line widget.
    """

    def _update_patch_position(self):
        if self.is_on() and self.patch is not None:
            self.patch.set_xdata(self.coordinates[0])
            self.draw_patch()

    def _set_patch(self):
        ax = self.ax
        self.patch = ax.axvline(self.coordinates[0],
                                color=self.color,
                                picker=5)

    def _onmousemove(self, event):
        """on mouse motion draw the cursor if picked"""
        if self.picked is True and event.inaxes:
            self.position = (self.axes[0].value2index(event.xdata),)


class DraggableLabel(DraggablePatchBase):

    """A draggable text widget. Adds the attributes 'string', 'text_color' and
    'bbox'. These are all arguments for matplotlib's Text artist. The default
    y-coordinate of the label is set to 0.9.
    """

    def __init__(self, axes_manager):
        super(DraggableLabel, self).__init__(axes_manager)
        self.string = ''
        self.coordinates = (0, 0.9)
        self.text_color = 'black'
        self.bbox = None

    def _update_patch_position(self):
        if self.is_on() and self.patch is not None:
            self.patch.set_x(self.coordinates[0])
            self.draw_patch()

    def _set_patch(self):
        ax = self.ax
        trans = transforms.blended_transform_factory(
            ax.transData, ax.transAxes)
        self.patch = ax.text(
            self.coordinates[0],
            self.coordinates[1],
            self.string,
            color=self.text_color,
            picker=5,
            transform=trans,
            horizontalalignment='right',
            bbox=self.bbox,
            animated=self.blit)


class DraggableResizable2DLine(ResizableDraggablePatchBase):

    """A free-form line on a 2D plot. Enables dragging and moving the end
    points, but also allows rotation of the widget by moving the mouse beyond
    the end points of the line.

    The widget adds the 'linewidth' attribute, which is different from the size
    in the following regards: 'linewidth' is simply the width of the patch
    drawn from point to point. If 'size' is greater than 1, it will in
    principle select a rotated rectangle. If 'size' is greater than 4, the
    bounds of this rectangle will be visualized by two dashed lines along the
    outline of this rectangle, instead of a signle line in the center.

    The widget also adds the attributes 'radius_resize', 'radius_move' and
    'radius_rotate' (defaults: 5, 5, 10), which determines the picker radius
    for resizing, aka. moving the edge points (by picking within
    'radius_resize' from an edge point); for moving (by picking within
    'radius_move' from the body of the line); and for rotation (by picking
    within 'radius_rotate' of the edge points on the "outside" of the line).
    The priority is in the order resize, rotate, move; so the 'radius_rotate'
    should always be larger than 'radius_resize' if the function is to be
    accessible (putting it lower is an easy way to disable the functionality).


    NOTE: This widget's internal coordinates does not lock to axes points.
    NOTE: The 'position' is now a 2D tuple: tuple(tuple(x1, x2), tuple(y1, y2))
    NOTE: The 'size' property corresponds to line width, so it has a len() of
    only one.
    """

    # Bitfield values for different mouse interaction functions
    FUNC_NONE = 0       # Do nothing
    FUNC_MOVE = 1       # Move the widget
    FUNC_RESIZE = 2     # Move a vertex
    FUNC_ROTATE = 4     # Rotate
    FUNC_A = 32         # Resize/rotate by first vertex
    FUNC_B = 64         # Resize/rotate by second vertex

    def __init__(self, axes_manager):
        super(DraggableResizable2DLine, self).__init__(axes_manager)
        self._pos = np.array([[0, 0], [0, 0]])
        self._size = np.array([1])
        self.linewidth = 1
        self.radius_move = self.radius_resize = 5
        self.radius_rotate = 10
        self._mfunc = self.FUNC_NONE    # Mouse interaction function
        self._prev_pos = None
        self._rotate_orig = None
        self._width_indicators = []

        # Set default axes
        if self.axes_manager is not None:
            if self.axes_manager.navigation_dimension > 1:
                self.axes = self.axes_manager.navigation_axes[0:2]
            else:
                self.axes = self.axes_manager.signal_axes[0:2]

    def connect_navigate(self):
        raise NotImplementedError("2D lines cannot be used to navigate yet")

    def _get_position(self):
        # Switched to having internal _pos store in value space, so convert
        # to index space before returning
        ret = tuple()
        for i in xrange(np.shape(self._pos)[0]):
            ret += (tuple(self.axes[i].value2index(self._pos[i, :])), )
        return ret  # Don't pass reference, and make it clear

    def _set_position(self, value):
        # Switched to having internal _pos store in value space, so convert
        # from index space before storing. Validation/events now happens in
        # 'coordinates' setter.
        value = self._validate_pos(np.array(value))
        if np.any(self._pos != value):
            c = []
            for i in xrange(len(self.axes)):
                c.append(self.axes[i].index2value(value[:, i]))
            self.coordinates = np.array(c).T

    def _validate_pos(self, pos):
        """Make sure all vertices are within axis bounds.
        """
        ndim = np.shape(pos)[1]
        if ndim != len(self.axes):
            raise ValueError()
        for i in xrange(ndim):
            if not np.all((self.axes[i].low_index <= pos[:, i]) &
                          (pos[:, i] <= self.axes[i].high_index)):
                raise ValueError()
        return pos

    def _get_coordinates(self):
        return tuple(self._pos.tolist())

    def _set_coordinates(self, coordinates):
        coordinates = self._validate_coords(coordinates)
        if np.any(self._pos != coordinates):
            self._pos = np.array(coordinates)
            self._pos_changed()

    def _validate_coords(self, coords):
        """Make sure all points of 'pos' are within axis bounds.
        """
        coords = np.array(coords)
        ndim = np.shape(coords)[1]
        if ndim != len(self.axes):
            raise ValueError()
        for i in xrange(ndim):
            ax = self.axes[i]
            coords[:, i] = np.maximum(coords[:, i],
                                      ax.low_value - 0.5 * ax.scale)
            coords[:, i] = np.minimum(coords[:, i],
                                      ax.high_value + 0.5 * ax.scale)
        return coords

    def _set_size(self, value):
        """Setter for the 'size' property. Calls _size_changed to handle size
        change, if the value has changed.
        """
        try:
            value[0]
        except TypeError:
            value = np.array([value])
        value = np.maximum(value, 1)
        if np.any(self._size != value):
            self._size = value
            self._size_changed()

    def _get_line_normal(self):
        v = np.diff(self.coordinates, axis=0)   # Line vector
        x = -v[:, 1] * self.axes[0].scale / self.axes[1].scale
        y = v[:, 0] * self.axes[1].scale / self.axes[0].scale
        n = np.array([x, y]).T                    # Normal vector
        return n / np.linalg.norm(n)            # Normalized

    def get_size_in_axes(self):
        """Returns line length in axes coordinates. Requires units on all axes
        to be the same to make any physical sense.
        """
        return np.linalg.norm(np.diff(self.coordinates, axis=0), axis=1)

    def get_centre(self):
        """Get the line center, which is simply the mean position of its
        vertices.
        """
        return np.mean(self._pos, axis=0)

    def _get_width_indicator_coords(self):
        s = self.size * np.array([ax.scale for ax in self.axes])
        n = self._get_line_normal()
        n *= np.linalg.norm(n * s) / 2
        c = np.array(self.coordinates)
        return c + n, c - n

    def _update_patch_position(self):
        self._update_patch_geometry()

    def _update_patch_size(self):
        self._update_patch_geometry()

    def _update_patch_geometry(self):
        """Set line position, and set width indicator's if appropriate
        """
        if self.is_on() and self.patch is not None:
            self.patch.set_data(np.array(self.coordinates).T)
            self.draw_patch()
            wc = self._get_width_indicator_coords()
            for i in xrange(2):
                self._width_indicators[i].set_data(wc[i].T)

    def _set_patch(self):
        """Creates the line, and also creates the width indicators if
        appropriate.
        """
        self.ax.autoscale(False)   # Prevent plotting from rescaling
        xy = np.array(self.coordinates)
        max_r = max(self.radius_move, self.radius_resize,
                    self.radius_rotate)
        self.patch, = self.ax.plot(
            xy[:, 0], xy[:, 1],
            linestyle='-',
            animated=self.blit,
            lw=self.linewidth,
            c=self.color,
            marker='s',
            markersize=self.radius_resize,
            mew=0.1,
            mfc='lime',
            picker=max_r,)
        wc = self._get_width_indicator_coords()
        for i in xrange(2):
            wi, = self.ax.plot(
                wc[i][0], wc[i][1],
                linestyle=':',
                animated=self.blit,
                lw=self.linewidth,
                c=self.color)
            self._width_indicators.append(wi)

    def _set_width_indicators(self, value, ax):
        """Turns the width indicators on/off, in much the same way that
        _set_patch works.
        """
        if ax is not None:
            if value:
                for r in self._width_indicators:
                    ax.add_artist(r)
                    r.set_animated(hasattr(ax, 'hspy_fig'))
            else:
                for container in [
                        ax.patches,
                        ax.lines,
                        ax.artists,
                        ax.texts]:
                    for r in self._width_indicators:
                        if r in container:
                            container.remove(r)
            self.draw_patch()

    def set_on(self, value):
        """Same as ancestor, but also turns on/off width indicators.
        """
        if value is not self.is_on():
            self._set_width_indicators(value, self.ax)
        super(DraggableResizable2DLine, self).set_on(value)

    def _add_patch_to(self, ax):
        """Same as ancestor, but also adds width indicators if 'size' property
        is greater than 4.
        """
        super(DraggableResizable2DLine, self)._add_patch_to(ax)
        self._set_width_indicators(True, ax)

    def _get_vertex(self, event):
        """Check bitfield on self.func, and return vertex index.
        """
        if self.func & self.FUNC_A:
            return 0
        elif self.func & self.FUNC_B:
            return 1
        else:
            return None

    def _get_func_from_pos(self, cx, cy):
        """Get interaction function from pixel position (cx,cy)
        """
        if self.patch is None:
            return self.FUNC_NONE

        trans = self.ax.transData
        p = np.array(trans.transform(self.coordinates))

        # Calculate the distances to the vertecies, and find nearest one
        r2 = np.sum(np.power(p - np.array((cx, cy)), 2), axis=1)
        mini = np.argmin(r2)    # Index of nearest vertex
        minr2 = r2[mini]        # Distance squared to nearest vertex
        del r2
        # Check for resize: Click within radius_resize from edge points
        radius = self.radius_resize
        if minr2 <= radius ** 2:
            ret = self.FUNC_RESIZE
            ret |= self.FUNC_A if mini == 0 else self.FUNC_B
            return ret

        # Check for rotate: Click within radius_rotate on outside of edgepts
        radius = self.radius_rotate
        A = p[0, :]  # Vertex A
        B = p[1, :]  # Vertex B. Assumes one line segment only.
        c = np.array((cx, cy))   # mouse click position
        t = np.dot(c - A, B - A)    # t[0]: A->click, t[1]: A->B
        bas = np.linalg.norm(B - A)**2
        if minr2 <= radius**2:   # If within rotate radius
            if t < 0.0 and mini == 0:   # "Before" A on the line
                return self.FUNC_ROTATE | self.FUNC_A
            elif t > bas and mini == 1:  # "After" B on the line
                return self.FUNC_ROTATE | self.FUNC_B

        # Check for move: Click within radius_move from any point on the line
        radius = self.radius_move
        if 0 < t < bas:
            # A + (t/bas)*(B-A) is closest point on line
            if np.linalg.norm(A + (t / bas) * (B - A) - c) < radius:
                return self.FUNC_MOVE
        return self.FUNC_NONE

    def onpick(self, event):
        """Pick, and if picked, figure out which function to apply. Also store
        pouse position for use by _onmousemove. As rotation does not work very
        well with incremental rotations, the original points are stored if
        we're rotating.
        """
        super(DraggableResizable2DLine, self).onpick(event)
        if self.picked:
            me = event.mouseevent
            self.func = self._get_func_from_pos(me.x, me.y)
            self._prev_pos = [me.xdata, me.ydata]
            if self.func & self.FUNC_ROTATE:
                self._rotate_orig = np.array(self.coordinates)

    def _onmousemove(self, event):
        """Delegate to _move(), _resize() or _rotate().
        """
        if self.picked is True:
            if self.func & self.FUNC_MOVE and event.inaxes:
                self._move(event)
            elif self.func & self.FUNC_RESIZE and event.inaxes:
                self._resize(event)
            elif self.func & self.FUNC_ROTATE:
                self._rotate(event)

    def _get_diff(self, event):
        """Get difference in position in event and what is stored in _prev_pos,
        in value space.
        """
        if event.xdata is None:
            dx = 0
        else:
            dx = event.xdata - self._prev_pos[0]
        if event.ydata is None:
            dy = 0
        else:
            dy = event.ydata - self._prev_pos[1]
        return np.array((dx, dy))

    def _move(self, event):
        """Move line by difference from pick / last mouse move. Update
        '_prev_pos'.
        """
        dx = self._get_diff(event)
        self.coordinates += dx
        self._prev_pos += dx

    def _resize(self, event):
        """Move vertex by difference from pick / last mouse move. Update
        '_prev_pos'.
        """
        ip = self._get_vertex(event)
        dx = self._get_diff(event)
        p = np.array(self.coordinates)
        p[ip, 0:2] += dx
        self.coordinates = p
        self._prev_pos += dx

    def _rotate(self, event):
        """Rotate original points by the angle between mouse position and
        rotation start position (rotation center = line center).
        """
        if None in (event.xdata, event.ydata):
            return
        # Rotate does not update last pos, to avoid inaccuracies by deltas
        dx = self._get_diff(event)

        # Rotation should happen in screen coordinates, as anything else will
        # mix units
        trans = self.ax.transData
        scr_zero = np.array(trans.transform((0, 0)))
        dx = np.array(trans.transform(dx)) - scr_zero

        # Get center point = center of original line
        c = trans.transform(np.mean(self._rotate_orig, axis=0))

        # Figure out theta
        v1 = (event.x, event.y) - c     # Center to mouse
        v2 = v1 - dx                    # Center to start pos
        theta = angle_between(v2, v1)   # Rotation between start and mouse

        if event.key is not None and 'shift' in event.key:
            base = 30 * np.pi / 180
            theta = base * round(float(theta) / base)

        # vector from points to center
        w1 = c - trans.transform(self._rotate_orig)
        # rotate into w2 for next point
        w2 = np.array((w1[:, 0] * np.cos(theta) - w1[:, 1] * np.sin(theta),
                       w1[:, 1] * np.cos(theta) + w1[:, 0] * np.sin(theta)))
        self.coordinates = trans.inverted().transform(c + np.rot90(w2))


class Scale_Bar:

    def __init__(self, ax, units, pixel_size=None, color='white',
                 position=None, max_size_ratio=0.25, lw=2, length=None,
                 animated=False):
        """Add a scale bar to an image.

        Parameteres
        -----------
        ax : matplotlib axes
            The axes where to draw the scale bar.
        units : string
        pixel_size : {None, float}
            If None the axes of the image are supposed to be calibrated.
            Otherwise the pixel size must be specified.
        color : a valid matplotlib color
        position {None, (float, float)}
            If None the position is automatically determined.
        max_size_ratio : float
            The maximum size of the scale bar in respect to the
            length of the x axis
        lw : int
            The line width
        length : {None, float}
            If None the length is automatically calculated using the
            max_size_ratio.

        """

        self.animated = animated
        self.ax = ax
        self.units = units
        self.pixel_size = pixel_size
        self.xmin, self.xmax = ax.get_xlim()
        self.ymin, self.ymax = ax.get_ylim()
        self.text = None
        self.line = None
        self.tex_bold = False
        if length is None:
            self.calculate_size(max_size_ratio=max_size_ratio)
        else:
            self.length = length
        if position is None:
            self.position = self.calculate_line_position()
        else:
            self.position = position
        self.calculate_text_position()
        self.plot_scale(line_width=lw)
        self.set_color(color)

    def get_units_string(self):
        if self.tex_bold is True:
            if (self.units[0] and self.units[-1]) == '$':
                return r'$\mathbf{%g\,%s}$' % \
                    (self.length, self.units[1:-1])
            else:
                return r'$\mathbf{%g\,}$\textbf{%s}' % \
                    (self.length, self.units)
        else:
            return r'$%g\,$%s' % (self.length, self.units)

    def calculate_line_position(self, pad=0.05):
        return ((1 - pad) * self.xmin + pad * self.xmax,
                (1 - pad) * self.ymin + pad * self.ymax)

    def calculate_text_position(self, pad=1 / 100.):
        ps = self.pixel_size if self.pixel_size is not None else 1
        x1, y1 = self.position
        x2, y2 = x1 + self.length / ps, y1

        self.text_position = ((x1 + x2) / 2.,
                              y2 + (self.ymax - self.ymin) / ps * pad)

    def calculate_size(self, max_size_ratio=0.25):
        ps = self.pixel_size if self.pixel_size is not None else 1
        size = closest_nice_number(ps * (self.xmax - self.xmin) *
                                   max_size_ratio)
        self.length = size

    def remove(self):
        if self.line is not None:
            self.ax.lines.remove(self.line)
        if self.text is not None:
            self.ax.texts.remove(self.text)

    def plot_scale(self, line_width=1):
        self.remove()
        ps = self.pixel_size if self.pixel_size is not None else 1
        x1, y1 = self.position
        x2, y2 = x1 + self.length / ps, y1
        self.line, = self.ax.plot([x1, x2], [y1, y2],
                                  linestyle='-',
                                  lw=line_width,
                                  animated=self.animated)
        self.text = self.ax.text(*self.text_position,
                                 s=self.get_units_string(),
                                 ha='center',
                                 size='medium',
                                 animated=self.animated)
        self.ax.set_xlim(self.xmin, self.xmax)
        self.ax.set_ylim(self.ymin, self.ymax)
        self.ax.figure.canvas.draw()

    def _set_position(self, x, y):
        self.position = x, y
        self.calculate_text_position()
        self.plot_scale(line_width=self.line.get_linewidth())

    def set_color(self, c):
        self.line.set_color(c)
        self.text.set_color(c)
        self.ax.figure.canvas.draw_idle()

    def set_length(self, length):
        color = self.line.get_color()
        self.length = length
        self.calculate_scale_size()
        self.calculate_text_position()
        self.plot_scale(line_width=self.line.get_linewidth())
        self.set_color(color)

    def set_tex_bold(self):
        self.tex_bold = True
        self.text.set_text(self.get_units_string())
        self.ax.figure.canvas.draw_idle()


def in_interval(number, interval):
    if interval[0] <= number <= interval[1]:
        return True
    else:
        return False


class DraggableResizableRange(ResizableDraggablePatchBase):

    """DraggableResizableRange is a span-patch based widget, which can be
    dragged and resized by mouse/keys. Basically a wrapper for
    ModifiablepanSelector so that it coforms to the common widget interface.

    For optimized changes of geometry, the class implements two methods
    'set_bounds' and 'set_ibounds', to set the geomtry of the rectangle by
    value and index space coordinates, respectivly.
    """

    def __init__(self, axes_manager):
        super(DraggableResizableRange, self).__init__(axes_manager)
        self.span = None

    def set_on(self, value):
        if value is not self.is_on() and self.ax is not None:
            if value is True:
                self._add_patch_to(self.ax)
                self.connect(self.ax)
            elif value is False:
                self.disconnect(self.ax)
            try:
                self.ax.figure.canvas.draw()
            except:  # figure does not exist
                pass
            if value is False:
                self.ax = None
        self._InteractivePatchBase__is_on = value

    def _add_patch_to(self, ax):
        self.span = ModifiableSpanSelector(ax)
        self.span.set_initial(self._get_range())
        self.span.can_switch = True
        self.span.events.changed.connect(self._span_changed, 1)
        self.span.step_ax = self.axes[0]
        self.span.tolerance = 5
        self.patch = self.span.rect

    def _span_changed(self, span):
        r = self._get_range()
        pr = span.range
        if r != pr:
            dx = (self.get_size_in_axes() / self._size)[0]
            ix = self._v2i(self.axes[0], pr[0] + 0.5 * dx)
            w = self._v2i(self.axes[0], pr[1] + 0.5 * dx) - ix
            old_position, old_size = self.position, self.size
            self._pos = np.array([ix])
            self._size = np.array([w])
            self._apply_changes(old_size=old_size, old_position=old_position)

    def _get_range(self):
        c = self.coordinates[0]
        w = self.get_size_in_axes()[0]
        c -= w / (2.0 * self._size[0])
        return (c, c + w)

    def _parse_bounds_args(self, args, kwargs):
        if len(args) == 1:
            return args[0]
        elif len(args) == 4:
            return args
        elif len(kwargs) == 1 and 'bounds' in kwargs:
            return kwargs.values()[0]
        else:
            x = kwargs.pop('x', kwargs.pop('left', self._pos[0]))
            if 'right' in kwargs:
                w = kwargs.pop('right') - x
            else:
                w = kwargs.pop('w', kwargs.pop('width', self._size[0]))
            return x, w

    def set_ibounds(self, *args, **kwargs):
        """
        Set bounds by indices. Bounds can either be specified in order left,
        bottom, width, height; or by keywords:
         * 'bounds': tuple (left, width)
         OR
         * 'x'/'left'
         * 'w'/'width', alternatively 'right'
        If specifying with keywords, any unspecified dimensions will be kept
        constant (note: width will be kept, not right).
        """

        x, w = self._parse_bounds_args(args, kwargs)

        if not (self.axes[0].low_index <= x <= self.axes[0].high_index):
            raise ValueError()
        if not (self.axes[0].low_index <= x + w <= self.axes[0].high_index):
            raise ValueError()

        old_position, old_size = self.position, self.size
        self._pos = np.array([x])
        self._size = np.array([w])
        self._apply_changes(old_size=old_size, old_position=old_position)

    def set_bounds(self, *args, **kwargs):
        """
        Set bounds by values. Bounds can either be specified in order left,
        bottom, width, height; or by keywords:
         * 'bounds': tuple (left, width)
         OR
         * 'x'/'left'
         * 'w'/'width', alternatively 'right' (x+w)
        If specifying with keywords, any unspecified dimensions will be kept
        constant (note: width will be kept, not right).
        """

        x, w = self._parse_bounds_args(args, kwargs)
        ix = self.axes[0].value2index(x)
        w = self._v2i(self.axes[0], x + w) - ix

        old_position, old_size = self.position, self.size
        self._pos = np.array([ix])
        self._size = np.array([w])
        self._apply_changes(old_size=old_size, old_position=old_position)

    def _update_patch_position(self):
        self._update_patch_geometry()

    def _update_patch_size(self):
        self._update_patch_geometry()

    def _update_patch_geometry(self):
        if self.is_on() and self.span is not None:
            self.span.range = self._get_range()

    def disconnect(self, ax):
        super(DraggableResizableRange, self).disconnect(ax)
        if self.span and self.ax == ax:
            self.span.turn_off()
            self.span = None


class ModifiableSpanSelector(matplotlib.widgets.SpanSelector):

    def __init__(self, ax, **kwargs):
        onsel = kwargs.pop('onselect', self.dummy)
        matplotlib.widgets.SpanSelector.__init__(
            self, ax, onsel, direction='horizontal', useblit=False, **kwargs)
        # The tolerance in points to pick the rectangle sizes
        self.tolerance = 1
        self.on_move_cid = None
        self._range = None
        self.step_ax = None
        self.events = Events()
        self.events.changed = Event()
        self.events.moved = Event()
        self.events.resized = Event()
        self.can_switch = False

    def dummy(self, *args, **kwargs):
        pass

    def _get_range(self):
        self.update_range()
        return self._range

    def _set_range(self, value):
        self.update_range()
        if self._range != value:
            resized = (
                self._range[1] -
                self._range[0]) != (
                value[1] -
                value[0])
            moved = self._range[0] != value[0]
            self._range = value
            if moved:
                self.rect.set_x(value[0])
                self.events.moved.trigger(self)
            if resized:
                self.rect.set_width(value[1] - value[0])
                self.events.resized.trigger(self)
            if moved or resized:
                self.update()
                self.events.changed.trigger(self)

    range = property(_get_range, _set_range)

    def set_initial(self, initial_range=None):
        """
        Remove selection events, set the spanner, and go to modify mode.
        """
        if initial_range is not None:
            self.range = initial_range

        for cid in self.cids:
            self.canvas.mpl_disconnect(cid)
        # And connect to the new ones
        self.cids.append(
            self.canvas.mpl_connect('button_press_event', self.mm_on_press))
        self.cids.append(
            self.canvas.mpl_connect('button_release_event',
                                    self.mm_on_release))
        self.cids.append(
            self.canvas.mpl_connect('draw_event', self.update_background))
        self.rect.set_visible(True)
        self.rect.contains = self.contains
        self.update()

    def contains(self, mouseevent):
        # Assert y is correct first
        x, y = self.rect.get_transform().inverted().transform_point(
            (mouseevent.x, mouseevent.y))
        if not (0.0 <= y <= 1.0):
            return False, {}
        invtrans = self.ax.transData.inverted()
        x_pt = self.tolerance * abs((invtrans.transform((1, 0)) -
                                     invtrans.transform((0, 0)))[0])
        hit = self._range[0] - x_pt, self._range[1] + x_pt
        if hit[0] < mouseevent.xdata < hit[1]:
            return True, {}
        return False, {}

    def release(self, event):
        """When the button is realeased, the span stays in the screen and the
        iteractivity machinery passes to modify mode"""
        if self.pressv is None or (self.ignore(event) and not self.buttonDown):
            return
        self.buttonDown = False
        self.update_range()
        self.onselect()
        self.set_initial()

    def mm_on_press(self, event):
        if self.ignore(event) and not self.buttonDown:
            return
        self.buttonDown = True

        # Calculate the point size in data units
        invtrans = self.ax.transData.inverted()
        x_pt = self.tolerance * abs((invtrans.transform((1, 0)) -
                                     invtrans.transform((0, 0)))[0])

        # Determine the size of the regions for moving and stretching
        self.update_range()
        left_region = self._range[0] - x_pt, self._range[0] + x_pt
        right_region = self._range[1] - x_pt, self._range[1] + x_pt
        middle_region = self._range[0] + x_pt, self._range[1] - x_pt

        if in_interval(event.xdata, left_region) is True:
            self.on_move_cid = \
                self.canvas.mpl_connect('motion_notify_event',
                                        self.move_left)
        elif in_interval(event.xdata, right_region):
            self.on_move_cid = \
                self.canvas.mpl_connect('motion_notify_event',
                                        self.move_right)
        elif in_interval(event.xdata, middle_region):
            self.pressv = event.xdata
            self.on_move_cid = \
                self.canvas.mpl_connect('motion_notify_event',
                                        self.move_rect)
        else:
            return

    def update_range(self):
        self._range = (self.rect.get_x(),
                       self.rect.get_x() + self.rect.get_width())

    def switch_left_right(self, x, left_to_right):
        if left_to_right:
            if self.step_ax is not None:
                if x > self.step_ax.high_value + self.step_ax.scale:
                    return
            w = self._range[1] - self._range[0]
            r0 = self._range[1]
            self.rect.set_x(r0)
            r1 = r0 + w
            self.canvas.mpl_disconnect(self.on_move_cid)
            self.on_move_cid = \
                self.canvas.mpl_connect('motion_notify_event',
                                        self.move_right)
        else:
            if self.step_ax is not None:
                if x < self.step_ax.low_value - self.step_ax.scale:
                    return
            w = self._range[1] - self._range[0]
            r1 = self._range[0]
            r0 = r1 - w
            self.canvas.mpl_disconnect(self.on_move_cid)
            self.on_move_cid = \
                self.canvas.mpl_connect('motion_notify_event',
                                        self.move_left)
        self._range = (r0, r1)

    def move_left(self, event):
        if self.buttonDown is False or self.ignore(event):
            return
        x = event.xdata
        if self.step_ax is not None:
            if x < self.step_ax.low_value - self.step_ax.scale:
                return
            rem = (x - self.step_ax.offset - 0.5 * self.step_ax.scale) \
                % self.step_ax.scale
            if rem / self.step_ax.scale < 0.5:
                rem = -rem
            else:
                rem = self.step_ax.scale - rem
            x += rem
        # Do not move the left edge beyond the right one.
        if x >= self._range[1]:
            if self.can_switch and x > self._range[1]:
                self.switch_left_right(x, True)
                self.move_right(event)
            return
        width_increment = self._range[0] - x
        if self.rect.get_width() + width_increment <= 0:
            return
        self.rect.set_x(x)
        self.rect.set_width(self.rect.get_width() + width_increment)
        self.update_range()
        self.events.moved.trigger(self)
        self.events.resized.trigger(self)
        self.events.changed.trigger(self)
        if self.onmove_callback is not None:
            self.onmove_callback(*self._range)
        self.update()

    def move_right(self, event):
        if self.buttonDown is False or self.ignore(event):
            return
        x = event.xdata
        if self.step_ax is not None:
            if x > self.step_ax.high_value + self.step_ax.scale:
                return
            rem = (x - self.step_ax.offset + 0.5 * self.step_ax.scale) \
                % self.step_ax.scale
            if rem / self.step_ax.scale < 0.5:
                rem = -rem
            else:
                rem = self.step_ax.scale - rem
            x += rem
        # Do not move the right edge beyond the left one.
        if x <= self._range[0]:
            if self.can_switch and x < self._range[0]:
                self.switch_left_right(x, False)
                self.move_left(event)
            return
        width_increment = x - self._range[1]
        if self.rect.get_width() + width_increment <= 0:
            return
        self.rect.set_width(self.rect.get_width() + width_increment)
        self.update_range()
        self.events.resized.trigger(self)
        self.events.changed.trigger(self)
        if self.onmove_callback is not None:
            self.onmove_callback(*self._range)
        self.update()

    def move_rect(self, event):
        if self.buttonDown is False or self.ignore(event):
            return
        x_increment = event.xdata - self.pressv
        if self.step_ax is not None:
            rem = x_increment % self.step_ax.scale
            if rem / self.step_ax.scale < 0.5:
                rem = -rem
            else:
                rem = self.step_ax.scale - rem
            x_increment += rem
        self.rect.set_x(self.rect.get_x() + x_increment)
        self.update_range()
        self.pressv += x_increment
        self.events.moved.trigger(self)
        self.events.changed.trigger(self)
        if self.onmove_callback is not None:
            self.onmove_callback(*self._range)
        self.update()

    def mm_on_release(self, event):
        if self.buttonDown is False or self.ignore(event):
            return
        self.buttonDown = False
        self.canvas.mpl_disconnect(self.on_move_cid)
        self.on_move_cid = None

    def turn_off(self):
        for cid in self.cids:
            self.canvas.mpl_disconnect(cid)
        if self.on_move_cid is not None:
            self.canvas.mpl_disconnect(cid)
        self.ax.patches.remove(self.rect)
        self.ax.figure.canvas.draw()<|MERGE_RESOLUTION|>--- conflicted
+++ resolved
@@ -292,8 +292,7 @@
         if len(pos) != len(self.axes):
             raise ValueError()
         for i in xrange(len(pos)):
-            if not (
-                    self.axes[i].low_index <= pos[i] <= self.axes[i].high_index):
+            if not (self.axes[i].low_index <= pos[i] <= self.axes[i].high_index):
                 raise ValueError()
         return pos
 
@@ -1084,11 +1083,7 @@
 
     def __init__(self, axes_manager):
         super(Draggable2DCircle, self).__init__(axes_manager)
-<<<<<<< HEAD
-        self.size_step = self.axes[0].scale
-=======
         self.size_step = 0.5
->>>>>>> 7db63201
 
     def _set_size(self, value):
         """Setter for the 'size' property. Calls _size_changed to handle size
@@ -1145,11 +1140,7 @@
             picker=True,)
 
     def get_size_in_axes(self):
-<<<<<<< HEAD
-        return np.array(self._size)
-=======
         return np.array(self.axes[0].scale * self._size)
->>>>>>> 7db63201
 
     def _onmousemove(self, event):
         'on mouse motion move the patch if picked'
