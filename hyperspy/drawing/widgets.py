--- conflicted
+++ resolved
@@ -1,19 +1,10 @@
 """Interactive widgets that can be added to `Signal` plots.
 
-<<<<<<< HEAD
-
-=======
 Example
 -------
->>>>>>> b676a8ea
 
 """
 
-<<<<<<< HEAD
-from .utils import on_figure_window_close
-from hyperspy.misc.math_tools import closest_nice_number
-=======
->>>>>>> b676a8ea
 
 from hyperspy.drawing.widget import (
     WidgetBase, DraggableWidgetBase, ResizableDraggableWidgetBase,
