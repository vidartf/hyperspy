# -*- coding: utf-8 -*-
# Copyright 2007-2011 The HyperSpy developers
#
# This file is part of  HyperSpy.
#
#  HyperSpy is free software: you can redistribute it and/or modify
# it under the terms of the GNU General Public License as published by
# the Free Software Foundation, either version 3 of the License, or
# (at your option) any later version.
#
#  HyperSpy is distributed in the hope that it will be useful,
# but WITHOUT ANY WARRANTY; without even the implied warranty of
# MERCHANTABILITY or FITNESS FOR A PARTICULAR PURPOSE.  See the
# GNU General Public License for more details.
#
# You should have received a copy of the GNU General Public License
# along with  HyperSpy.  If not, see <http://www.gnu.org/licenses/>.

from __future__ import division

import matplotlib.pyplot as plt
import matplotlib.widgets
import matplotlib.transforms as transforms
import numpy as np
import traits

from utils import on_figure_window_close
from hyperspy.misc.math_tools import closest_nice_number
from hyperspy.events import Events, Event


class InteractivePatchBase(object):

    """
    """

    def __init__(self, axes_manager=None):
        """
        Add a patch to ax.
        """
        self._axes_manager = None
        self.axes_manager = axes_manager
        self.ax = None
        self.picked = False
        self._size = 1.
        self.color = 'red'
        self.__is_on = True
        self.patch = None
        self.cids = list()
        self.blit = True
        self.background = None
<<<<<<< HEAD
        
    @property
    def axes_manager(self):
        return self._axes_manager
        
    @axes_manager.setter
    def axes_manager(self, value):
        self._axes_manager = value
        self._xaxis = None
        self._yaxis = None
        
    @property 
    def xaxis(self):
        if self._xaxis is None:
            return self.axes_manager.navigation_axes[0]
        return self._xaxis
            
    @xaxis.setter
    def xaxis(self, value):
        self._xaxis = value
            
    @property 
    def yaxis(self):
        if self._yaxis is None:
            return self.axes_manager.navigation_axes[1]
        return self._yaxis
        
    @yaxis.setter
    def yaxis(self, value):
        self._yaxis = value
=======
        self.events = Events()
        self.events.changed = Event()
        self.events.closed = Event()
        self._navigating = False
>>>>>>> 083c9dda

    def is_on(self):
        return self.__is_on

    def set_on(self, value):
        if value is not self.is_on() and self.ax is not None:
            if value is True:
                self._add_patch_to(self.ax)
                self.connect(self.ax)
            elif value is False and self.ax is not None:
                for container in [
                        self.ax.patches,
                        self.ax.lines,
                        self.ax.artists,
                        self.ax.texts]:
                    if self.patch in container:
                        container.remove(self.patch)
                self.disconnect(self.ax)
            self.__is_on = value
            try:
                self.ax.figure.canvas.draw()
            except:  # figure does not exist
                pass

    def _set_patch(self):
        pass
        # Must be provided by the subclass

    def _add_patch_to(self, ax):
        self._set_patch()
        ax.add_patch(self.patch)
        self.patch.set_animated(hasattr(ax, 'hspy_fig'))

    def set_axes(self, ax):
        if ax is self.ax:
            return  # Do nothing
        # Disconnect from previous axes if set
        if self.ax is not None and self.is_on():
            self.disconnect(self.ax)
        self.ax = ax
        canvas = ax.figure.canvas
        if self.is_on() is True:
            self._add_patch_to(ax)
            self.connect(ax)
            canvas.draw()

    def connect(self, ax):
        on_figure_window_close(ax.figure, self.close)
        
    def connect_navigate(self):
        self.axes_manager.connect(self._on_navigate)
        self._navigating = True
        
    def disconnect_navigate(self):
        self.axes_manager.disconnect(self._on_navigate)
        self._navigating = False
        
    def _on_navigate(self, obj, name, old, new):
        pass    # Implement in subclass!

    def disconnect(self, ax):
        for cid in self.cids:
            try:
                ax.figure.canvas.mpl_disconnect(cid)
            except:
                pass
        if self._navigating:
            self.disconnect_navigate()

    def close(self, window=None):
        self.set_on(False)
        self.events.closed.trigger(self)

    def draw_patch(self, *args):
        if hasattr(self.ax, 'hspy_fig'):
            self.ax.hspy_fig._draw_animated()
        else:
            self.ax.figure.canvas.draw_idle()
            
class DraggablePatchBase(InteractivePatchBase):
    
    def __init__(self, axes_manager):
        super(DraggablePatchBase, self).__init__(axes_manager)
        self._pos = (0,)
        self.events.moved = Event()
        
    def _get_position(self):
        return self._pos
        
    def _set_position(self, value):
        value = self._validate_pos(value)
        if self._pos != value:
            self._pos = value
            self._pos_changed()

    position = property(_get_position, _set_position)
            
    def _validate_pos(self, pos):
        return pos
        
    def _pos_changed(self):
        self.events.moved.trigger(self)
        self.events.changed.trigger(self)
        self._update_patch_position()
    
    def connect(self, ax):
        super(DraggablePatchBase, self).connect(ax)
        canvas = ax.figure.canvas
        self.cids.append(
            canvas.mpl_connect('motion_notify_event', self.onmousemove))
        self.cids.append(canvas.mpl_connect('pick_event', self.onpick))
        self.cids.append(canvas.mpl_connect(
            'button_release_event', self.button_release))

    def onpick(self, event):
        self.picked = (event.artist is self.patch)

    def onmousemove(self, event):
        """This method must be provided by the subclass"""
        pass

    def _update_patch_position(self):
        """This method must be provided by the subclass"""
        pass

    def button_release(self, event):
        'whenever a mouse button is released'
        if event.button != 1:
            return
        if self.picked is True:
            self.picked = False


class ResizableDraggablePatchBase(DraggablePatchBase):

    def __init__(self, axes_manager):
        super(ResizableDraggablePatchBase, self).__init__(axes_manager)
        self._size = 1.
        self.events.resized = Event()
        
    def get_size(self):
        return self._size
        
    def _set_size(self, value):
        if self._size != value:
            self._size = value
            self._size_changed()

    def increase_size(self):
        self._set_size(self._size + 1)

    def decrease_size(self):
        if self._size > 1:
            self._set_size(self._size - 1)
            
    def _size_changed(self):
        self.events.resized.trigger(self)
        self.events.changed.trigger(self)
        self._update_patch_size()

    def _update_patch_size(self):
        """This method must be provided by the subclass"""
        pass

    def on_key_press(self, event):
        if event.key == "+":
            self.increase_size()
        if event.key == "-":
            self.decrease_size()

    def connect(self, ax):
        super(ResizableDraggablePatchBase, self).connect(ax)
        canvas = ax.figure.canvas
        self.cids.append(canvas.mpl_connect('key_press_event',
                                            self.on_key_press))
                                            
class Patch2DBase(ResizableDraggablePatchBase):
    def __init__(self, axes_manager):
<<<<<<< HEAD
        DraggablePatch.__init__(self, axes_manager)
        if self.axes_manager is not None and \
                self.axes_manager.navigation_dimension > 1:
            self.xaxis = self.axes_manager.navigation_axes[0]
            self.yaxis = self.axes_manager.navigation_axes[1]
        else:
            self.xaxis = self.yaxis = None

    def set_patch(self):
        self.calculate_size()
        self.calculate_position()
=======
        super(Patch2DBase, self).__init__(axes_manager)
        self._pos = (0, 0)
        self.border_thickness = 2
        
        # Set default axes
        if self.axes_manager is not None:
            if self.axes_manager.navigation_dimension > 1:
                self.xaxis = self.axes_manager.navigation_axes[0]
                self.yaxis = self.axes_manager.navigation_axes[1]
            else:
                self.xaxis = self.axes_manager.signal_axes[0]
                self.yaxis = self.axes_manager.signal_axes[1]
                
    def _set_size(self, value):
        value = min(value, self.xaxis.size, self.yaxis.size)
        if self._size != value:
            self._size = value
            self._size_changed()
            
    def _set_patch(self):
        xy = self._get_patch_xy()
        xs, ys = self._get_size_in_axes()
>>>>>>> 083c9dda
        self.patch = plt.Rectangle(
            xy, xs, ys,
            animated=self.blit,
            fill=False,
            lw=self.border_thickness,
            ec=self.color,
            picker=True,)
            
    def _validate_pos(self, pos):
        if not (self.xaxis.low_index <= pos[0] <= self.xaxis.high_index):
            raise ValueError()
        if not (self.yaxis.low_index <= pos[1] <= self.yaxis.high_index):
            raise ValueError()
        return super(Patch2DBase, self)._validate_pos(pos)
    
    def _pos_changed(self):
        if self._navigating:
            self.disconnect_navigate()
            self.xaxis.index, self.yaxis.index = self.position
            self.connect_navigate()
        super(Patch2DBase, self)._pos_changed()

    def _get_size_in_axes(self):
        xs = self.xaxis.scale * self._size
        ys = self.yaxis.scale * self._size
        return xs, ys
        
    def get_coordinates(self):
        x = self.xaxis.index2value(self.position[0])
        y = self.yaxis.index2value(self.position[1])
        return x, y

    def _get_patch_xy(self):
        coordinates = np.array(self.get_coordinates())
        xs, ys = self._get_size_in_axes()
        return coordinates - (xs / 2., ys / 2.)
            
    def _get_patch_bounds(self):
        # l,b,w,h
        xy = self._get_patch_xy()
        xs, ys = self._get_size_in_axes()
        return (xy[0], xy[1], xs, ys)
        
    def _on_navigate(self, obj, name, old, new):
        if obj in (self.xaxis, self.yaxis):
            i = 0 if obj is self.xaxis else 1
            p = list(self.position)
            p[i] = new
            self.position = tuple(p)
        
                                            
class DraggableSquare(Patch2DBase):

<<<<<<< HEAD
    def calculate_size(self):
        self._xsize = self.xaxis.scale * self.size
        self._ysize = self.yaxis.scale * self.size

    def calculate_position(self):
        coordinates = np.array((self.xaxis.value, self.yaxis.value))
        self._position = coordinates - (
            self._xsize / 2., self._ysize / 2.)

    def update_patch_size(self):
        self.calculate_size()
        self.patch.set_width(self._xsize)
        self.patch.set_height(self._ysize)
        self.update_patch_position()

    def update_patch_position(self):
        self.calculate_position()
        self.patch.set_xy(self._position)
        self.draw_patch()

    def onmove(self, event):
        'on mouse motion draw the cursor if picked'
        if self.picked is True and event.inaxes:
            wxindex = self.xaxis.value2index(event.xdata)
            wyindex = self.yaxis.value2index(event.ydata)
            if self.yaxis.index != wyindex:
                try:
                    self.yaxis.index = wyindex
                except traits.api.TraitError:
                    # Index out of range, we do nothing
                    pass

            if self.xaxis.index != wxindex:
                try:
                    self.xaxis.index = wxindex
                except traits.api.TraitError:
                    # Index out of range, we do nothing
                    pass


class ResizebleDraggableRectangle(ResizebleDraggablePatch):

    def __init__(self, axes_manager):
        super(ResizebleDraggableRectangle, self).__init__(axes_manager)
        if self.axes_manager is not None and \
                self.axes_manager.navigation_dimension > 1:
            self.xaxis = self.axes_manager.navigation_axes[0]
            self.yaxis = self.axes_manager.navigation_axes[1]
        else:
            self.xaxis = self.yaxis = None
        self.xsize = 1
        self.ysize = 1
        self.bounds = []
=======
    def __init__(self, axes_manager):
        super(DraggableSquare, self).__init__(axes_manager)
    
    def _update_patch_position(self):
        if self.is_on() and self.patch is not None:
            self.patch.set_xy(self._get_patch_xy())
            self.draw_patch()
            
    def _update_patch_size(self):
        if self.is_on() and self.patch is not None:
            self.patch.set_bounds(*self._get_patch_bounds())
            self.draw_patch()
                                            
    def onmousemove(self, event):
        'on mouse motion move the patch if picked'
        if self.picked is True and event.inaxes:
            ix = self.xaxis.value2index(event.xdata)
            iy = self.yaxis.value2index(event.ydata)
            self.position = (ix, iy)

class ResizableDraggableRectangle(Patch2DBase):
    
    def __init__(self, axes_manager, resizers=True):
        super(ResizableDraggableRectangle, self).__init__(axes_manager)
        self._xsize = 1
        self._ysize = 1
>>>>>>> 083c9dda
        self.pick_on_frame = False
        self.pick_offset = (0,0)
        self.resize_color = 'lime'
        self.resize_pixel_size = (5,5)  # Set to None to make one data pixel
<<<<<<< HEAD
        self.resizers = []
        self.border_thickness = 2

    def set_size(self, size):
        self.size = size
        self.xsize = size
        self.ysize = size
        self.update_patch_size()
        self._apply_geometry()

    def set_xsize(self, xsize):
        self.xsize = xsize
        self.size = max(self.xsize, self.ysize)
        self.update_patch_size()
        self._apply_geometry()

    def increase_xsize(self):
        self.set_xsize(self.xsize + 1)

    def decrease_xsize(self):
        if self.xsize >= 2:
            self.set_xsize(self.xsize - 1)

    def set_ysize(self, ysize):
        self.ysize = ysize
        self.size = max(self.xsize, self.ysize)
        self.update_patch_size()
        self._apply_geometry()

    def increase_ysize(self):
        self.set_ysize(self.ysize + 1)

    def decrease_ysize(self):
        if self.ysize >= 2:
            self.set_ysize(self.ysize - 1)

    def on_key_press(self, event):
        if event.key == "x":
            self.increase_xsize()
        elif event.key == "c":
            self.decrease_xsize()
        elif event.key == "y":
            self.increase_ysize()
        elif event.key == "u":
            self.decrease_ysize()
        else:
            super(ResizebleDraggableRectangle, self).on_key_press(event)
        
    def _get_resizer_size(self):
        invtrans = self.ax.transData.inverted()
        if self.resize_pixel_size is None:
            dx = self._xsize / self.xsize
            dy = self._ysize / self.ysize
=======
        self._resizers = resizers
        self._resizer_handles = []
    
    # --------- External interface ---------
    @property
    def resizers(self):
        return self._resizers
        
    @resizers.setter
    def resizers(self, value):
        if self._resizers != value:
            self._resizers = value
            
    def _parse_bounds_args(self, args, kwargs):
        if len(args) == 1:
            return args[0]
        elif len(args) == 4:
           return args
        elif len(kwargs) == 1 and kwargs.has_key('bounds'):
            return kwargs.values()[0]
        else:
            x = kwargs.pop('x', kwargs.pop('left', self._pos[0]))
            y = kwargs.pop('y', kwargs.pop('top', self._pos[1]))
            if kwargs.has_key('right'):
                w = kwargs.pop('right') - x
            else:
                w = kwargs.pop('w', kwargs.pop('width', self._xsize))
            if kwargs.has_key('bottom'):
                h = kwargs.pop('bottom') - y
            else:
                h = kwargs.pop('h', kwargs.pop('height', self._ysize)) 
            return x, y, w, h
            
    def set_ibounds(self, *args, **kwargs):
        """
        Set bounds by indices. Bounds can either be specified in order left,
        bottom, width, height; or by keywords:
         * 'bounds': tuple (left, bottom, width, height)
         OR
         * 'x'/'left'
         * 'y'/'bottom'
         * 'w'/'width', alternatively 'right'
         * 'h'/'height', alternatively 'top'
        If specifying with keywords, any unspecified dimensions will be kept
        constant (note: width/height will be kept, not right/top).
        """

        x, y, w, h = self._parse_bounds_args(args, kwargs)
            
        if not (self.xaxis.low_index <= x <= self.xaxis.high_index):
            raise ValueError()
        if not (self.yaxis.low_index <= y <= self.yaxis.high_index):
            raise ValueError()
        if not (self.xaxis.low_index <= x+w <= self.xaxis.high_index):
            raise ValueError()
        if not (self.yaxis.low_index <= y+h <= self.yaxis.high_index):
            raise ValueError()
            
        self._suspend()
        self._pos = (x, y)
        self._xsize = w
        self._ysize = h
        self._resume()
        
    def set_bounds(self, *args, **kwargs):
        """
        Set bounds by values. Bounds can either be specified in order left,
        bottom, width, height; or by keywords:
         * 'bounds': tuple (left, bottom, width, height)
         OR
         * 'x'/'left'
         * 'y'/'top'
         * 'w'/'width', alternatively 'right' (x+w)
         * 'h'/'height', alternatively 'bottom' (y+h)
        If specifying with keywords, any unspecified dimensions will be kept
        constant (note: width/height will be kept, not right/bottom).
        """

        x, y, w, h = self._parse_bounds_args(args, kwargs)
        ix = self.xaxis.value2index(x)
        iy = self.yaxis.value2index(y)
        # Because when slicing entire array, slice stop == len(array)
        # value2index() checks if index is < len(arary)
        w = self.xaxis.value2index(x+w, rounding=lambda t: round(t)-1) + 1 - ix
        h = self.yaxis.value2index(y+h, rounding=lambda t: round(t)-1) + 1 - iy
            
        self._suspend()
        self._pos = (ix, iy)
        self._xsize = w
        self._ysize = h
        self._resume()
        
    def _validate_pos(self, value):
        value = (min(value[0], self.xaxis.high_index - self._xsize + 1),
                 min(value[1], self.yaxis.high_index - self._ysize + 1))
        return super(ResizableDraggableRectangle, self)._validate_pos(value)
    
    @property
    def width(self):
        return self._xsize
        
    @width.setter
    def width(self, value):
        if value == self._xsize:
            return
        ix = self._pos[0] + value
        if value == 0 or \
                not (self.xaxis.low_index <= ix <= self.xaxis.high_index):
            raise ValueError()
        self._set_xsize(value)
    
    @property
    def height(self):
        return self.yaxis.scale * self._ysize
        
    @height.setter
    def height(self, value):
        if value == self._ysize:
            return
        iy = self._pos[1] + value
        if value == 0 or \
                not (self.yaxis.low_index <= iy <= self.yaxis.high_index):
            raise ValueError()
        self._set_ysize(value)
    
    @property
    def centre(self):
        return np.array((self.left + self.width/2.0,
                         self.bottom + self.height/2.0))
    
    
    
    # --------- Internal functions ---------
    
    # --- Internals that trigger events ---
    
    def _set_size(self, value):
        self._size = value
        if self._xsize != value or self._ysize != value:
            self._xsize = value
            self._ysize = value
            self._validate_geometry()
            self._size_changed()
            
    def _set_xsize(self, xsize):
        if self._xsize == xsize or xsize == 0:
            return
        if self._navigating and self.xaxis.index > self.position[0]:
            if xsize < self._xsize:
                self._pos = (self._pos[0] + self._xsize - xsize, self._pos[1])
        self._xsize = xsize
        self._size = max(self._xsize, self._ysize)
        self._validate_geometry()
        self._size_changed()

    def _increase_xsize(self):
        self._set_xsize(self._xsize + 1)

    def _decrease_xsize(self):
        if self._xsize >= 2:
            self._set_xsize(self._xsize - 1)

    def _set_ysize(self, ysize):
        if self._ysize == ysize or ysize == 0:
            return
        if self._navigating and self.yaxis.index > self.position[1]:
            if ysize < self._ysize:
                self._pos = (self._pos[0], self._pos[1] + self._ysize - ysize)
        self._ysize = ysize
        self._size = max(self._xsize, self._ysize)
        self._validate_geometry()
        self._size_changed()

    def _increase_ysize(self):
        self._set_ysize(self._ysize + 1)

    def _decrease_ysize(self):
        if self._ysize >= 2:
            self._set_ysize(self._ysize - 1)

    def on_key_press(self, event):
        if event.key == "x":
            self._increase_xsize()
        elif event.key == "c":
            self._decrease_xsize()
        elif event.key == "y":
            self._increase_ysize()
        elif event.key == "u":
            self._decrease_ysize()
        else:
            super(ResizableDraggableRectangle, self).on_key_press(event)
            
    # --- End internals that trigger events ---
            
    def _suspend(self):
        self._suppressor = self.events.suppress
        self._suppressor.__enter__()
        self._old = (self._pos, self._xsize, self._ysize)
        
    def _resume(self):
        self._suppressor.__exit__(None,None,None)
        moved = self._pos != self._old[0]
        resized = self._xsize != self._old[1] or self._ysize != self._old[2]
        if moved:
            if self._navigating:
                self.disconnect_navigate()
                self.xaxis.index, self.yaxis.index = self.position
                self.connect_navigate()
            self.events.moved.trigger(self)
        if resized:
            self.events.resized.trigger(self)
            self._size = max(self._xsize, self._ysize)
        if moved or resized:
            self.events.changed.trigger(self)
            self._update_patch_geometry()

    def _get_size_in_axes(self):
        xs = self.xaxis.scale * self._xsize
        ys = self.yaxis.scale * self._ysize
        return xs, ys

    def _get_patch_xy(self):
        coordinates = np.array(self.get_coordinates())
        xs, ys = self._get_size_in_axes()
        return coordinates - (xs / (2.*self._xsize), ys / (2.*self._ysize))
            
    def _update_patch_size(self):
        self._update_patch_geometry()

    def _update_patch_position(self):
        if self.is_on() and self.patch is not None:
            self.patch.set_xy(self._get_patch_xy())
            self._update_resizers()
            self.draw_patch()
        
    def _update_patch_geometry(self):
        if self.is_on() and self.patch is not None:
            self.patch.set_bounds(*self._get_patch_bounds())
            self._update_resizers()
            self.draw_patch()
        
    # ------- Resizers code -------
        
    def _update_resizers(self):
        pos = self._get_resizer_pos()
        rsize = self._get_resizer_size()
        for i in xrange(4):
            self._resizer_handles[i].set_xy(pos[i])
            self._resizer_handles[i].set_width(rsize[0])
            self._resizer_handles[i].set_height(rsize[1])

    def _set_patch(self):
        super(ResizableDraggableRectangle, self)._set_patch()
            
        self._resizer_handles = []
        rsize = self._get_resizer_size()
        pos = self._get_resizer_pos()
        for i in xrange(4):
            r = plt.Rectangle(pos[i], rsize[0], rsize[1], animated=self.blit,
                              fill=True, lw=0, fc=self.resize_color, 
                              picker=True,)
            self._resizer_handles.append(r)
        
    def _set_resizers(self, value, ax):
        if ax is not None:
            if value:
                for r in self._resizer_handles:
                    ax.add_artist(r)
                    r.set_animated(hasattr(ax, 'hspy_fig'))
            else:
                for container in [
                        ax.patches,
                        ax.lines,
                        ax.artists,
                        ax.texts]:
                    for r in self._resizer_handles:
                        if r in container:
                            container.remove(r)

    def _get_resizer_size(self):
        invtrans = self.ax.transData.inverted()
        xs, ys = self._get_size_in_axes()
        if self.resize_pixel_size is None:
            dx = xs / self._xsize
            dy = ys / self._ysize
>>>>>>> 083c9dda
            rsize = (dx, dy)
        else:
            rsize = np.abs(invtrans.transform(self.resize_pixel_size) -
                        invtrans.transform((0, 0)))
        return rsize
        
<<<<<<< HEAD
    def _get_resizer_pos(self):
        invtrans = self.ax.transData.inverted()
        border = self.border_thickness
        dl = np.abs(invtrans.transform((border, border)) -
                        invtrans.transform((0, 0)))/2
        rsize = self._get_resizer_size()
        
        positions = []
        p = self._position - rsize + dl
        positions.append(p)
        p = self._position + (self._xsize - dl[0], -rsize[1] + dl[1])
        positions.append(p)
        p = self._position + (-rsize[0] + dl[1], self._ysize - dl[1])
        positions.append(p)
        p = self._position + (self._xsize - dl[0], self._ysize - dl[1])
        positions.append(p)
        return positions

    def set_patch(self):
        self.calculate_size()
        self.calculate_position()
        self.calculate_bounds()
        self.patch = plt.Rectangle(
            self._position, self._xsize, self._ysize,
            animated=self.blit,
            fill=False,
            lw=self.border_thickness,
            ec=self.color,
            picker=True,)
            
        self.resizers = []
        rsize = self._get_resizer_size()
        pos = self._get_resizer_pos()
        for i in xrange(4):
            r = plt.Rectangle(pos[i], rsize[0], rsize[1], animated=self.blit,
                              fill=True, lw=0, fc=self.resize_color, 
                              picker=True,)
            self.resizers.append(r)

    def calculate_size(self):
        self._xsize = self.xaxis.scale * self.xsize
        self._ysize = self.yaxis.scale * self.ysize

    def calculate_position(self):
        coordinates = np.array((self.xaxis.value, self.yaxis.value))
        self._position = coordinates - (
            self._xsize / (2.*self.xsize),
            self._ysize / (2.*self.ysize))

    def calculate_bounds(self):
        position = self._position
        x0 = position[0]
        x1 = position[0] + self._xsize
        y0 = position[1]
        y1 = position[1] + self._ysize
        self.bounds = [x0,y0,x1,y1]
        
    def update_resizers(self):
        pos = self._get_resizer_pos()
        rsize = self._get_resizer_size()
        for i in xrange(4):
            self.resizers[i].set_xy(pos[i])
            self.resizers[i].set_width(rsize[0])
            self.resizers[i].set_height(rsize[1])
            

    def update_patch_size(self):
        self.update_patch_geometry()

    def update_patch_position(self):
        self.calculate_position()
        self.patch.set_xy(self._position)
        self.calculate_bounds()
        self.update_resizers()
        self.draw_patch()
        
    def update_patch_geometry(self):
        self.calculate_size()
        self.calculate_position()
        self.calculate_bounds()
        p = self._position
        self.patch.set_bounds(p[0], p[1], self._xsize, self._ysize)
        self.update_resizers()
        self.draw_patch()
        
            
    def _apply_geometry(self, x1=None, y1=None):
        xaxis = self.xaxis
        yaxis = self.yaxis
         
        if x1 is None: 
            x1 = xaxis.index
=======

    def _get_resizer_pos(self):
        """
        Get the positions of the four resizer handles
        """
        invtrans = self.ax.transData.inverted()
        border = self.border_thickness
        # Transform the border thickness into data values
        dl = np.abs(invtrans.transform((border, border)) -
                        invtrans.transform((0, 0)))/2
        rsize = self._get_resizer_size()
        xs, ys = self._get_size_in_axes()

        positions = []
        rp = np.array(self._get_patch_xy())
        p = rp - rsize + dl
        positions.append(p)
        p = rp + (xs - dl[0], -rsize[1] + dl[1])
        positions.append(p)
        p = rp + (-rsize[0] + dl[0], ys - dl[1])
        positions.append(p)
        p = rp + (xs - dl[0], ys - dl[1])
        positions.append(p)
        return positions
                
    def set_on(self, value):
        if value is not self.is_on() and self.resizers:
            self._set_resizers(value, self.ax)
        super(ResizableDraggableRectangle, self).set_on(value)

    def _add_patch_to(self, ax):
        super(ResizableDraggableRectangle, self)._add_patch_to(ax)
        if self.resizers:
            self._set_resizers(True, ax)
        
    # ------- End resizers code -------
        
        
    def _validate_geometry(self, x1=None, y1=None):
        xaxis = self.xaxis
        yaxis = self.yaxis
        
        # Make sure widget size is not larger than axes
        self._xsize = min(self._xsize, xaxis.size)
        self._ysize = min(self._ysize, yaxis.size)
        self._size = min(self._size, max(xaxis.size, yaxis.size))
        
        # Make sure x1/y1 is within bounds
        if x1 is None:
            x1 = self.position[0] # Get it if not supplied
>>>>>>> 083c9dda
        elif x1 < xaxis.low_index:
            x1 = xaxis.low_index
        elif x1 > xaxis.high_index:
            x1 = xaxis.high_index
<<<<<<< HEAD
               
        if y1 is None:
            y1 = yaxis.index
=======
        
        if y1 is None:
            y1 = self.position[1]
>>>>>>> 083c9dda
        elif y1 < yaxis.low_index:
            y1 = yaxis.low_index
        elif y1 > yaxis.high_index:
            y1 = yaxis.high_index
<<<<<<< HEAD
            
        x2 = x1 + self.xsize
        y2 = y1 + self.ysize
        if x2 > xaxis.high_index + 1:
            x2 = xaxis.high_index + 1
            x1 = x2 - self.xsize
        if y2 > yaxis.high_index + 1:
            y2 = yaxis.high_index + 1
            y1 = y2 - self.ysize
        
        if np.abs(x1 - x2) < 2:
            xaxis.slice = None
        else:
            xaxis.slice = slice(x1, x2)
        if np.abs(y1 - y2) < 2:
            yaxis.slice = None
        else:
            yaxis.slice = slice(y1, y2)
            
        try:
            xaxis.index = x1
        except traits.api.TraitError:
            # Index out of range, we do nothing
            pass
        try:
            yaxis.index = y1
        except traits.api.TraitError:
            # Index out of range, we do nothing
            pass
        
    def v2i(self, axis, v):
=======
        
        # Make sure x2/y2 is with upper bound.
        # If not, keep dims, and change x1/y1!
        x2 = x1 + self._xsize
        y2 = y1 + self._ysize
        if x2 > xaxis.high_index + 1:
            x2 = xaxis.high_index + 1
            x1 = x2 - self._xsize
        if y2 > yaxis.high_index + 1:
            y2 = yaxis.high_index + 1
            y1 = y2 - self._ysize
        
        self._pos = (x1, y1)
        
    def _v2i(self, axis, v):
>>>>>>> 083c9dda
        try:
            return axis.value2index(v)
        except ValueError:
            return axis.high_index+1
        
<<<<<<< HEAD

    def onpick(self, event):
        super(ResizebleDraggableRectangle, self).onpick(event)
        if event.artist in self.resizers:
            corner = self.resizers.index(event.artist)
=======
    def onpick(self, event):
        super(ResizableDraggableRectangle, self).onpick(event)
        if event.artist in self._resizer_handles:
            corner = self._resizer_handles.index(event.artist)
>>>>>>> 083c9dda
            self.pick_on_frame = corner
            self.picked = True
        elif self.picked:
            x = event.mouseevent.xdata
            y = event.mouseevent.ydata
<<<<<<< HEAD
            dx = self._xsize / self.xsize
            dy = self._ysize / self.ysize
            ix = self.v2i(self.xaxis, x + 0.5*dx)
            iy = self.v2i(self.yaxis, y + 0.5*dy)
            self.pick_offset = (ix-self.xaxis.index, iy-self.yaxis.index)
            self.pick_on_frame = False
        
    def onmove(self, event):
        'on mouse motion draw the cursor if picked'
        if self.picked is True and event.inaxes:
            dx = self._xsize / self.xsize
            dy = self._ysize / self.ysize
            ix = self.v2i(self.xaxis, event.xdata + 0.5*dx)
            iy = self.v2i(self.yaxis, event.ydata + 0.5*dy)
            ibounds = [self.xaxis.index, self.yaxis.index, 
                       self.xaxis.index + self.xsize,
                       self.yaxis.index + self.ysize]
=======
            xs, ys = self._get_size_in_axes()
            dx = xs / self._xsize
            dy = ys / self._ysize
            xaxis = self.xaxis
            yaxis = self.yaxis
            ix = self._v2i(xaxis, x + 0.5*dx)
            iy = self._v2i(yaxis, y + 0.5*dy)
            p = self.position
            self.pick_offset = (ix-p[0], iy-p[1])
            self.pick_on_frame = False
        
    def onmousemove(self, event):
        'on mouse motion draw the patch if picked'
        if self.picked is True and event.inaxes:
            xaxis = self.xaxis
            yaxis = self.yaxis
            xs, ys = self._get_size_in_axes()
            dx = xs / self._xsize
            dy = ys / self._ysize
            ix = self._v2i(xaxis, event.xdata + 0.5*dx)
            iy = self._v2i(yaxis, event.ydata + 0.5*dy)
            p = self.position
            ibounds = [p[0], p[1], p[0] + self._xsize, p[1] + self._ysize]
            self._suspend()
>>>>>>> 083c9dda
            if self.pick_on_frame is not False:
                posx = None
                posy = None
                corner = self.pick_on_frame
                if corner % 2 == 0: # Left side start
                    if ix > ibounds[2]:    # flipped to right
                        posx = ibounds[2]
<<<<<<< HEAD
                        self.xsize = ix - ibounds[2]
                        self.pick_on_frame += 1
                    elif ix == ibounds[2]:
                        posx = ix - 1
                        self.xsize = ibounds[2] - posx
                    else:
                        posx = ix
                        self.xsize = ibounds[2] - posx
                else:   # Right side start
                    if ix < ibounds[0]:  # Flipped to left
                        posx = ix
                        self.xsize = ibounds[0] - posx
                        self.pick_on_frame -= 1
                    else:
                        self.xsize = ix - ibounds[0]
                if corner // 2 == 0: # Top side start
                    if iy > ibounds[3]:    # flipped to botton
                        posy = ibounds[3]
                        self.ysize = iy - ibounds[3]
                        self.pick_on_frame += 2
                    elif iy == ibounds[3]:
                        posy = iy - 1
                        self.ysize = ibounds[3] - posy
                    else:
                        posy = iy
                        self.ysize = ibounds[3] - iy
                else:   # Bottom side start
                    if iy < ibounds[1]:  # Flipped to top
                        posy = iy
                        self.ysize = ibounds[1] - iy
                        self.pick_on_frame -= 2
                    else:
                        self.ysize = iy - ibounds[1]
                if self.xsize < 1:
                    self.xsize = 1
                if self.ysize < 1:
                    self.ysize = 1
                self._apply_geometry(posx, posy)
                self.update_patch_geometry()
            else:
                ix -= self.pick_offset[0]
                iy -= self.pick_offset[1]
                self._apply_geometry(ix, iy)
                self.update_patch_position()
                
    def set_on(self, value):
        if value is not self.is_on():
            if value is False and self.ax is not None:
                for container in [
                        self.ax.patches,
                        self.ax.lines,
                        self.ax.artists,
                        self.ax.texts]:
                    for r in self.resizers:
                        if r in container:
                            container.remove(r)
        super(ResizebleDraggableRectangle, self).set_on(value)

    def add_patch_to(self, ax):
        super(ResizebleDraggableRectangle, self).add_patch_to(ax)
        for r in self.resizers:
            ax.add_artist(r)
            r.set_animated(hasattr(ax, 'hspy_fig'))
            


class DraggableHorizontalLine(DraggablePatch):
=======
                        self._xsize = ix - ibounds[2]
                        self.pick_on_frame += 1
                    elif ix == ibounds[2]:
                        posx = ix - 1
                        self._xsize = ibounds[2] - posx
                    else:
                        posx = ix
                        self._xsize = ibounds[2] - posx
                else:   # Right side start
                    if ix < ibounds[0]:  # Flipped to left
                        posx = ix
                        self._xsize = ibounds[0] - posx
                        self.pick_on_frame -= 1
                    else:
                        self._xsize = ix - ibounds[0]
                if corner // 2 == 0: # Top side start
                    if iy > ibounds[3]:    # flipped to botton
                        posy = ibounds[3]
                        self._ysize = iy - ibounds[3]
                        self.pick_on_frame += 2
                    elif iy == ibounds[3]:
                        posy = iy - 1
                        self._ysize = ibounds[3] - posy
                    else:
                        posy = iy
                        self._ysize = ibounds[3] - iy
                else:   # Bottom side start
                    if iy < ibounds[1]:  # Flipped to top
                        posy = iy
                        self._ysize = ibounds[1] - iy
                        self.pick_on_frame -= 2
                    else:
                        self._ysize = iy - ibounds[1]
                if self._xsize < 1:
                    self._xsize = 1
                if self._ysize < 1:
                    self._ysize = 1
                self._validate_geometry(posx, posy)
            else:
                ix -= self.pick_offset[0]
                iy -= self.pick_offset[1]
                self._validate_geometry(ix, iy)
            self._resume()
            


class DraggableHorizontalLine(DraggablePatchBase):
>>>>>>> 083c9dda

    def __init__(self, axes_manager):
        super(DraggableHorizontalLine, self).__init__(axes_manager)
        self._2D = False
        # Despise the bug, we use blit for this one because otherwise the
        # it gets really slow

# TODO: FIXME
    def _update_patch_position(self):
        if self.patch is not None:
            self.patch.set_ydata(self.axes_manager.coordinates[0])
            self.draw_patch()

# TODO: FIXME
    def _set_patch(self):
        ax = self.ax
        self.patch = ax.axhline(
            self.axes_manager.coordinates[0],
            color=self.color,
            picker=5)

# TODO: FIXME
    def onmousemove(self, event):
        'on mouse motion draw the cursor if picked'
        if self.picked is True and event.inaxes:
            try:
                self.xaxis.value = event.ydata
            except traits.api.TraitError:
                # Index out of range, we do nothing
                pass


class DraggableVerticalLine(DraggablePatchBase):

    def __init__(self, axes_manager):
        super(DraggableVerticalLine, self).__init__(axes_manager)

# TODO: FIXME
    def _update_patch_position(self):
        if self.patch is not None:
            self.patch.set_xdata(self.axes_manager.coordinates[0])
            self.draw_patch()

# TODO: FIXME
    def _set_patch(self):
        ax = self.ax
        self.patch = ax.axvline(self.axes_manager.coordinates[0],
                                color=self.color,
                                picker=5)

# TODO: FIXME
    def onmousemove(self, event):
        'on mouse motion draw the cursor if picked'
        if self.picked is True and event.inaxes:
            try:
                self.xaxis.value = event.xdata
            except traits.api.TraitError:
                # Index out of range, we do nothing
                pass


class DraggableLabel(DraggablePatchBase):

    def __init__(self, axes_manager):
        super(DraggableLabel, self).__init__(axes_manager)
        self.string = ''
        self.y = 0.9
        self.text_color = 'black'
        self.bbox = None

# TODO: FIXME
    def _update_patch_position(self):
        if self.patch is not None:
            self.patch.set_x(self.axes_manager.coordinates[0])
            self.draw_patch()

# TODO: FIXME
    def _set_patch(self):
        ax = self.ax
        trans = transforms.blended_transform_factory(
            ax.transData, ax.transAxes)
        self.patch = ax.text(
            self.axes_manager.coordinates[0],
            self.y,  # Y value in axes coordinates
            self.string,
            color=self.text_color,
            picker=5,
            transform=trans,
            horizontalalignment='right',
            bbox=self.bbox,
            animated=self.blit)


class Scale_Bar():

    def __init__(self, ax, units, pixel_size=None, color='white',
                 position=None, max_size_ratio=0.25, lw=2, lenght=None,
                 animated=False):
        """Add a scale bar to an image.

        Parameteres
        -----------
        ax : matplotlib axes
            The axes where to draw the scale bar.
        units : string
        pixel_size : {None, float}
            If None the axes of the image are supposed to be calibrated.
            Otherwise the pixel size must be specified.
        color : a valid matplotlib color
        position {None, (float, float)}
            If None the position is automatically determined.
        max_size_ratio : float
            The maximum size of the scale bar in respect to the
            lenght of the x axis
        lw : int
            The line width
        lenght : {None, float}
            If None the lenght is automatically calculated using the
            max_size_ratio.

        """

        self.animated = animated
        self.ax = ax
        self.units = units
        self.pixel_size = pixel_size
        self.xmin, self.xmax = ax.get_xlim()
        self.ymin, self.ymax = ax.get_ylim()
        self.text = None
        self.line = None
        self.tex_bold = False
        if lenght is None:
            self.calculate_size(max_size_ratio=max_size_ratio)
        else:
            self.lenght = lenght
        if position is None:
            self.position = self.calculate_line_position()
        else:
            self.position = position
        self.calculate_text_position()
        self.plot_scale(line_width=lw)
        self.set_color(color)

    def get_units_string(self):
        if self.tex_bold is True:
            if (self.units[0] and self.units[-1]) == '$':
                return r'$\mathbf{%g\,%s}$' % \
                    (self.lenght, self.units[1:-1])
            else:
                return r'$\mathbf{%g\,}$\textbf{%s}' % \
                    (self.lenght, self.units)
        else:
            return r'$%g\,$%s' % (self.lenght, self.units)

    def calculate_line_position(self, pad=0.05):
        return ((1 - pad) * self.xmin + pad * self.xmax,
                (1 - pad) * self.ymin + pad * self.ymax)

    def calculate_text_position(self, pad=1 / 100.):
        ps = self.pixel_size if self.pixel_size is not None else 1
        x1, y1 = self.position
        x2, y2 = x1 + self.lenght / ps, y1

        self.text_position = ((x1 + x2) / 2.,
                              y2 + (self.ymax - self.ymin) / ps * pad)

    def calculate_size(self, max_size_ratio=0.25):
        ps = self.pixel_size if self.pixel_size is not None else 1
        size = closest_nice_number(ps * (self.xmax - self.xmin) *
                                   max_size_ratio)
        self.lenght = size

    def remove(self):
        if self.line is not None:
            self.ax.lines.remove(self.line)
        if self.text is not None:
            self.ax.texts.remove(self.text)

    def plot_scale(self, line_width=1):
        self.remove()
        ps = self.pixel_size if self.pixel_size is not None else 1
        x1, y1 = self.position
        x2, y2 = x1 + self.lenght / ps, y1
        self.line, = self.ax.plot([x1, x2], [y1, y2],
                                  linestyle='-',
                                  lw=line_width,
                                  animated=self.animated)
        self.text = self.ax.text(*self.text_position,
                                 s=self.get_units_string(),
                                 ha='center',
                                 size='medium',
                                 animated=self.animated)
        self.ax.set_xlim(self.xmin, self.xmax)
        self.ax.set_ylim(self.ymin, self.ymax)
        self.ax.figure.canvas.draw()

    def _set_position(self, x, y):
        self.position = x, y
        self.calculate_text_position()
        self.plot_scale(line_width=self.line.get_linewidth())

    def set_color(self, c):
        self.line.set_color(c)
        self.text.set_color(c)
        self.ax.figure.canvas.draw_idle()

    def set_lenght(self, lenght):
        color = self.line.get_color()
        self.lenght = lenght
        self.calculate_scale_size()
        self.calculate_text_position()
        self.plot_scale(line_width=self.line.get_linewidth())
        self.set_color(color)

    def set_tex_bold(self):
        self.tex_bold = True
        self.text.set_text(self.get_units_string())
        self.ax.figure.canvas.draw_idle()


def in_interval(number, interval):
    if number >= interval[0] and number <= interval[1]:
        return True
    else:
        return False


class ModifiableSpanSelector(matplotlib.widgets.SpanSelector):

    def __init__(self, ax, **kwargs):
        onsel = kwargs.pop('onselect', self.dummy)
        matplotlib.widgets.SpanSelector.__init__(
            self, ax, onsel, direction='horizontal', useblit=False, **kwargs)
        # The tolerance in points to pick the rectangle sizes
        self.tolerance = 1
        self.on_move_cid = None
        self.range = None
        
    def dummy(self, *args, **kwargs):
        pass

    def release(self, event):
        """When the button is realeased, the span stays in the screen and the
        iteractivity machinery passes to modify mode"""
        if self.pressv is None or (self.ignore(event) and not self.buttonDown):
            return
        self.buttonDown = False
        self.update_range()
        self.onselect()
        # We first disconnect the previous signals
        for cid in self.cids:
            self.canvas.mpl_disconnect(cid)

        # And connect to the new ones
        self.cids.append(
            self.canvas.mpl_connect('button_press_event', self.mm_on_press))
        self.cids.append(
            self.canvas.mpl_connect('button_release_event', self.mm_on_release))
        self.cids.append(
            self.canvas.mpl_connect('draw_event', self.update_background))

    def mm_on_press(self, event):
        if (self.ignore(event) and not self.buttonDown):
            return
        self.buttonDown = True

        # Calculate the point size in data units
        invtrans = self.ax.transData.inverted()
        x_pt = abs((invtrans.transform((1, 0)) -
                    invtrans.transform((0, 0)))[0])

        # Determine the size of the regions for moving and stretching
        rect = self.rect
        self.range = rect.get_x(), rect.get_x() + rect.get_width()
        left_region = self.range[0] - x_pt, self.range[0] + x_pt
        right_region = self.range[1] - x_pt, self.range[1] + x_pt
        middle_region = self.range[0] + x_pt, self.range[1] - x_pt

        if in_interval(event.xdata, left_region) is True:
            self.on_move_cid = \
                self.canvas.mpl_connect('motion_notify_event',
                                        self.move_left)
        elif in_interval(event.xdata, right_region):
            self.on_move_cid = \
                self.canvas.mpl_connect('motion_notify_event',
                                        self.move_right)
        elif in_interval(event.xdata, middle_region):
            self.pressv = event.xdata
            self.on_move_cid = \
                self.canvas.mpl_connect('motion_notify_event',
                                        self.move_rect)
        else:
            return

    def update_range(self):
        self.range = (self.rect.get_x(),
                      self.rect.get_x() + self.rect.get_width())

    def move_left(self, event):
        if self.buttonDown is False or self.ignore(event):
            return
        # Do not move the left edge beyond the right one.
        if event.xdata >= self.range[1]:
            return
        width_increment = self.range[0] - event.xdata
        self.rect.set_x(event.xdata)
        self.rect.set_width(self.rect.get_width() + width_increment)
        self.update_range()
        if self.onmove_callback is not None:
            self.onmove_callback(*self.range)
        self.update()

    def move_right(self, event):
        if self.buttonDown is False or self.ignore(event):
            return
        # Do not move the right edge beyond the left one.
        if event.xdata <= self.range[0]:
            return
        width_increment = \
            event.xdata - self.range[1]
        self.rect.set_width(self.rect.get_width() + width_increment)
        self.update_range()
        if self.onmove_callback is not None:
            self.onmove_callback(*self.range)
        self.update()

    def move_rect(self, event):
        if self.buttonDown is False or self.ignore(event):
            return
        x_increment = event.xdata - self.pressv
        self.rect.set_x(self.rect.get_x() + x_increment)
        self.update_range()
        self.pressv = event.xdata
        if self.onmove_callback is not None:
            self.onmove_callback(*self.range)
        self.update()

    def mm_on_release(self, event):
        if self.buttonDown is False or self.ignore(event):
            return
        self.buttonDown = False
        self.canvas.mpl_disconnect(self.on_move_cid)
        self.on_move_cid = None

    def turn_off(self):
        for cid in self.cids:
            self.canvas.mpl_disconnect(cid)
        if self.on_move_cid is not None:
            self.canvas.mpl_disconnect(cid)
        self.ax.patches.remove(self.rect)
        self.ax.figure.canvas.draw()<|MERGE_RESOLUTION|>--- conflicted
+++ resolved
@@ -49,43 +49,10 @@
         self.cids = list()
         self.blit = True
         self.background = None
-<<<<<<< HEAD
-        
-    @property
-    def axes_manager(self):
-        return self._axes_manager
-        
-    @axes_manager.setter
-    def axes_manager(self, value):
-        self._axes_manager = value
-        self._xaxis = None
-        self._yaxis = None
-        
-    @property 
-    def xaxis(self):
-        if self._xaxis is None:
-            return self.axes_manager.navigation_axes[0]
-        return self._xaxis
-            
-    @xaxis.setter
-    def xaxis(self, value):
-        self._xaxis = value
-            
-    @property 
-    def yaxis(self):
-        if self._yaxis is None:
-            return self.axes_manager.navigation_axes[1]
-        return self._yaxis
-        
-    @yaxis.setter
-    def yaxis(self, value):
-        self._yaxis = value
-=======
         self.events = Events()
         self.events.changed = Event()
         self.events.closed = Event()
         self._navigating = False
->>>>>>> 083c9dda
 
     def is_on(self):
         return self.__is_on
@@ -264,19 +231,6 @@
                                             
 class Patch2DBase(ResizableDraggablePatchBase):
     def __init__(self, axes_manager):
-<<<<<<< HEAD
-        DraggablePatch.__init__(self, axes_manager)
-        if self.axes_manager is not None and \
-                self.axes_manager.navigation_dimension > 1:
-            self.xaxis = self.axes_manager.navigation_axes[0]
-            self.yaxis = self.axes_manager.navigation_axes[1]
-        else:
-            self.xaxis = self.yaxis = None
-
-    def set_patch(self):
-        self.calculate_size()
-        self.calculate_position()
-=======
         super(Patch2DBase, self).__init__(axes_manager)
         self._pos = (0, 0)
         self.border_thickness = 2
@@ -299,7 +253,6 @@
     def _set_patch(self):
         xy = self._get_patch_xy()
         xs, ys = self._get_size_in_axes()
->>>>>>> 083c9dda
         self.patch = plt.Rectangle(
             xy, xs, ys,
             animated=self.blit,
@@ -353,61 +306,6 @@
                                             
 class DraggableSquare(Patch2DBase):
 
-<<<<<<< HEAD
-    def calculate_size(self):
-        self._xsize = self.xaxis.scale * self.size
-        self._ysize = self.yaxis.scale * self.size
-
-    def calculate_position(self):
-        coordinates = np.array((self.xaxis.value, self.yaxis.value))
-        self._position = coordinates - (
-            self._xsize / 2., self._ysize / 2.)
-
-    def update_patch_size(self):
-        self.calculate_size()
-        self.patch.set_width(self._xsize)
-        self.patch.set_height(self._ysize)
-        self.update_patch_position()
-
-    def update_patch_position(self):
-        self.calculate_position()
-        self.patch.set_xy(self._position)
-        self.draw_patch()
-
-    def onmove(self, event):
-        'on mouse motion draw the cursor if picked'
-        if self.picked is True and event.inaxes:
-            wxindex = self.xaxis.value2index(event.xdata)
-            wyindex = self.yaxis.value2index(event.ydata)
-            if self.yaxis.index != wyindex:
-                try:
-                    self.yaxis.index = wyindex
-                except traits.api.TraitError:
-                    # Index out of range, we do nothing
-                    pass
-
-            if self.xaxis.index != wxindex:
-                try:
-                    self.xaxis.index = wxindex
-                except traits.api.TraitError:
-                    # Index out of range, we do nothing
-                    pass
-
-
-class ResizebleDraggableRectangle(ResizebleDraggablePatch):
-
-    def __init__(self, axes_manager):
-        super(ResizebleDraggableRectangle, self).__init__(axes_manager)
-        if self.axes_manager is not None and \
-                self.axes_manager.navigation_dimension > 1:
-            self.xaxis = self.axes_manager.navigation_axes[0]
-            self.yaxis = self.axes_manager.navigation_axes[1]
-        else:
-            self.xaxis = self.yaxis = None
-        self.xsize = 1
-        self.ysize = 1
-        self.bounds = []
-=======
     def __init__(self, axes_manager):
         super(DraggableSquare, self).__init__(axes_manager)
     
@@ -434,66 +332,10 @@
         super(ResizableDraggableRectangle, self).__init__(axes_manager)
         self._xsize = 1
         self._ysize = 1
->>>>>>> 083c9dda
         self.pick_on_frame = False
         self.pick_offset = (0,0)
         self.resize_color = 'lime'
         self.resize_pixel_size = (5,5)  # Set to None to make one data pixel
-<<<<<<< HEAD
-        self.resizers = []
-        self.border_thickness = 2
-
-    def set_size(self, size):
-        self.size = size
-        self.xsize = size
-        self.ysize = size
-        self.update_patch_size()
-        self._apply_geometry()
-
-    def set_xsize(self, xsize):
-        self.xsize = xsize
-        self.size = max(self.xsize, self.ysize)
-        self.update_patch_size()
-        self._apply_geometry()
-
-    def increase_xsize(self):
-        self.set_xsize(self.xsize + 1)
-
-    def decrease_xsize(self):
-        if self.xsize >= 2:
-            self.set_xsize(self.xsize - 1)
-
-    def set_ysize(self, ysize):
-        self.ysize = ysize
-        self.size = max(self.xsize, self.ysize)
-        self.update_patch_size()
-        self._apply_geometry()
-
-    def increase_ysize(self):
-        self.set_ysize(self.ysize + 1)
-
-    def decrease_ysize(self):
-        if self.ysize >= 2:
-            self.set_ysize(self.ysize - 1)
-
-    def on_key_press(self, event):
-        if event.key == "x":
-            self.increase_xsize()
-        elif event.key == "c":
-            self.decrease_xsize()
-        elif event.key == "y":
-            self.increase_ysize()
-        elif event.key == "u":
-            self.decrease_ysize()
-        else:
-            super(ResizebleDraggableRectangle, self).on_key_press(event)
-        
-    def _get_resizer_size(self):
-        invtrans = self.ax.transData.inverted()
-        if self.resize_pixel_size is None:
-            dx = self._xsize / self.xsize
-            dy = self._ysize / self.ysize
-=======
         self._resizers = resizers
         self._resizer_handles = []
     
@@ -779,107 +621,12 @@
         if self.resize_pixel_size is None:
             dx = xs / self._xsize
             dy = ys / self._ysize
->>>>>>> 083c9dda
             rsize = (dx, dy)
         else:
             rsize = np.abs(invtrans.transform(self.resize_pixel_size) -
                         invtrans.transform((0, 0)))
         return rsize
         
-<<<<<<< HEAD
-    def _get_resizer_pos(self):
-        invtrans = self.ax.transData.inverted()
-        border = self.border_thickness
-        dl = np.abs(invtrans.transform((border, border)) -
-                        invtrans.transform((0, 0)))/2
-        rsize = self._get_resizer_size()
-        
-        positions = []
-        p = self._position - rsize + dl
-        positions.append(p)
-        p = self._position + (self._xsize - dl[0], -rsize[1] + dl[1])
-        positions.append(p)
-        p = self._position + (-rsize[0] + dl[1], self._ysize - dl[1])
-        positions.append(p)
-        p = self._position + (self._xsize - dl[0], self._ysize - dl[1])
-        positions.append(p)
-        return positions
-
-    def set_patch(self):
-        self.calculate_size()
-        self.calculate_position()
-        self.calculate_bounds()
-        self.patch = plt.Rectangle(
-            self._position, self._xsize, self._ysize,
-            animated=self.blit,
-            fill=False,
-            lw=self.border_thickness,
-            ec=self.color,
-            picker=True,)
-            
-        self.resizers = []
-        rsize = self._get_resizer_size()
-        pos = self._get_resizer_pos()
-        for i in xrange(4):
-            r = plt.Rectangle(pos[i], rsize[0], rsize[1], animated=self.blit,
-                              fill=True, lw=0, fc=self.resize_color, 
-                              picker=True,)
-            self.resizers.append(r)
-
-    def calculate_size(self):
-        self._xsize = self.xaxis.scale * self.xsize
-        self._ysize = self.yaxis.scale * self.ysize
-
-    def calculate_position(self):
-        coordinates = np.array((self.xaxis.value, self.yaxis.value))
-        self._position = coordinates - (
-            self._xsize / (2.*self.xsize),
-            self._ysize / (2.*self.ysize))
-
-    def calculate_bounds(self):
-        position = self._position
-        x0 = position[0]
-        x1 = position[0] + self._xsize
-        y0 = position[1]
-        y1 = position[1] + self._ysize
-        self.bounds = [x0,y0,x1,y1]
-        
-    def update_resizers(self):
-        pos = self._get_resizer_pos()
-        rsize = self._get_resizer_size()
-        for i in xrange(4):
-            self.resizers[i].set_xy(pos[i])
-            self.resizers[i].set_width(rsize[0])
-            self.resizers[i].set_height(rsize[1])
-            
-
-    def update_patch_size(self):
-        self.update_patch_geometry()
-
-    def update_patch_position(self):
-        self.calculate_position()
-        self.patch.set_xy(self._position)
-        self.calculate_bounds()
-        self.update_resizers()
-        self.draw_patch()
-        
-    def update_patch_geometry(self):
-        self.calculate_size()
-        self.calculate_position()
-        self.calculate_bounds()
-        p = self._position
-        self.patch.set_bounds(p[0], p[1], self._xsize, self._ysize)
-        self.update_resizers()
-        self.draw_patch()
-        
-            
-    def _apply_geometry(self, x1=None, y1=None):
-        xaxis = self.xaxis
-        yaxis = self.yaxis
-         
-        if x1 is None: 
-            x1 = xaxis.index
-=======
 
     def _get_resizer_pos(self):
         """
@@ -930,57 +677,17 @@
         # Make sure x1/y1 is within bounds
         if x1 is None:
             x1 = self.position[0] # Get it if not supplied
->>>>>>> 083c9dda
         elif x1 < xaxis.low_index:
             x1 = xaxis.low_index
         elif x1 > xaxis.high_index:
             x1 = xaxis.high_index
-<<<<<<< HEAD
-               
-        if y1 is None:
-            y1 = yaxis.index
-=======
         
         if y1 is None:
             y1 = self.position[1]
->>>>>>> 083c9dda
         elif y1 < yaxis.low_index:
             y1 = yaxis.low_index
         elif y1 > yaxis.high_index:
             y1 = yaxis.high_index
-<<<<<<< HEAD
-            
-        x2 = x1 + self.xsize
-        y2 = y1 + self.ysize
-        if x2 > xaxis.high_index + 1:
-            x2 = xaxis.high_index + 1
-            x1 = x2 - self.xsize
-        if y2 > yaxis.high_index + 1:
-            y2 = yaxis.high_index + 1
-            y1 = y2 - self.ysize
-        
-        if np.abs(x1 - x2) < 2:
-            xaxis.slice = None
-        else:
-            xaxis.slice = slice(x1, x2)
-        if np.abs(y1 - y2) < 2:
-            yaxis.slice = None
-        else:
-            yaxis.slice = slice(y1, y2)
-            
-        try:
-            xaxis.index = x1
-        except traits.api.TraitError:
-            # Index out of range, we do nothing
-            pass
-        try:
-            yaxis.index = y1
-        except traits.api.TraitError:
-            # Index out of range, we do nothing
-            pass
-        
-    def v2i(self, axis, v):
-=======
         
         # Make sure x2/y2 is with upper bound.
         # If not, keep dims, and change x1/y1!
@@ -996,48 +703,20 @@
         self._pos = (x1, y1)
         
     def _v2i(self, axis, v):
->>>>>>> 083c9dda
         try:
             return axis.value2index(v)
         except ValueError:
             return axis.high_index+1
         
-<<<<<<< HEAD
-
-    def onpick(self, event):
-        super(ResizebleDraggableRectangle, self).onpick(event)
-        if event.artist in self.resizers:
-            corner = self.resizers.index(event.artist)
-=======
     def onpick(self, event):
         super(ResizableDraggableRectangle, self).onpick(event)
         if event.artist in self._resizer_handles:
             corner = self._resizer_handles.index(event.artist)
->>>>>>> 083c9dda
             self.pick_on_frame = corner
             self.picked = True
         elif self.picked:
             x = event.mouseevent.xdata
             y = event.mouseevent.ydata
-<<<<<<< HEAD
-            dx = self._xsize / self.xsize
-            dy = self._ysize / self.ysize
-            ix = self.v2i(self.xaxis, x + 0.5*dx)
-            iy = self.v2i(self.yaxis, y + 0.5*dy)
-            self.pick_offset = (ix-self.xaxis.index, iy-self.yaxis.index)
-            self.pick_on_frame = False
-        
-    def onmove(self, event):
-        'on mouse motion draw the cursor if picked'
-        if self.picked is True and event.inaxes:
-            dx = self._xsize / self.xsize
-            dy = self._ysize / self.ysize
-            ix = self.v2i(self.xaxis, event.xdata + 0.5*dx)
-            iy = self.v2i(self.yaxis, event.ydata + 0.5*dy)
-            ibounds = [self.xaxis.index, self.yaxis.index, 
-                       self.xaxis.index + self.xsize,
-                       self.yaxis.index + self.ysize]
-=======
             xs, ys = self._get_size_in_axes()
             dx = xs / self._xsize
             dy = ys / self._ysize
@@ -1062,7 +741,6 @@
             p = self.position
             ibounds = [p[0], p[1], p[0] + self._xsize, p[1] + self._ysize]
             self._suspend()
->>>>>>> 083c9dda
             if self.pick_on_frame is not False:
                 posx = None
                 posy = None
@@ -1070,75 +748,6 @@
                 if corner % 2 == 0: # Left side start
                     if ix > ibounds[2]:    # flipped to right
                         posx = ibounds[2]
-<<<<<<< HEAD
-                        self.xsize = ix - ibounds[2]
-                        self.pick_on_frame += 1
-                    elif ix == ibounds[2]:
-                        posx = ix - 1
-                        self.xsize = ibounds[2] - posx
-                    else:
-                        posx = ix
-                        self.xsize = ibounds[2] - posx
-                else:   # Right side start
-                    if ix < ibounds[0]:  # Flipped to left
-                        posx = ix
-                        self.xsize = ibounds[0] - posx
-                        self.pick_on_frame -= 1
-                    else:
-                        self.xsize = ix - ibounds[0]
-                if corner // 2 == 0: # Top side start
-                    if iy > ibounds[3]:    # flipped to botton
-                        posy = ibounds[3]
-                        self.ysize = iy - ibounds[3]
-                        self.pick_on_frame += 2
-                    elif iy == ibounds[3]:
-                        posy = iy - 1
-                        self.ysize = ibounds[3] - posy
-                    else:
-                        posy = iy
-                        self.ysize = ibounds[3] - iy
-                else:   # Bottom side start
-                    if iy < ibounds[1]:  # Flipped to top
-                        posy = iy
-                        self.ysize = ibounds[1] - iy
-                        self.pick_on_frame -= 2
-                    else:
-                        self.ysize = iy - ibounds[1]
-                if self.xsize < 1:
-                    self.xsize = 1
-                if self.ysize < 1:
-                    self.ysize = 1
-                self._apply_geometry(posx, posy)
-                self.update_patch_geometry()
-            else:
-                ix -= self.pick_offset[0]
-                iy -= self.pick_offset[1]
-                self._apply_geometry(ix, iy)
-                self.update_patch_position()
-                
-    def set_on(self, value):
-        if value is not self.is_on():
-            if value is False and self.ax is not None:
-                for container in [
-                        self.ax.patches,
-                        self.ax.lines,
-                        self.ax.artists,
-                        self.ax.texts]:
-                    for r in self.resizers:
-                        if r in container:
-                            container.remove(r)
-        super(ResizebleDraggableRectangle, self).set_on(value)
-
-    def add_patch_to(self, ax):
-        super(ResizebleDraggableRectangle, self).add_patch_to(ax)
-        for r in self.resizers:
-            ax.add_artist(r)
-            r.set_animated(hasattr(ax, 'hspy_fig'))
-            
-
-
-class DraggableHorizontalLine(DraggablePatch):
-=======
                         self._xsize = ix - ibounds[2]
                         self.pick_on_frame += 1
                     elif ix == ibounds[2]:
@@ -1182,11 +791,10 @@
                 iy -= self.pick_offset[1]
                 self._validate_geometry(ix, iy)
             self._resume()
-            
+
 
 
 class DraggableHorizontalLine(DraggablePatchBase):
->>>>>>> 083c9dda
 
     def __init__(self, axes_manager):
         super(DraggableHorizontalLine, self).__init__(axes_manager)
