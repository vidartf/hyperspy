# -*- coding: utf-8 -*-
# Copyright 2007-2011 The HyperSpy developers
#
# This file is part of  HyperSpy.
#
#  HyperSpy is free software: you can redistribute it and/or modify
# it under the terms of the GNU General Public License as published by
# the Free Software Foundation, either version 3 of the License, or
# (at your option) any later version.
#
#  HyperSpy is distributed in the hope that it will be useful,
# but WITHOUT ANY WARRANTY; without even the implied warranty of
# MERCHANTABILITY or FITNESS FOR A PARTICULAR PURPOSE.  See the
# GNU General Public License for more details.
#
# You should have received a copy of the GNU General Public License
# along with  HyperSpy.  If not, see <http://www.gnu.org/licenses/>.

from __future__ import division

import matplotlib.pyplot as plt
import matplotlib.widgets
import matplotlib.transforms as transforms
import numpy as np

from utils import on_figure_window_close
from hyperspy.misc.math_tools import closest_nice_number
from hyperspy.events import Events, Event

def unit_vector(vector):
    """ Returns the unit vector of the vector.  """
    return vector / np.linalg.norm(vector)

<<<<<<< HEAD
=======
def angle_between(v1, v2):
    """ Returns the angle in radians between @D vectors 'v1' and 'v2'::

            >>> angle_between((1, 0), (0, 1))
            1.5707963267948966
            >>> angle_between((1, 0), (1, 0))
            0.0
            >>> angle_between((1, 0), (-1, 0))
            3.141592653589793
    """
    v1_u = unit_vector(v1)
    v2_u = unit_vector(v2)
    angle = np.arctan2(v2_u[1],v2_u[0]) - np.arctan2(v1_u[1],v1_u[0])
    #angle = np.arccos(np.dot(v1_u, v2_u))
    if np.isnan(angle):
        if (v1_u == v2_u).all():
            return 0.0
        else:
            return np.pi
    return angle


>>>>>>> 869509d2
class InteractivePatchBase(object):

    """
    """

    def __init__(self, axes_manager=None):
        """
        Add a patch to ax.
        """
        self._axes_manager = None
        self.axes_manager = axes_manager
        self.axes = list()
        self.ax = None
        self.picked = False
        self._size = 1.
        self.color = 'red'
        self.__is_on = True
        self.patch = None
        self.cids = list()
        self.blit = True
        self.background = None
        self.events = Events()
        self.events.changed = Event()
        self.events.closed = Event()
        self._navigating = False

    def is_on(self):
        return self.__is_on

    def set_on(self, value):
        if value is not self.is_on() and self.ax is not None:
            if value is True:
                self._add_patch_to(self.ax)
                self.connect(self.ax)
            elif value is False and self.ax is not None:
                for container in [
                        self.ax.patches,
                        self.ax.lines,
                        self.ax.artists,
                        self.ax.texts]:
                    if self.patch in container:
                        container.remove(self.patch)
                self.disconnect(self.ax)
            try:
                self.draw_patch()
            except:  # figure does not exist
                pass
            if value is False:
                self.ax = None
        self.__is_on = value

    def _set_patch(self):
        pass
        # Must be provided by the subclass

    def _add_patch_to(self, ax):
        self._set_patch()
        ax.add_artist(self.patch)
        self.patch.set_animated(hasattr(ax, 'hspy_fig'))

    def set_mpl_ax(self, ax):
        if ax is self.ax:
            return  # Do nothing
        # Disconnect from previous axes if set
        if self.ax is not None and self.is_on():
            self.disconnect(self.ax)
        self.ax = ax
        canvas = ax.figure.canvas
        if self.is_on() is True:
            self._add_patch_to(ax)
            self.connect(ax)
            canvas.draw()

    def connect(self, ax):
        on_figure_window_close(ax.figure, self.close)
        
    def connect_navigate(self):
        self.axes_manager.connect(self._on_navigate)
        self._navigating = True
        
    def disconnect_navigate(self):
        self.axes_manager.disconnect(self._on_navigate)
        self._navigating = False
        
    def _on_navigate(self, obj, name, old, new):
        pass    # Implement in subclass!

    def disconnect(self, ax):
        for cid in self.cids:
            try:
                ax.figure.canvas.mpl_disconnect(cid)
            except:
                pass
        if self._navigating:
            self.disconnect_navigate()

    def close(self, window=None):
        self.set_on(False)
        self.events.closed.trigger(self)

    def draw_patch(self, *args):
        if hasattr(self.ax, 'hspy_fig'):
            self.ax.hspy_fig._draw_animated()
        else:
            self.ax.figure.canvas.draw_idle()
        
    def _v2i(self, axis, v):
        try:
            return axis.value2index(v)
        except ValueError:
            if v > axis.high_value:
                return axis.high_index+1
            elif v < axis.low_value:
                return axis.low_index
            else:
                raise
            
class DraggablePatchBase(InteractivePatchBase):
    
    def __init__(self, axes_manager):
        super(DraggablePatchBase, self).__init__(axes_manager)
        self._pos = np.array([0])
        self.events.moved = Event()
        
        # Set default axes
        if self.axes_manager is not None:
            if self.axes_manager.navigation_dimension > 0:
                self.axes = self.axes_manager.navigation_axes[0:1]
            else:
                self.axes = self.axes_manager.signal_axes[0:1]
        
    def _get_position(self):
        return tuple(self._pos.tolist()) # Don't pass reference, and make it clear
        
    def _set_position(self, value):
        value = self._validate_pos(value)
        if np.any(self._pos != value):
            self._pos = np.array(value)
            self._pos_changed()

    position = property(lambda s: s._get_position(), \
                        lambda s,v: s._set_position(v))
        
    def _pos_changed(self):
        if self._navigating:
            self.disconnect_navigate()
            for i in xrange(len(self.axes)):
                self.axes[i].index = self.position[i]
            self.connect_navigate()
        self.events.moved.trigger(self)
        self.events.changed.trigger(self)
        self._update_patch_position()
            
    def _validate_pos(self, pos):
        if len(pos) != len(self.axes):
            raise ValueError()
        for i in xrange(len(pos)):
            if not (self.axes[i].low_index <= pos[i] <= self.axes[i].high_index):
                raise ValueError()
        return pos
            
<<<<<<< HEAD
    def get_coordinates(self):
=======
    def _get_coordinates(self):
>>>>>>> 869509d2
        coord = []
        for i in xrange(len(self.axes)):
            coord.append(self.axes[i].index2value(self.position[i]))
        return np.array(coord)
    
<<<<<<< HEAD
=======
    def _set_coordinates(self, coordinates):
        if np.ndim(coordinates) == 0 and len(self.axes) == 1:
            self.position = [self.axes[0].value2index(coordinates)]
        elif len(self.axes) != len(coordinates):
            raise ValueError()
        else:
            p = []
            for i in xrange(len(self.axes)):
                p.append(self.axes[i].value2index(coordinates[i]))
            self.position = p
            
    coordinates = property(lambda s: s._get_coordinates(), \
                           lambda s,v: s._set_coordinates(v))
    
>>>>>>> 869509d2
    def connect(self, ax):
        super(DraggablePatchBase, self).connect(ax)
        canvas = ax.figure.canvas
        self.cids.append(
<<<<<<< HEAD
            canvas.mpl_connect('motion_notify_event', self.onmousemove))
=======
            canvas.mpl_connect('motion_notify_event', self._onmousemove))
>>>>>>> 869509d2
        self.cids.append(canvas.mpl_connect('pick_event', self.onpick))
        self.cids.append(canvas.mpl_connect(
            'button_release_event', self.button_release))
        
    def _on_navigate(self, obj, name, old, new):
        if obj in self.axes:
            i = self.axes.index(obj)
            p = list(self.position)
            p[i] = new
            self.position = p    # Use position to trigger events

    def onpick(self, event):
        self.picked = (event.artist is self.patch)

    def _onmousemove(self, event):
        """This method must be provided by the subclass"""
        pass

    def _update_patch_position(self):
        """This method must be provided by the subclass"""
        pass
    
    def _update_patch_geometry(self):
        self._update_patch_position()

    def button_release(self, event):
        'whenever a mouse button is released'
        if event.button != 1:
            return
        if self.picked is True:
            self.picked = False


class ResizableDraggablePatchBase(DraggablePatchBase):

    def __init__(self, axes_manager):
        super(ResizableDraggablePatchBase, self).__init__(axes_manager)
        self._size = np.array([1])
        self.events.resized = Event()
        
    def _get_size(self):
        return tuple(self._size.tolist())
        
    def _set_size(self, value):
        value = np.minimum(value, [ax.size for ax in self.axes])
        value = np.maximum(value, 1)
        if np.any(self._size != value):
            self._size = value
            self._size_changed()
    
    size = property(lambda s: s._get_size(), lambda s,v: s._set_size(v))

    def increase_size(self):
<<<<<<< HEAD
        self._set_size(self._size + 1)

    def decrease_size(self):
        self._set_size(self._size - 1)
=======
        self._set_size(np.array(self.size) + 1)

    def decrease_size(self):
        self._set_size(np.array(self.size) - 1)
>>>>>>> 869509d2
            
    def _size_changed(self):
        self.events.resized.trigger(self)
        self.events.changed.trigger(self)
        self._update_patch_size()

    def _get_size_in_axes(self):
        s = list()
        for i in xrange(len(self.axes)):
            s.append(self.axes[i].scale * self._size[i])
        return np.array(s)
    
    def get_centre(self):
        return self._pos + self._size / 2.0

    def _update_patch_size(self):
        """This method must be provided by the subclass"""
        pass
    
    def _update_patch_geometry(self):
        """This method must be provided by the subclass"""
        pass

    def on_key_press(self, event):
        if event.key == "+":
            self.increase_size()
        if event.key == "-":
            self.decrease_size()

    def connect(self, ax):
        super(ResizableDraggablePatchBase, self).connect(ax)
        canvas = ax.figure.canvas
        self.cids.append(canvas.mpl_connect('key_press_event',
                                            self.on_key_press))
            

    def _apply_changes(self, old_size, old_position):
        moved = self.position != old_position
        resized = self.size != old_size
        if moved:
            if self._navigating:
                self.disconnect_navigate()
                for i in xrange(len(self.axes)):
                    self.axes[i].index = self.position[i]
                self.connect_navigate()
            self.events.moved.trigger(self)
        if resized:
            self.events.resized.trigger(self)
        if moved or resized:
            self.events.changed.trigger(self)
            self._update_patch_geometry()
    
                                            
class Patch2DBase(ResizableDraggablePatchBase):
    def __init__(self, axes_manager):
        super(Patch2DBase, self).__init__(axes_manager)
        self._pos = np.array([0, 0])
        self._size = np.array([1, 1])
        self.border_thickness = 2
        
        # Set default axes
        if self.axes_manager is not None:
            if self.axes_manager.navigation_dimension > 1:
                self.axes = self.axes_manager.navigation_axes[0:2]
            else:
                self.axes = self.axes_manager.signal_axes[0:2]
            
    def _set_patch(self):
        xy = self._get_patch_xy()
        xs, ys = self._get_size_in_axes()
        self.patch = plt.Rectangle(
            xy, xs, ys,
            animated=self.blit,
            fill=False,
            lw=self.border_thickness,
            ec=self.color,
            picker=True,)

    def _get_patch_xy(self):
<<<<<<< HEAD
        return self.get_coordinates() - self._get_size_in_axes() / 2.
=======
        return self.coordinates - self._get_size_in_axes() / 2.
>>>>>>> 869509d2
            
    def _get_patch_bounds(self):
        # l,b,w,h
        xy = self._get_patch_xy()
        xs, ys = self._get_size_in_axes()
        return (xy[0], xy[1], xs, ys)
    
    def _update_patch_position(self):
        if self.is_on() and self.patch is not None:
            self.patch.set_xy(self._get_patch_xy())
            self.draw_patch()
            
    def _update_patch_size(self):
        self._update_patch_geometry()
    
    def _update_patch_geometry(self):
        if self.is_on() and self.patch is not None:
            self.patch.set_bounds(*self._get_patch_bounds())
            self.draw_patch()
        
                                            
class DraggableSquare(Patch2DBase):

    def __init__(self, axes_manager):
        super(DraggableSquare, self).__init__(axes_manager)
                                            
<<<<<<< HEAD
    def onmousemove(self, event):
=======
    def _onmousemove(self, event):
>>>>>>> 869509d2
        'on mouse motion move the patch if picked'
        if self.picked is True and event.inaxes:
            ix = self.axes[0].value2index(event.xdata)
            iy = self.axes[1].value2index(event.ydata)
            self.position = (ix, iy)

class ResizableDraggableRectangle(Patch2DBase):
    
    def __init__(self, axes_manager, resizers=True):
        super(ResizableDraggableRectangle, self).__init__(axes_manager)
        self.pick_on_frame = False
        self.pick_offset = (0,0)
        self.resize_color = 'lime'
        self.resize_pixel_size = (5,5)  # Set to None to make one data pixel
        self._resizers = resizers
        self._resizer_handles = []
    
    # --------- External interface ---------
    @property
    def resizers(self):
        return self._resizers
        
    @resizers.setter
    def resizers(self, value):
        if self._resizers != value:
            self._resizers = value
            
    def _parse_bounds_args(self, args, kwargs):
        if len(args) == 1:
            return args[0]
        elif len(args) == 4:
           return args
        elif len(kwargs) == 1 and kwargs.has_key('bounds'):
            return kwargs.values()[0]
        else:
            x = kwargs.pop('x', kwargs.pop('left', self._pos[0]))
            y = kwargs.pop('y', kwargs.pop('top', self._pos[1]))
            if kwargs.has_key('right'):
                w = kwargs.pop('right') - x
            else:
                w = kwargs.pop('w', kwargs.pop('width', self._size[0]))
            if kwargs.has_key('bottom'):
                h = kwargs.pop('bottom') - y
            else:
                h = kwargs.pop('h', kwargs.pop('height', self._size[1])) 
            return x, y, w, h
            
    def set_ibounds(self, *args, **kwargs):
        """
        Set bounds by indices. Bounds can either be specified in order left,
        bottom, width, height; or by keywords:
         * 'bounds': tuple (left, top, width, height)
         OR
         * 'x'/'left'
         * 'y'/'top'
         * 'w'/'width', alternatively 'right'
         * 'h'/'height', alternatively 'bottom'
        If specifying with keywords, any unspecified dimensions will be kept
        constant (note: width/height will be kept, not right/bottom).
        """
<<<<<<< HEAD

        x, y, w, h = self._parse_bounds_args(args, kwargs)

        if not (self.axes[0].low_index <= x <= self.axes[0].high_index):
            raise ValueError()
        if not (self.axes[1].low_index <= y <= self.axes[1].high_index):
            raise ValueError()
        if not (self.axes[0].low_index <= x+w <= self.axes[0].high_index):
            raise ValueError()
        if not (self.axes[1].low_index <= y+h <= self.axes[1].high_index):
            raise ValueError()

=======

        x, y, w, h = self._parse_bounds_args(args, kwargs)

        if not (self.axes[0].low_index <= x <= self.axes[0].high_index):
            raise ValueError()
        if not (self.axes[1].low_index <= y <= self.axes[1].high_index):
            raise ValueError()
        if not (self.axes[0].low_index <= x+w <= self.axes[0].high_index):
            raise ValueError()
        if not (self.axes[1].low_index <= y+h <= self.axes[1].high_index):
            raise ValueError()

>>>>>>> 869509d2
        old_position, old_size = self.position, self.size
        self._pos = np.array([x, y])
        self._size = np.array([w, h])
        self._apply_changes(old_size=old_size, old_position=old_position)

    def set_bounds(self, *args, **kwargs):
        """
        Set bounds by values. Bounds can either be specified in order left,
        bottom, width, height; or by keywords:
         * 'bounds': tuple (left, top, width, height)
         OR
         * 'x'/'left'
         * 'y'/'top'
         * 'w'/'width', alternatively 'right' (x+w)
         * 'h'/'height', alternatively 'bottom' (y+h)
        If specifying with keywords, any unspecified dimensions will be kept
        constant (note: width/height will be kept, not right/bottom).
        """

        x, y, w, h = self._parse_bounds_args(args, kwargs)
        ix = self.axes[0].value2index(x)
        iy = self.axes[1].value2index(y)
        w = self._v2i(self.axes[0], x+w) - ix
        h = self._v2i(self.axes[1], y+h) - iy
            
        old_position, old_size = self.position, self.size
        self._pos = np.array([ix, iy])
        self._size = np.array([w, h])
        self._apply_changes(old_size=old_size, old_position=old_position)
        
    def _validate_pos(self, value):
        value = (min(value[0], self.axes[0].high_index - self._size[0] + 1),
                 min(value[1], self.axes[1].high_index - self._size[1] + 1))
        return super(ResizableDraggableRectangle, self)._validate_pos(value)
    
    @property
    def width(self):
        return self._size[0]
        
    @width.setter
    def width(self, value):
        if value == self._size[0]:
            return
        ix = self._pos[0] + value
        if value <= 0 or \
                not (self.axes[0].low_index <= ix <= self.axes[0].high_index):
            raise ValueError()
        self._set_a_size(0, value)
    
    @property
    def height(self):
        return self._size[1]
        
    @height.setter
    def height(self, value):
        if value == self._size[1]:
            return
        iy = self._pos[1] + value
        if value <= 0 or \
                not (self.axes[1].low_index <= iy <= self.axes[1].high_index):
            raise ValueError()
        self._set_a_size(1, value)
    
    
    # --------- Internal functions ---------
    
    # --- Internals that trigger events ---
    
    def _set_size(self, value):
        value = np.minimum(value, [ax.size for ax in self.axes])
        value = np.maximum(value, 1)
        if np.any(self._size != value):
            self._size = value
            self._validate_geometry()
            self._size_changed()
            
    def _set_a_size(self, idx, value):
        if self._size[idx] == value or value <= 0:
            return
        # If we are pushed "past" an edge, size towards it
        if self._navigating and self.axes[idx].index > self.position[idx]:
            if value < self._size[idx]:
                self._pos[idx] += self._size[idx] - value
        
        self._size[idx] = value
        self._validate_geometry()
        self._size_changed()

    def _increase_xsize(self):
        self._set_a_size(0, self._size[0] + 1)

    def _decrease_xsize(self):
        if self._size[0] >= 2:
            self._set_a_size(0, self._size[0] - 1)

    def _increase_ysize(self):
        self._set_a_size(1, self._size[1] + 1)

    def _decrease_ysize(self):
        if self._size[1] >= 2:
            self._set_a_size(1, self._size[1] - 1)

    def on_key_press(self, event):
        if event.key == "x":
            self._increase_xsize()
        elif event.key == "c":
            self._decrease_xsize()
        elif event.key == "y":
            self._increase_ysize()
        elif event.key == "u":
            self._decrease_ysize()
        else:
            super(ResizableDraggableRectangle, self).on_key_press(event)
            
    # --- End internals that trigger events ---

    def _get_patch_xy(self):
<<<<<<< HEAD
        coordinates = np.array(self.get_coordinates())
=======
        coordinates = np.array(self.coordinates)
>>>>>>> 869509d2
        axsize = self._get_size_in_axes()
        return coordinates - np.array(axsize) / (2.0 * self._size)

    def _update_patch_position(self):
        if self.is_on() and self.patch is not None:
            self.patch.set_xy(self._get_patch_xy())
            self._update_resizers()
            self.draw_patch()
        
    def _update_patch_geometry(self):
        if self.is_on() and self.patch is not None:
            self.patch.set_bounds(*self._get_patch_bounds())
            self._update_resizers()
            self.draw_patch()
        
    # ------- Resizers code -------
        
    def _update_resizers(self):
        pos = self._get_resizer_pos()
        rsize = self._get_resizer_size()
        for i, r in enumerate(self._resizer_handles):
            r.set_xy(pos[i])
            r.set_width(rsize[0])
            r.set_height(rsize[1])

    def _set_patch(self):
        super(ResizableDraggableRectangle, self)._set_patch()
            
        self._resizer_handles = []
        rsize = self._get_resizer_size()
        pos = self._get_resizer_pos()
        for i in xrange(4):
            r = plt.Rectangle(pos[i], rsize[0], rsize[1], animated=self.blit,
                              fill=True, lw=0, fc=self.resize_color, 
                              picker=True,)
            self._resizer_handles.append(r)
        
    def _set_resizers(self, value, ax):
        if ax is not None:
            if value:
                for r in self._resizer_handles:
                    ax.add_artist(r)
                    r.set_animated(hasattr(ax, 'hspy_fig'))
            else:
                for container in [
                        ax.patches,
                        ax.lines,
                        ax.artists,
                        ax.texts]:
                    for r in self._resizer_handles:
                        if r in container:
                            container.remove(r)
                self._resizer_handles = []
                self.draw_patch()

    def _get_resizer_size(self):
        invtrans = self.ax.transData.inverted()
        if self.resize_pixel_size is None:
            rsize = self._get_size_in_axes() / self._size
        else:
            rsize = np.abs(invtrans.transform(self.resize_pixel_size) -
                        invtrans.transform((0, 0)))
        return rsize
        

    def _get_resizer_pos(self):
        """
        Get the positions of the four resizer handles
        """
        invtrans = self.ax.transData.inverted()
        border = self.border_thickness
        # Transform the border thickness into data values
        dl = np.abs(invtrans.transform((border, border)) -
                        invtrans.transform((0, 0)))/2
        rsize = self._get_resizer_size()
        xs, ys = self._get_size_in_axes()

        positions = []
        rp = np.array(self._get_patch_xy())
        p = rp - rsize + dl
        positions.append(p)
        p = rp + (xs - dl[0], -rsize[1] + dl[1])
        positions.append(p)
        p = rp + (-rsize[0] + dl[0], ys - dl[1])
        positions.append(p)
        p = rp + (xs - dl[0], ys - dl[1])
        positions.append(p)
        return positions
                
    def set_on(self, value):
        if value is not self.is_on() and self.resizers:
            self._set_resizers(value, self.ax)
        super(ResizableDraggableRectangle, self).set_on(value)

    def _add_patch_to(self, ax):
        super(ResizableDraggableRectangle, self)._add_patch_to(ax)
        if self.resizers:
            self._set_resizers(True, ax)
        
    # ------- End resizers code -------
        
        
    def _validate_geometry(self, x1=None, y1=None):
        xaxis = self.axes[0]
        yaxis = self.axes[1]
        
        # Make sure widget size is not larger than axes
        self._size[0] = min(self._size[0], xaxis.size)
        self._size[1] = min(self._size[1], yaxis.size)
        
        # Make sure x1/y1 is within bounds
        if x1 is None:
            x1 = self.position[0] # Get it if not supplied
        elif x1 < xaxis.low_index:
            x1 = xaxis.low_index
        elif x1 > xaxis.high_index:
            x1 = xaxis.high_index
        
        if y1 is None:
            y1 = self.position[1]
        elif y1 < yaxis.low_index:
            y1 = yaxis.low_index
        elif y1 > yaxis.high_index:
            y1 = yaxis.high_index
        
        # Make sure x2/y2 is with upper bound.
        # If not, keep dims, and change x1/y1!
        x2 = x1 + self._size[0]
        y2 = y1 + self._size[1]
        if x2 > xaxis.high_index + 1:
            x2 = xaxis.high_index + 1
            x1 = x2 - self._size[0]
        if y2 > yaxis.high_index + 1:
            y2 = yaxis.high_index + 1
            y1 = y2 - self._size[1]
        
        self._pos = np.array([x1, y1])
        
    def onpick(self, event):
        super(ResizableDraggableRectangle, self).onpick(event)
        if event.artist in self._resizer_handles:
            corner = self._resizer_handles.index(event.artist)
            self.pick_on_frame = corner
            self.picked = True
        elif self.picked:
            x = event.mouseevent.xdata
            y = event.mouseevent.ydata
            dx, dy = self._get_size_in_axes() / self._size
            ix = self._v2i(self.axes[0], x + 0.5*dx)
            iy = self._v2i(self.axes[1], y + 0.5*dy)
            p = self.position
            self.pick_offset = (ix-p[0], iy-p[1])
            self.pick_on_frame = False
        
<<<<<<< HEAD
    def onmousemove(self, event):
=======
    def _onmousemove(self, event):
>>>>>>> 869509d2
        'on mouse motion draw the patch if picked'
        if self.picked is True and event.inaxes:
            xaxis = self.axes[0]
            yaxis = self.axes[1]
            dx, dy = self._get_size_in_axes() / self._size
            ix = self._v2i(xaxis, event.xdata + 0.5*dx)
            iy = self._v2i(yaxis, event.ydata + 0.5*dy)
            p = self.position
            ibounds = [p[0], p[1], p[0] + self._size[0], p[1] + self._size[1]]

            old_position, old_size = self.position, self.size
            if self.pick_on_frame is not False:
                posx = None
                posy = None
                corner = self.pick_on_frame
                if corner % 2 == 0: # Left side start
                    if ix > ibounds[2]:    # flipped to right
                        posx = ibounds[2]
                        self._size[0] = ix - ibounds[2]
                        self.pick_on_frame += 1
                    elif ix == ibounds[2]:
                        posx = ix - 1
                        self._size[0] = ibounds[2] - posx
                    else:
                        posx = ix
                        self._size[0] = ibounds[2] - posx
                else:   # Right side start
                    if ix < ibounds[0]:  # Flipped to left
                        posx = ix
                        self._size[0] = ibounds[0] - posx
                        self.pick_on_frame -= 1
                    else:
                        self._size[0] = ix - ibounds[0]
                if corner // 2 == 0: # Top side start
                    if iy > ibounds[3]:    # flipped to botton
                        posy = ibounds[3]
                        self._size[1] = iy - ibounds[3]
                        self.pick_on_frame += 2
                    elif iy == ibounds[3]:
                        posy = iy - 1
                        self._size[1] = ibounds[3] - posy
                    else:
                        posy = iy
                        self._size[1] = ibounds[3] - iy
                else:   # Bottom side start
                    if iy < ibounds[1]:  # Flipped to top
                        posy = iy
                        self._size[1] = ibounds[1] - iy
                        self.pick_on_frame -= 2
                    else:
                        self._size[1] = iy - ibounds[1]
                if self._size[0] < 1:
                    self._size[0] = 1
                if self._size[1] < 1:
                    self._size[1] = 1
                self._validate_geometry(posx, posy)
            else:
                ix -= self.pick_offset[0]
                iy -= self.pick_offset[1]
                self._validate_geometry(ix, iy)
            self._apply_changes(old_size=old_size, old_position=old_position)


class DraggableHorizontalLine(DraggablePatchBase):

    def _update_patch_position(self):
        if self.is_on() and self.patch is not None:
<<<<<<< HEAD
            self.patch.set_ydata(self.get_coordinates()[0])
=======
            self.patch.set_ydata(self.coordinates[0])
>>>>>>> 869509d2
            self.draw_patch()

    def _set_patch(self):
        ax = self.ax
        self.patch = ax.axhline(
<<<<<<< HEAD
            self.get_coordinates()[0],
=======
            self.coordinates[0],
>>>>>>> 869509d2
            color=self.color,
            picker=5)

    def _onmousemove(self, event):
        'on mouse motion draw the cursor if picked'
        if self.picked is True and event.inaxes:
            self.position = (self.axes[0].value2index(event.ydata),)


class DraggableVerticalLine(DraggablePatchBase):
    def _update_patch_position(self):
        if self.is_on() and self.patch is not None:
<<<<<<< HEAD
            self.patch.set_xdata(self.get_coordinates()[0])
=======
            self.patch.set_xdata(self.coordinates[0])
>>>>>>> 869509d2
            self.draw_patch()

    def _set_patch(self):
        ax = self.ax
<<<<<<< HEAD
        self.patch = ax.axvline(self.get_coordinates()[0],
=======
        self.patch = ax.axvline(self.coordinates[0],
>>>>>>> 869509d2
                                color=self.color,
                                picker=5)

    def _onmousemove(self, event):
        'on mouse motion draw the cursor if picked'
        if self.picked is True and event.inaxes:
            self.position = (self.axes[0].value2index(event.xdata),)


class DraggableLabel(DraggablePatchBase):

    def __init__(self, axes_manager):
        super(DraggableLabel, self).__init__(axes_manager)
        self.string = ''
        self.y = 0.9
        self.text_color = 'black'
        self.bbox = None

    def _update_patch_position(self):
        if self.is_on() and self.patch is not None:
<<<<<<< HEAD
            self.patch.set_x(self.get_coordinates()[0])
=======
            self.patch.set_x(self.coordinates[0])
>>>>>>> 869509d2
            self.draw_patch()

    def _set_patch(self):
        ax = self.ax
        trans = transforms.blended_transform_factory(
            ax.transData, ax.transAxes)
        self.patch = ax.text(
<<<<<<< HEAD
            self.get_coordinates()[0],
=======
            self.coordinates[0],
>>>>>>> 869509d2
            self.y,  # Y value in axes coordinates
            self.string,
            color=self.text_color,
            picker=5,
            transform=trans,
            horizontalalignment='right',
            bbox=self.bbox,
            animated=self.blit)

class DraggableResizable2DLine(ResizableDraggablePatchBase):
    """
    NOTE: This widget's internal coordinates does not lock to axes points.
    NOTE: The 'size' property cooresponds to line segment lengths (in data 
    coordinates).
    """
    FUNC_NONE = 0
    FUNC_MOVE = 1
    FUNC_RESIZE = 2
    FUNC_ROTATE = 4
    FUNC_A = 32
    FUNC_B = 64
    
    def __init__(self, axes_manager):
        super(DraggableResizable2DLine, self).__init__(axes_manager)        
        self._pos = np.array([[0, 0], [0, 0]])
        self._size = np.array([[0, 0]])
        self.linewidth = 1
        self.radius_move = self.radius_resize = 5
        self.radius_rotate = 10
        self.func = self.FUNC_NONE
        self._prev_pos = None
        self._rotate_orig = None
        
        # Set default axes
        if self.axes_manager is not None:
            if self.axes_manager.navigation_dimension > 1:
                self.axes = self.axes_manager.navigation_axes[0:2]
            else:
                self.axes = self.axes_manager.signal_axes[0:2]
    
    def connect_navigate(self):
        raise NotImplementedError("Lines cannot be used to navigate yet")
        
    def _get_position(self):
        ret = tuple()
        for i in xrange(np.shape(self._pos)[0]):
            ret += (tuple(self.axes[i].value2index(self._pos[i,:])), )
        return ret # Don't pass reference, and make it clear
        
    def _set_position(self, value):
        value = self._validate_pos(np.array(value))
        if np.any(self._pos != value):
            c = []
            for i in xrange(len(self.axes)):
                c.append(self.axes[i].index2value(value[:,i]))
            self.coordinates = np.array(c).T
            
    def _validate_pos(self, pos):
        """Make sure all points of 'pos' are within axis bounds.
        """
        ndim = np.shape(pos)[1]
        if ndim != len(self.axes):
            raise ValueError()
        for i in xrange(ndim):
            if not np.all((self.axes[i].low_index <= pos[:,i]) & \
                          (pos[:,i] <= self.axes[i].high_index)):
                raise ValueError()
        return pos
        
    def _set_size(self, value):
        nsizes = np.shape(self._pos)[0]-1
        # Calc position from sizes
        if np.size(value) == 1:
            value = np.repeat(value, nsizes)
        
        if np.any(self._size != value):
            v = np.diff(self._pos, axis=0)
            # Get offsets from resizing segments
            dv = v*np.array(value)/np.linalg.norm(v, axis=1) - v
            # Use initial pos as starting point
            p = self._pos.copy()
            p[1:] += np.cumsum(dv, axis=0) # Shift all positions cumulatively
            self.coordinates = p    # Handles validation correctly
                                    # and calls _pos_changed()
            
    def _get_coordinates(self):
        return self._pos.copy()
    
    def _set_coordinates(self, coordinates):
        coordinates = self._validate_coords(coordinates)
        if np.any(self._pos != coordinates):
            self._pos = np.array(coordinates)
            self._pos_changed()
    
    def _validate_coords(self, coords):
        """Make sure all points of 'pos' are within axis bounds.
        """
        ndim = np.shape(coords)[1]
        if ndim != len(self.axes):
            raise ValueError()
        for i in xrange(ndim):
            ax = self.axes[i]
            coords[:,i] = np.maximum(coords[:,i], ax.low_value - 0.5*ax.scale)
            coords[:,i] = np.minimum(coords[:,i], ax.high_value + 0.5*ax.scale)
        return coords
            
    def _pos_changed(self):
        self.events.moved.trigger(self)
        self.events.resized.trigger(self)
        self.events.changed.trigger(self)
        self._update_patch_geometry()

    def _get_size_in_axes(self):
        return np.linalg.norm(np.diff(self.coordinates, axis=0), axis=1)
        
    def get_centre(self):
        return np.mean(self._pos, axis=0)
        
    def _update_patch_position(self):
        self._update_patch_geometry()

    def _update_patch_size(self):
        self._update_patch_geometry()
    
    def _update_patch_geometry(self):
        if self.is_on() and self.patch is not None:
            self.patch.set_data(self.coordinates.T)
            self.draw_patch()

    def _set_patch(self):
        xy = self.coordinates
        max_r = max(self.radius_move, self.radius_resize, 
                    self.radius_rotate)
        self.patch, = self.ax.plot(
            xy[:,0], xy[:,1],
            linestyle='-',
            animated=self.blit,
            lw=self.linewidth,
            c=self.color,
            picker=max_r,)
        self.ax.autoscale(tight=True)

            
    def get_vertex(self, event):
        if self.func & self.FUNC_A:
            return 0
        elif self.func & self.FUNC_B:
            return 1
        else:
            return None
            
    def get_func_from_pos(self, cx, cy):
        """
        Get interaction function from pixel position (cx,cy)
        """
        if self.patch is None:
            return self.FUNC_NONE
            
        trans = self.ax.transData
        p = np.array(trans.transform(self.coordinates))
        
        # Calculate the distances to the vertecies, and find nearest one
        r2 = np.sum(np.power(p - np.array((cx,cy)), 2), axis=1)
        mini = np.argmin(r2)
        minr = r2[mini]
        del r2
        # Check for resize: Click within radius_resize from edge points
        radius = self.radius_resize
        if minr <= radius ** 2:
            ret = self.FUNC_RESIZE
            ret |= self.FUNC_A if mini == 0 else self.FUNC_B
            return ret
        
        # Check for rotate: Click within radius_rotate on outside of edgepts
        radius = self.radius_rotate
        A = p[0,:]
        B = p[1,:]  # Assumes one segment only.
        c = np.array((cx,cy))
        t = np.dot(c-A, B-A)    # t[0]: A->click, t[1]: A->B
        bas = np.linalg.norm(B-A)**2
        if minr <= radius**2:   # If within rotate radius
            if t < 0.0 and mini == 0:   # "Before" A on the line
                return self.FUNC_ROTATE | self.FUNC_A
            elif t > bas and mini == 1: # "After" B on the line
                return self.FUNC_ROTATE | self.FUNC_B

        # Check for move: Click within radius_move from any pt on line          
        radius = self.radius_move
        if t > 0 and t < bas:
            # A + (t/bas)*(B-A) is closest point on line
            if np.linalg.norm(A + (t/bas)*(B-A) - c) < radius:
                return self.FUNC_MOVE
        return self.FUNC_NONE
            
    def onpick(self, event):
        super(DraggableResizable2DLine, self).onpick(event)
        if self.picked:
            me = event.mouseevent
            self.func = self.get_func_from_pos(me.x, me.y)
            self._prev_pos = [me.xdata, me.ydata]
            if self.func & self.FUNC_ROTATE:
                self._rotate_orig = self.coordinates
    
    def _onmousemove(self, event):
        if self.picked is True:
            if self.func & self.FUNC_MOVE and event.inaxes:
                self.move(event)
            elif self.func & self.FUNC_RESIZE and event.inaxes:
                self.resize(event)
            elif self.func & self.FUNC_ROTATE:
                self.rotate(event)
    
    def get_diff(self, event):
        if event.xdata is None:
            dx = 0
        else:
            dx = event.xdata - self._prev_pos[0]
        if event.ydata is None:
            dy = 0
        else:
            dy = event.ydata - self._prev_pos[1]
        return np.array((dx, dy))
            
    def move(self, event):
        dx = self.get_diff(event)
        self.coordinates += dx
        self._prev_pos += dx
            
    def resize(self, event):
        ip = self.get_vertex(event)
        dx = self.get_diff(event)
        p = self.coordinates
        p[ip,0:2] += dx
        self.coordinates = p
        self._prev_pos += dx
        
    def rotate(self, event):
        if None in (event.xdata, event.ydata):
            return
        # Rotate does not update last pos, to avoid inaccuracies by deltas
        dx = self.get_diff(event)
        
        # Rotation should happen in screen coordinates, as anything else will
        # mix units
        trans = self.ax.transData
        scr_zero = np.array(trans.transform((0,0)))
        dx = np.array(trans.transform(dx)) - scr_zero
        
        # Get center point = center of original line
        c = trans.transform(np.mean(self._rotate_orig, axis=0))
        
        # Figure out theta
        v1 = (event.x, event.y) - c     # Center to mouse
        v2 = v1 - dx                    # Center to start pos
        theta = angle_between(v2, v1)   # Rotation between start and mouse

        if event.key is not None and 'shift' in event.key:
            base = 30 * np.pi / 180
            theta = base * round(float(theta)/base)
        
        # vector from points to center
        w1 = c - trans.transform(self._rotate_orig)  
        # rotate into w2 for next point
        w2 = np.array((w1[:,0]*np.cos(theta) - w1[:,1]*np.sin(theta),
                       w1[:,1]*np.cos(theta) + w1[:,0]*np.sin(theta)))
        self.coordinates = trans.inverted().transform(c + np.rot90(w2))


class Scale_Bar():

    def __init__(self, ax, units, pixel_size=None, color='white',
                 position=None, max_size_ratio=0.25, lw=2, length=None,
                 animated=False):
        """Add a scale bar to an image.

        Parameteres
        -----------
        ax : matplotlib axes
            The axes where to draw the scale bar.
        units : string
        pixel_size : {None, float}
            If None the axes of the image are supposed to be calibrated.
            Otherwise the pixel size must be specified.
        color : a valid matplotlib color
        position {None, (float, float)}
            If None the position is automatically determined.
        max_size_ratio : float
            The maximum size of the scale bar in respect to the
            length of the x axis
        lw : int
            The line width
        length : {None, float}
            If None the length is automatically calculated using the
            max_size_ratio.

        """

        self.animated = animated
        self.ax = ax
        self.units = units
        self.pixel_size = pixel_size
        self.xmin, self.xmax = ax.get_xlim()
        self.ymin, self.ymax = ax.get_ylim()
        self.text = None
        self.line = None
        self.tex_bold = False
        if length is None:
            self.calculate_size(max_size_ratio=max_size_ratio)
        else:
            self.length = length
        if position is None:
            self.position = self.calculate_line_position()
        else:
            self.position = position
        self.calculate_text_position()
        self.plot_scale(line_width=lw)
        self.set_color(color)

    def get_units_string(self):
        if self.tex_bold is True:
            if (self.units[0] and self.units[-1]) == '$':
                return r'$\mathbf{%g\,%s}$' % \
                    (self.length, self.units[1:-1])
            else:
                return r'$\mathbf{%g\,}$\textbf{%s}' % \
                    (self.length, self.units)
        else:
            return r'$%g\,$%s' % (self.length, self.units)

    def calculate_line_position(self, pad=0.05):
        return ((1 - pad) * self.xmin + pad * self.xmax,
                (1 - pad) * self.ymin + pad * self.ymax)

    def calculate_text_position(self, pad=1 / 100.):
        ps = self.pixel_size if self.pixel_size is not None else 1
        x1, y1 = self.position
        x2, y2 = x1 + self.length / ps, y1

        self.text_position = ((x1 + x2) / 2.,
                              y2 + (self.ymax - self.ymin) / ps * pad)

    def calculate_size(self, max_size_ratio=0.25):
        ps = self.pixel_size if self.pixel_size is not None else 1
        size = closest_nice_number(ps * (self.xmax - self.xmin) *
                                   max_size_ratio)
        self.length = size

    def remove(self):
        if self.line is not None:
            self.ax.lines.remove(self.line)
        if self.text is not None:
            self.ax.texts.remove(self.text)

    def plot_scale(self, line_width=1):
        self.remove()
        ps = self.pixel_size if self.pixel_size is not None else 1
        x1, y1 = self.position
        x2, y2 = x1 + self.length / ps, y1
        self.line, = self.ax.plot([x1, x2], [y1, y2],
                                  linestyle='-',
                                  lw=line_width,
                                  animated=self.animated)
        self.text = self.ax.text(*self.text_position,
                                 s=self.get_units_string(),
                                 ha='center',
                                 size='medium',
                                 animated=self.animated)
        self.ax.set_xlim(self.xmin, self.xmax)
        self.ax.set_ylim(self.ymin, self.ymax)
        self.ax.figure.canvas.draw()

    def _set_position(self, x, y):
        self.position = x, y
        self.calculate_text_position()
        self.plot_scale(line_width=self.line.get_linewidth())

    def set_color(self, c):
        self.line.set_color(c)
        self.text.set_color(c)
        self.ax.figure.canvas.draw_idle()

    def set_length(self, length):
        color = self.line.get_color()
        self.length = length
        self.calculate_scale_size()
        self.calculate_text_position()
        self.plot_scale(line_width=self.line.get_linewidth())
        self.set_color(color)

    def set_tex_bold(self):
        self.tex_bold = True
        self.text.set_text(self.get_units_string())
        self.ax.figure.canvas.draw_idle()


def in_interval(number, interval):
    if number >= interval[0] and number <= interval[1]:
        return True
    else:
        return False


class DraggableResizableRange(ResizableDraggablePatchBase):
    
    def __init__(self, axes_manager):
        super(DraggableResizableRange, self).__init__(axes_manager)
        self.span = None

    def set_on(self, value):
        if value is not self.is_on() and self.ax is not None:
            if value is True:
                self._add_patch_to(self.ax)
                self.connect(self.ax)
            elif value is False:
                self.disconnect(self.ax)
            try:
                self.ax.figure.canvas.draw()
            except:  # figure does not exist
                pass
            if value is False:
                self.ax = None
        self.__is_on = value

    def _add_patch_to(self, ax):
        self.span = ModifiableSpanSelector(ax)
        self.span.set_initial(self._get_range())
        self.span.can_switch = True
        self.span.events.changed.connect(self._span_changed)
        self.span.step_ax = self.axes[0]
        self.span.tolerance = 5
        self.patch = self.span.rect
    
    def _span_changed(self, span):
        r = self._get_range()
        pr = span.range
        if r != pr:
            dx = (self._get_size_in_axes() / self._size)[0]
            ix = self._v2i(self.axes[0], pr[0] + 0.5*dx)
            w = self._v2i(self.axes[0], pr[1] + 0.5*dx) - ix
            old_position, old_size = self.position, self.size
            self._pos = np.array([ix])
            self._size = np.array([w])
            self._apply_changes(old_size=old_size, old_position=old_position)
            
                                        
    def _get_range(self):
<<<<<<< HEAD
        c = self.get_coordinates()[0]
=======
        c = self.coordinates[0]
>>>>>>> 869509d2
        w = self._get_size_in_axes()[0]
        c -= w / (2.0 * self._size[0])
        return (c, c + w)
        
    def _parse_bounds_args(self, args, kwargs):
        if len(args) == 1:
            return args[0]
        elif len(args) == 4:
           return args
        elif len(kwargs) == 1 and kwargs.has_key('bounds'):
            return kwargs.values()[0]
        else:
            x = kwargs.pop('x', kwargs.pop('left', self._pos[0]))
            if kwargs.has_key('right'):
                w = kwargs.pop('right') - x
            else:
                w = kwargs.pop('w', kwargs.pop('width', self._size[0]))
            return x, w
            
    def set_ibounds(self, *args, **kwargs):
        """
        Set bounds by indices. Bounds can either be specified in order left,
        bottom, width, height; or by keywords:
         * 'bounds': tuple (left, width)
         OR
         * 'x'/'left'
         * 'w'/'width', alternatively 'right'
        If specifying with keywords, any unspecified dimensions will be kept
        constant (note: width will be kept, not right).
        """

        x, w = self._parse_bounds_args(args, kwargs)
            
        if not (self.axes[0].low_index <= x <= self.axes[0].high_index):
            raise ValueError()
        if not (self.axes[0].low_index <= x+w <= self.axes[0].high_index):
            raise ValueError()
            
        old_position, old_size = self.position, self.size
        self._pos = np.array([x])
        self._size = np.array([w])
        self._apply_changes(old_size=old_size, old_position=old_position)
        
    def set_bounds(self, *args, **kwargs):
        """
        Set bounds by values. Bounds can either be specified in order left,
        bottom, width, height; or by keywords:
         * 'bounds': tuple (left, width)
         OR
         * 'x'/'left'
         * 'w'/'width', alternatively 'right' (x+w)
        If specifying with keywords, any unspecified dimensions will be kept
        constant (note: width will be kept, not right).
        """

        x, w = self._parse_bounds_args(args, kwargs)
        ix = self.axes[0].value2index(x)
        w = self._v2i(self.axes[0], x+w) - ix
            
        old_position, old_size = self.position, self.size
        self._pos = np.array([ix])
        self._size = np.array([w])
        self._apply_changes(old_size=old_size, old_position=old_position)

    def _update_patch_position(self):
        self._update_patch_geometry()

    def _update_patch_size(self):
        self._update_patch_geometry()

    def _update_patch_geometry(self):
        if self.is_on() and self.span is not None:
            self.span.range = self._get_range()

    def disconnect(self, ax):
        super(DraggableResizableRange, self).disconnect(ax)
        if self.span and self.ax == ax:
            self.span.turn_off()
            self.span = None
    

class ModifiableSpanSelector(matplotlib.widgets.SpanSelector):

    def __init__(self, ax, **kwargs):
        onsel = kwargs.pop('onselect', self.dummy)
        matplotlib.widgets.SpanSelector.__init__(
            self, ax, onsel, direction='horizontal', useblit=False, **kwargs)
        # The tolerance in points to pick the rectangle sizes
        self.tolerance = 1
        self.on_move_cid = None
        self._range = None
        self.step_ax = None
        self.events = Events()
        self.events.changed = Event()
        self.events.moved = Event()
        self.events.resized = Event()
        self.can_switch = False
        
    def dummy(self, *args, **kwargs):
        pass
    
    def _get_range(self):
        self.update_range()
        return self._range
        
    def _set_range(self, value):
        self.update_range()
        if self._range != value:
            resized = (self._range[1] - self._range[0]) != (value[1] - value[0])
            moved = self._range[0] != value[0]
            self._range = value
            if moved:
                self.rect.set_x(value[0])
                self.events.moved.trigger(self)
            if resized:
                self.rect.set_width(value[1] - value[0])
                self.events.resized.trigger(self)
            if moved or resized:
                self.update()
                self.events.changed.trigger(self)
                
    range = property(_get_range, _set_range)
    
    def set_initial(self, initial_range=None):
        """
        Remove selection events, set the spanner, and go to modify mode.
        """
        if initial_range is not None:
            self.range = initial_range
            
        for cid in self.cids:
            self.canvas.mpl_disconnect(cid)
        # And connect to the new ones
        self.cids.append(
            self.canvas.mpl_connect('button_press_event', self.mm_on_press))
        self.cids.append(
            self.canvas.mpl_connect('button_release_event', self.mm_on_release))
        self.cids.append(
            self.canvas.mpl_connect('draw_event', self.update_background))
        self.rect.set_visible(True)
        self.rect.contains = self._contains
        self.update()

    def contains(self, mouseevent):
        # Assert y is correct first
        x,y = self.rect.get_transform().inverted().transform_point(
            (mouseevent.x, mouseevent.y))
        if not (0.0 <= y <= 1.0):
            return False, {}
        invtrans = self.ax.transData.inverted()
        x_pt = self.tolerance * abs((invtrans.transform((1, 0)) -
                    invtrans.transform((0, 0)))[0])
        hit = self._range[0] - x_pt, self._range[1] + x_pt
        if hit[0] < mouseevent.xdata < hit[1]:
            return True, {}
        return False, {}

    def release(self, event):
        """When the button is realeased, the span stays in the screen and the
        iteractivity machinery passes to modify mode"""
        if self.pressv is None or (self.ignore(event) and not self.buttonDown):
            return
        self.buttonDown = False
        self.update_range()
        self.onselect()
        self.set_initial()

    def mm_on_press(self, event):
        if (self.ignore(event) and not self.buttonDown):
            return
        self.buttonDown = True

        # Calculate the point size in data units
        invtrans = self.ax.transData.inverted()
        x_pt = self.tolerance * abs((invtrans.transform((1, 0)) -
                    invtrans.transform((0, 0)))[0])

        # Determine the size of the regions for moving and stretching
        self.update_range()
        left_region = self._range[0] - x_pt, self._range[0] + x_pt
        right_region = self._range[1] - x_pt, self._range[1] + x_pt
        middle_region = self._range[0] + x_pt, self._range[1] - x_pt

        if in_interval(event.xdata, left_region) is True:
            self.on_move_cid = \
                self.canvas.mpl_connect('motion_notify_event',
                                        self.move_left)
        elif in_interval(event.xdata, right_region):
            self.on_move_cid = \
                self.canvas.mpl_connect('motion_notify_event',
                                        self.move_right)
        elif in_interval(event.xdata, middle_region):
            self.pressv = event.xdata
            self.on_move_cid = \
                self.canvas.mpl_connect('motion_notify_event',
                                        self.move_rect)
        else:
            return

    def update_range(self):
        self._range = (self.rect.get_x(),
                      self.rect.get_x() + self.rect.get_width())

    def switch_left_right(self, x, left_to_right):
        if left_to_right:
            if self.step_ax is not None:
                if x > self.step_ax.high_value + self.step_ax.scale:
                    return
            w = self._range[1] - self._range[0]
            r0 = self._range[1]
            self.rect.set_x(r0)
            r1 = r0 + w
            self.canvas.mpl_disconnect(self.on_move_cid)
            self.on_move_cid = \
                self.canvas.mpl_connect('motion_notify_event',
                                        self.move_right)
        else:
            if self.step_ax is not None:
                if x < self.step_ax.low_value - self.step_ax.scale:
                    return
            w = self._range[1] - self._range[0]
            r1 = self._range[0]
            r0 = r1 - w
            self.canvas.mpl_disconnect(self.on_move_cid)
            self.on_move_cid = \
                self.canvas.mpl_connect('motion_notify_event',
                                        self.move_left)
        self._range = (r0, r1)

    def move_left(self, event):
        if self.buttonDown is False or self.ignore(event):
            return
        x = event.xdata
        if self.step_ax is not None:
            if x < self.step_ax.low_value - self.step_ax.scale:
                return
            rem = (x - self.step_ax.offset - 0.5*self.step_ax.scale) \
                    % self.step_ax.scale
            if rem/self.step_ax.scale < 0.5:
                rem = -rem
            else:
                rem = self.step_ax.scale-rem
            x += rem
        # Do not move the left edge beyond the right one.
        if x >= self._range[1]:
            if self.can_switch and x > self._range[1]:
                self.switch_left_right(x, True)
                self.move_right(event)
            return
        width_increment = self._range[0] - x
        if self.rect.get_width() + width_increment <= 0:
            return
        self.rect.set_x(x)
        self.rect.set_width(self.rect.get_width() + width_increment)
        self.update_range()
        self.events.moved.trigger(self)
        self.events.resized.trigger(self)
        self.events.changed.trigger(self)
        if self.onmove_callback is not None:
            self.onmove_callback(*self._range)
        self.update()

    def move_right(self, event):
        if self.buttonDown is False or self.ignore(event):
            return
        x = event.xdata
        if self.step_ax is not None:
            if x > self.step_ax.high_value + self.step_ax.scale:
                return
            rem = (x - self.step_ax.offset + 0.5*self.step_ax.scale) \
                    % self.step_ax.scale
            if rem/self.step_ax.scale < 0.5:
                rem = -rem
            else:
                rem = self.step_ax.scale-rem
            x += rem
        # Do not move the right edge beyond the left one.
        if x <= self._range[0]:
            if self.can_switch and x < self._range[0]:
                self.switch_left_right(x, False)
                self.move_left(event)
            return
        width_increment = x - self._range[1]
        if self.rect.get_width() + width_increment <= 0:
            return
        self.rect.set_width(self.rect.get_width() + width_increment)
        self.update_range()
        self.events.resized.trigger(self)
        self.events.changed.trigger(self)
        if self.onmove_callback is not None:
            self.onmove_callback(*self._range)
        self.update()

    def move_rect(self, event):
        if self.buttonDown is False or self.ignore(event):
            return
        x_increment = event.xdata - self.pressv
        if self.step_ax is not None:
            rem = x_increment % self.step_ax.scale
            if rem/self.step_ax.scale < 0.5:
                rem = -rem
            else:
                rem = self.step_ax.scale-rem
            x_increment += rem
        self.rect.set_x(self.rect.get_x() + x_increment)
        self.update_range()
        self.pressv += x_increment
        self.events.moved.trigger(self)
        self.events.changed.trigger(self)
        if self.onmove_callback is not None:
            self.onmove_callback(*self._range)
        self.update()

    def mm_on_release(self, event):
        if self.buttonDown is False or self.ignore(event):
            return
        self.buttonDown = False
        self.canvas.mpl_disconnect(self.on_move_cid)
        self.on_move_cid = None

    def turn_off(self):
        for cid in self.cids:
            self.canvas.mpl_disconnect(cid)
        if self.on_move_cid is not None:
            self.canvas.mpl_disconnect(cid)
        self.ax.patches.remove(self.rect)
        self.ax.figure.canvas.draw()<|MERGE_RESOLUTION|>--- conflicted
+++ resolved
@@ -31,8 +31,6 @@
     """ Returns the unit vector of the vector.  """
     return vector / np.linalg.norm(vector)
 
-<<<<<<< HEAD
-=======
 def angle_between(v1, v2):
     """ Returns the angle in radians between @D vectors 'v1' and 'v2'::
 
@@ -55,7 +53,6 @@
     return angle
 
 
->>>>>>> 869509d2
 class InteractivePatchBase(object):
 
     """
@@ -217,18 +214,12 @@
                 raise ValueError()
         return pos
             
-<<<<<<< HEAD
-    def get_coordinates(self):
-=======
     def _get_coordinates(self):
->>>>>>> 869509d2
         coord = []
         for i in xrange(len(self.axes)):
             coord.append(self.axes[i].index2value(self.position[i]))
         return np.array(coord)
     
-<<<<<<< HEAD
-=======
     def _set_coordinates(self, coordinates):
         if np.ndim(coordinates) == 0 and len(self.axes) == 1:
             self.position = [self.axes[0].value2index(coordinates)]
@@ -243,16 +234,11 @@
     coordinates = property(lambda s: s._get_coordinates(), \
                            lambda s,v: s._set_coordinates(v))
     
->>>>>>> 869509d2
     def connect(self, ax):
         super(DraggablePatchBase, self).connect(ax)
         canvas = ax.figure.canvas
         self.cids.append(
-<<<<<<< HEAD
-            canvas.mpl_connect('motion_notify_event', self.onmousemove))
-=======
             canvas.mpl_connect('motion_notify_event', self._onmousemove))
->>>>>>> 869509d2
         self.cids.append(canvas.mpl_connect('pick_event', self.onpick))
         self.cids.append(canvas.mpl_connect(
             'button_release_event', self.button_release))
@@ -306,17 +292,10 @@
     size = property(lambda s: s._get_size(), lambda s,v: s._set_size(v))
 
     def increase_size(self):
-<<<<<<< HEAD
-        self._set_size(self._size + 1)
-
-    def decrease_size(self):
-        self._set_size(self._size - 1)
-=======
         self._set_size(np.array(self.size) + 1)
 
     def decrease_size(self):
         self._set_size(np.array(self.size) - 1)
->>>>>>> 869509d2
             
     def _size_changed(self):
         self.events.resized.trigger(self)
@@ -396,11 +375,7 @@
             picker=True,)
 
     def _get_patch_xy(self):
-<<<<<<< HEAD
-        return self.get_coordinates() - self._get_size_in_axes() / 2.
-=======
         return self.coordinates - self._get_size_in_axes() / 2.
->>>>>>> 869509d2
             
     def _get_patch_bounds(self):
         # l,b,w,h
@@ -427,11 +402,7 @@
     def __init__(self, axes_manager):
         super(DraggableSquare, self).__init__(axes_manager)
                                             
-<<<<<<< HEAD
-    def onmousemove(self, event):
-=======
     def _onmousemove(self, event):
->>>>>>> 869509d2
         'on mouse motion move the patch if picked'
         if self.picked is True and event.inaxes:
             ix = self.axes[0].value2index(event.xdata)
@@ -492,7 +463,6 @@
         If specifying with keywords, any unspecified dimensions will be kept
         constant (note: width/height will be kept, not right/bottom).
         """
-<<<<<<< HEAD
 
         x, y, w, h = self._parse_bounds_args(args, kwargs)
 
@@ -505,20 +475,6 @@
         if not (self.axes[1].low_index <= y+h <= self.axes[1].high_index):
             raise ValueError()
 
-=======
-
-        x, y, w, h = self._parse_bounds_args(args, kwargs)
-
-        if not (self.axes[0].low_index <= x <= self.axes[0].high_index):
-            raise ValueError()
-        if not (self.axes[1].low_index <= y <= self.axes[1].high_index):
-            raise ValueError()
-        if not (self.axes[0].low_index <= x+w <= self.axes[0].high_index):
-            raise ValueError()
-        if not (self.axes[1].low_index <= y+h <= self.axes[1].high_index):
-            raise ValueError()
-
->>>>>>> 869509d2
         old_position, old_size = self.position, self.size
         self._pos = np.array([x, y])
         self._size = np.array([w, h])
@@ -636,11 +592,7 @@
     # --- End internals that trigger events ---
 
     def _get_patch_xy(self):
-<<<<<<< HEAD
-        coordinates = np.array(self.get_coordinates())
-=======
         coordinates = np.array(self.coordinates)
->>>>>>> 869509d2
         axsize = self._get_size_in_axes()
         return coordinates - np.array(axsize) / (2.0 * self._size)
 
@@ -795,11 +747,7 @@
             self.pick_offset = (ix-p[0], iy-p[1])
             self.pick_on_frame = False
         
-<<<<<<< HEAD
-    def onmousemove(self, event):
-=======
     def _onmousemove(self, event):
->>>>>>> 869509d2
         'on mouse motion draw the patch if picked'
         if self.picked is True and event.inaxes:
             xaxis = self.axes[0]
@@ -867,21 +815,13 @@
 
     def _update_patch_position(self):
         if self.is_on() and self.patch is not None:
-<<<<<<< HEAD
-            self.patch.set_ydata(self.get_coordinates()[0])
-=======
             self.patch.set_ydata(self.coordinates[0])
->>>>>>> 869509d2
             self.draw_patch()
 
     def _set_patch(self):
         ax = self.ax
         self.patch = ax.axhline(
-<<<<<<< HEAD
-            self.get_coordinates()[0],
-=======
             self.coordinates[0],
->>>>>>> 869509d2
             color=self.color,
             picker=5)
 
@@ -894,20 +834,12 @@
 class DraggableVerticalLine(DraggablePatchBase):
     def _update_patch_position(self):
         if self.is_on() and self.patch is not None:
-<<<<<<< HEAD
-            self.patch.set_xdata(self.get_coordinates()[0])
-=======
             self.patch.set_xdata(self.coordinates[0])
->>>>>>> 869509d2
             self.draw_patch()
 
     def _set_patch(self):
         ax = self.ax
-<<<<<<< HEAD
-        self.patch = ax.axvline(self.get_coordinates()[0],
-=======
         self.patch = ax.axvline(self.coordinates[0],
->>>>>>> 869509d2
                                 color=self.color,
                                 picker=5)
 
@@ -928,11 +860,7 @@
 
     def _update_patch_position(self):
         if self.is_on() and self.patch is not None:
-<<<<<<< HEAD
-            self.patch.set_x(self.get_coordinates()[0])
-=======
             self.patch.set_x(self.coordinates[0])
->>>>>>> 869509d2
             self.draw_patch()
 
     def _set_patch(self):
@@ -940,11 +868,7 @@
         trans = transforms.blended_transform_factory(
             ax.transData, ax.transAxes)
         self.patch = ax.text(
-<<<<<<< HEAD
-            self.get_coordinates()[0],
-=======
             self.coordinates[0],
->>>>>>> 869509d2
             self.y,  # Y value in axes coordinates
             self.string,
             color=self.text_color,
@@ -1391,11 +1315,7 @@
             
                                         
     def _get_range(self):
-<<<<<<< HEAD
-        c = self.get_coordinates()[0]
-=======
         c = self.coordinates[0]
->>>>>>> 869509d2
         w = self._get_size_in_axes()[0]
         c -= w / (2.0 * self._size[0])
         return (c, c + w)
