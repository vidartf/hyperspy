--- conflicted
+++ resolved
@@ -27,24 +27,15 @@
 from hyperspy.misc.math_tools import closest_nice_number
 from hyperspy.events import Events, Event
 
+
 def unit_vector(vector):
     """ Returns the unit vector of the vector.  """
     return vector / np.linalg.norm(vector)
 
-<<<<<<< HEAD
-def unit_vector(vector):
-    """ Returns the unit vector of the vector.  """
-    return vector / np.linalg.norm(vector)
-
 
 def angle_between(v1, v2):
     """ Returns the angle in radians between @D vectors 'v1' and 'v2'::
 
-=======
-def angle_between(v1, v2):
-    """ Returns the angle in radians between @D vectors 'v1' and 'v2'::
-
->>>>>>> f7553445
             >>> angle_between((1, 0), (0, 1))
             1.5707963267948966
             >>> angle_between((1, 0), (1, 0))
@@ -54,11 +45,7 @@
     """
     v1_u = unit_vector(v1)
     v2_u = unit_vector(v2)
-<<<<<<< HEAD
     angle = np.arctan2(v2_u[1], v2_u[0]) - np.arctan2(v1_u[1], v1_u[0])
-=======
-    angle = np.arctan2(v2_u[1],v2_u[0]) - np.arctan2(v1_u[1],v1_u[0])
->>>>>>> f7553445
     #angle = np.arccos(np.dot(v1_u, v2_u))
     if np.isnan(angle):
         if (v1_u == v2_u).all():
@@ -69,7 +56,6 @@
 
 
 class InteractivePatchBase(object):
-<<<<<<< HEAD
 
     """Base class for interactive widgets/patches. A widget creates and
     maintains an matplotlib patch, and manages the interaction code so that the
@@ -85,32 +71,13 @@
 
     it should also make sure to initalize the 'axes' attribute as early as
     possible (but after the base class init), so that it is available when
-=======
-    """Base class for interactive widgets/patches. A widget creates and 
-    maintains an matplotlib patch, and manages the interaction code so that the
-    user can maniuplate it on the fly.
-    
-    This base class implements functionality witch is common to all such 
-    widgets, mainly the code that manages the patch, axes management, and 
-    sets up common events ('changed' and 'closed').
-    
-    Any inherting subclasses must implement the following method:
-        _set_patch(self)
-        _on_navigate(obj, name, old, new)
-    
-    it should also make sure to initalize the 'axes' attribute as early as 
-    possible (but after the base class init), so that it is available when 
->>>>>>> f7553445
     needed (however, this base class never uses the attribute).
     """
 
     def __init__(self, axes_manager=None):
-<<<<<<< HEAD
-=======
         """
         Add a patch to ax.
         """
->>>>>>> f7553445
         self.axes_manager = axes_manager
         self.axes = list()
         self.ax = None
@@ -135,11 +102,7 @@
     def set_on(self, value):
         """Change the on state of the widget. If turning off, all patches will
         be removed from the matplotlib axes, the widget will disconnect from
-<<<<<<< HEAD
         all events. If turning on, the patch(es) will be added to the
-=======
-        all events. If turning on, the patch(es) will be added to the 
->>>>>>> f7553445
         matplotlib axes, and the widget will connect to its default events.
         """
         if value is not self.is_on() and self.ax is not None:
@@ -199,26 +162,6 @@
         """Connect to the matplotlib Axes' events.
         """
         on_figure_window_close(ax.figure, self.close)
-        
-    def connect_navigate(self):
-        """Connect to the axes_manager such that changes in the widget or in 
-        the axes_manager are reflected in the other.
-        """
-        if self._navigating:
-            self.disconnect_navigate()
-        self.axes_manager.connect(self._on_navigate)
-        self._navigating = True
-        
-    def disconnect_navigate(self):
-        """Disconnect a previous naivgation connection.
-        """
-        self.axes_manager.disconnect(self._on_navigate)
-        self._navigating = False
-        
-    def _on_navigate(self, obj, name, old, new):
-        """Callback for axes_manager's change notification.
-        """
-        pass    # Implement in subclass!
 
     def connect_navigate(self):
         """Connect to the axes_manager such that changes in the widget or in
@@ -265,15 +208,9 @@
             self.ax.hspy_fig._draw_animated()
         else:
             self.ax.figure.canvas.draw_idle()
-<<<<<<< HEAD
 
     def _v2i(self, axis, v):
         """Wrapped version of DataAxis.value2index, which bounds the index
-=======
-        
-    def _v2i(self, axis, v):
-        """Wrapped version of DataAxis.value2index, which bounds the index 
->>>>>>> f7553445
         inbetween axis.low_index and axis.high_index+1, and does not raise a
         ValueError.
         """
@@ -281,16 +218,11 @@
             return axis.value2index(v)
         except ValueError:
             if v > axis.high_value:
-<<<<<<< HEAD
                 return axis.high_index + 1
-=======
-                return axis.high_index+1
->>>>>>> f7553445
             elif v < axis.low_value:
                 return axis.low_index
             else:
                 raise
-<<<<<<< HEAD
 
 
 class DraggablePatchBase(InteractivePatchBase):
@@ -301,42 +233,23 @@
     The default behavior is that 'coordinates' always is locked to the values
     corresponding to the indices in 'position' (i.e. no subpixel values).
 
-=======
-            
-class DraggablePatchBase(InteractivePatchBase):
-    """Adds the 'position' and 'coordinates' properties, and adds a framework
-    for letting the user drag the patch around. Also adds the 'moved' event.
-    
-    The default behavior is that 'coordinates' always is locked to the values
-    corresponding to the indices in 'position' (i.e. no subpixel values).
-    
->>>>>>> f7553445
     Any inheritors must override these methods:
         _onmousemove(self, event)
         _update_patch_position(self)
         _set_patch(self)
     """
-<<<<<<< HEAD
-
-=======
-    
->>>>>>> f7553445
+
     def __init__(self, axes_manager):
         super(DraggablePatchBase, self).__init__(axes_manager)
         self._pos = np.array([0])
         self.events.moved = Event()
-<<<<<<< HEAD
-
-=======
-        
->>>>>>> f7553445
+
         # Set default axes
         if self.axes_manager is not None:
             if self.axes_manager.navigation_dimension > 0:
                 self.axes = self.axes_manager.navigation_axes[0:1]
             else:
                 self.axes = self.axes_manager.signal_axes[0:1]
-<<<<<<< HEAD
 
     def _get_position(self):
         """Returns a tuple with the position (indices).
@@ -348,18 +261,6 @@
         """Sets the position of the widget (by indices). The dimensions should
         correspond to that of the 'axes' attribute. Calls _pos_changed if the
         value has changed, which is then responsible for triggering any
-=======
-        
-    def _get_position(self):
-        """Returns a tuple with the position (indices).
-        """
-        return tuple(self._pos.tolist()) # Don't pass reference, and make it clear
-        
-    def _set_position(self, value):
-        """Sets the position of the widget (by indices). The dimensions should
-        correspond to that of the 'axes' attribute. Calls _pos_changed if the
-        value has changed, which is then responsible for triggering any 
->>>>>>> f7553445
         relevant events.
         """
         value = self._validate_pos(value)
@@ -367,15 +268,9 @@
             self._pos = np.array(value)
             self._pos_changed()
 
-<<<<<<< HEAD
     position = property(lambda s: s._get_position(),
                         lambda s, v: s._set_position(v))
 
-=======
-    position = property(lambda s: s._get_position(), \
-                        lambda s,v: s._set_position(v))
-        
->>>>>>> f7553445
     def _pos_changed(self):
         """Call when the position of the widget has changed. It triggers the
         relevant events, and updates the patch position.
@@ -388,34 +283,20 @@
         self.events.moved.trigger(self)
         self.events.changed.trigger(self)
         self._update_patch_position()
-<<<<<<< HEAD
 
     def _validate_pos(self, pos):
         """Validates the passed position. Depending on the position and the
         implementation, this can either fire a ValueError, or return a modified
-=======
-            
-    def _validate_pos(self, pos):
-        """Validates the passed position. Depending on the position and the 
-        implementation, this can either fire a ValueError, or return a modified 
->>>>>>> f7553445
         position that has valid values.
         """
         if len(pos) != len(self.axes):
             raise ValueError()
         for i in xrange(len(pos)):
-<<<<<<< HEAD
             if not (
                     self.axes[i].low_index <= pos[i] <= self.axes[i].high_index):
                 raise ValueError()
         return pos
 
-=======
-            if not (self.axes[i].low_index <= pos[i] <= self.axes[i].high_index):
-                raise ValueError()
-        return pos
-            
->>>>>>> f7553445
     def _get_coordinates(self):
         """Providies the position of the widget (by values) in a tuple.
         """
@@ -423,19 +304,11 @@
         for i in xrange(len(self.axes)):
             coord.append(self.axes[i].index2value(self.position[i]))
         return np.array(coord)
-<<<<<<< HEAD
 
     def _set_coordinates(self, coordinates):
         """Sets the position of the widget (by values). The dimensions should
         correspond to that of the 'axes' attribute. Calls _pos_changed if the
         value has changed, which is then responsible for triggering any
-=======
-    
-    def _set_coordinates(self, coordinates):
-        """Sets the position of the widget (by values). The dimensions should
-        correspond to that of the 'axes' attribute. Calls _pos_changed if the
-        value has changed, which is then responsible for triggering any 
->>>>>>> f7553445
         relevant events.
         """
         if np.ndim(coordinates) == 0 and len(self.axes) == 1:
@@ -447,17 +320,10 @@
             for i in xrange(len(self.axes)):
                 p.append(self.axes[i].value2index(coordinates[i]))
             self.position = p
-<<<<<<< HEAD
 
     coordinates = property(lambda s: s._get_coordinates(),
                            lambda s, v: s._set_coordinates(v))
 
-=======
-            
-    coordinates = property(lambda s: s._get_coordinates(), \
-                           lambda s,v: s._set_coordinates(v))
-    
->>>>>>> f7553445
     def connect(self, ax):
         super(DraggablePatchBase, self).connect(ax)
         canvas = ax.figure.canvas
@@ -466,11 +332,7 @@
         self.cids.append(canvas.mpl_connect('pick_event', self.onpick))
         self.cids.append(canvas.mpl_connect(
             'button_release_event', self.button_release))
-<<<<<<< HEAD
-
-=======
-        
->>>>>>> f7553445
+
     def _on_navigate(self, obj, name, old, new):
         if obj in self.axes:
             i = self.axes.index(obj)
@@ -482,11 +344,7 @@
         self.picked = (event.artist is self.patch)
 
     def _onmousemove(self, event):
-<<<<<<< HEAD
         """Callback for mouse movement. For dragging, the implementor would
-=======
-        """Callback for mouse movement. For dragging, the implementor would 
->>>>>>> f7553445
         normally check that the widget is picked, and that the event.inaxes
         Axes equals self.ax.
         """
@@ -498,11 +356,6 @@
         """
         # This method must be provided by the subclass
         pass
-    
-    def _update_patch_geometry(self):
-        """Updates all geometry of the patch on the plot.
-        """
-        self._update_patch_position()
 
     def _update_patch_geometry(self):
         """Updates all geometry of the patch on the plot.
@@ -516,7 +369,6 @@
         if self.picked is True:
             self.picked = False
 
-<<<<<<< HEAD
 
 class ResizableDraggablePatchBase(DraggablePatchBase):
 
@@ -530,20 +382,6 @@
     indices), and the internal _apply_changes which helps make sure that only
     one 'changed' event is fired for a combined move and resize.
 
-=======
-
-class ResizableDraggablePatchBase(DraggablePatchBase):
-    """Adds the 'size' property and get_size_in_axes method, and adds a 
-    framework for letting the user resize the patch, including resizing by 
-    key strokes ('+', '-'). Also adds the 'resized' event.
-    
-    Utility functions for resizing are implemented by 'increase_size' and 
-    'decrease_size', which will in-/decrement the size by 1. Other utility 
-    functions include 'get_centre' which returns the center position (by 
-    indices), and the internal _apply_changes which helps make sure that only
-    one 'changed' event is fired for a combined move and resize.
-    
->>>>>>> f7553445
     Any inheritors must override these methods:
         _update_patch_position(self)
         _update_patch_size(self)
@@ -555,21 +393,13 @@
         super(ResizableDraggablePatchBase, self).__init__(axes_manager)
         self._size = np.array([1])
         self.events.resized = Event()
-<<<<<<< HEAD
-
-=======
-        
->>>>>>> f7553445
+
     def _get_size(self):
         """Getter for 'size' property. Returns the size as a tuple (to prevent
         unnoticed in-place changes).
         """
         return tuple(self._size.tolist())
-<<<<<<< HEAD
-
-=======
-        
->>>>>>> f7553445
+
     def _set_size(self, value):
         """Setter for the 'size' property. Calls _size_changed to handle size
         change, if the value has changed.
@@ -579,13 +409,8 @@
         if np.any(self._size != value):
             self._size = value
             self._size_changed()
-<<<<<<< HEAD
 
     size = property(lambda s: s._get_size(), lambda s, v: s._set_size(v))
-=======
-    
-    size = property(lambda s: s._get_size(), lambda s,v: s._set_size(v))
->>>>>>> f7553445
 
     def increase_size(self):
         """Increment all sizes by 1. Applied via 'size' property.
@@ -596,11 +421,7 @@
         """Decrement all sizes by 1. Applied via 'size' property.
         """
         self.size = np.array(self.size) - 1
-<<<<<<< HEAD
-
-=======
-            
->>>>>>> f7553445
+
     def _size_changed(self):
         """Triggers resize and changed events, and updates the patch.
         """
@@ -609,32 +430,19 @@
         self._update_patch_size()
 
     def get_size_in_axes(self):
-<<<<<<< HEAD
         """Gets the size property converted to the value space (via 'axes'
-=======
-        """Gets the size property converted to the value space (via 'axes' 
->>>>>>> f7553445
         attribute).
         """
         s = list()
         for i in xrange(len(self.axes)):
             s.append(self.axes[i].scale * self._size[i])
         return np.array(s)
-<<<<<<< HEAD
 
     def get_centre(self):
         """Get's the center position (in index space). The default
         implementation is simply the position + half the size, which should
         work for any symmetric widget, but more advanced widgets will need to
         decide whether to return the center of gravity or the geometrical
-=======
-    
-    def get_centre(self):
-        """Get's the center position (in index space). The default 
-        implementation is simply the position + half the size, which should 
-        work for any symmetric widget, but more advanced widgets will need to
-        decide whether to return the center of gravity or the geometrical 
->>>>>>> f7553445
         center of the bounds.
         """
         return self._pos + self._size / 2.0
@@ -644,11 +452,7 @@
         """
         # This method must be provided by the subclass
         pass
-<<<<<<< HEAD
-
-=======
-    
->>>>>>> f7553445
+
     def _update_patch_geometry(self):
         """Updates all geometry of the patch on the plot.
         """
@@ -666,16 +470,11 @@
         canvas = ax.figure.canvas
         self.cids.append(canvas.mpl_connect('key_press_event',
                                             self.on_key_press))
-            
 
     def _apply_changes(self, old_size, old_position):
         """Evalutes whether the widget has been moved/resized, and triggers
         the correct events and updates the patch geometry. This function has
-<<<<<<< HEAD
         the advantage that the geometry is updated only once, preventing
-=======
-        the advantage that the geometry is updated only once, preventing 
->>>>>>> f7553445
         flickering, and the 'changed' event only fires once.
         """
         moved = self.position != old_position
@@ -697,7 +496,6 @@
                 self._update_patch_position()
             else:
                 self._update_patch_size()
-<<<<<<< HEAD
 
 
 class Patch2DBase(ResizableDraggablePatchBase):
@@ -714,44 +512,19 @@
     inheriting class will have to override those as applicable.
     """
 
-=======
-    
-                                            
-class Patch2DBase(ResizableDraggablePatchBase):
-    """A base class for 2D widgets. It sets the right dimensions for size and
-    position/coordinates, adds the 'border_thickness' attribute and initalizes
-    the 'axes' attribute to the first two navigation axes if possible, if not,
-    the two first signal_axes are used. Other than that it mainly supplies 
-    common utility functions for inheritors, and implements required functions 
-    for ResizableDraggablePatchBase.
-    
-    The implementation for ResizableDraggablePatchBase methods all assume that
-    a Rectangle patch will be used, centered on position. If not, the 
-    inheriting class will have to override those as applicable.
-    """
-    
->>>>>>> f7553445
     def __init__(self, axes_manager):
         super(Patch2DBase, self).__init__(axes_manager)
         self._pos = np.array([0, 0])
         self._size = np.array([1, 1])
         self.border_thickness = 2
-<<<<<<< HEAD
-
-=======
-        
->>>>>>> f7553445
+
         # Set default axes
         if self.axes_manager is not None:
             if self.axes_manager.navigation_dimension > 1:
                 self.axes = self.axes_manager.navigation_axes[0:2]
             else:
                 self.axes = self.axes_manager.signal_axes[0:2]
-<<<<<<< HEAD
-
-=======
-            
->>>>>>> f7553445
+
     def _set_patch(self):
         """Sets the patch to a matplotlib Rectangle with the correct geometry.
         The geometry is defined by _get_patch_xy, and get_size_in_axes.
@@ -767,7 +540,6 @@
             picker=True,)
 
     def _get_patch_xy(self):
-<<<<<<< HEAD
         """Returns the xy coordinate of the patch. In this implementation, the
         patch is centered on the position.
         """
@@ -779,25 +551,11 @@
         'top' as the naming assumes an upwards pointing y-axis, meaning the
         lowest value corresponds to bottom. However, our widgets will normally
         only go on images (which has an inverted y-axis by default), so we
-=======
-        """Returns the xy coordinate of the patch. In this implementation, the 
-        patch is centered on the position.
-        """
-        return self.coordinates - self.get_size_in_axes() / 2.
-            
-    def _get_patch_bounds(self):
-        """Returns the bounds of the patch in the form of a tuple in the order
-        left, top, width, height. In matplotlib, 'bottom' is used instead of 
-        'top' as the naming assumes an upwards pointing y-axis, meaning the 
-        lowest value corresponds to bottom. However, our widgets will normally
-        only go on images (which has an inverted y-axis by default), so we 
->>>>>>> f7553445
         define the lowest value to be termed 'top'.
         """
         xy = self._get_patch_xy()
         xs, ys = self.get_size_in_axes()
         return (xy[0], xy[1], xs, ys)        # x,y,w,h
-<<<<<<< HEAD
 
     def _update_patch_position(self):
         if self.is_on() and self.patch is not None:
@@ -824,446 +582,8 @@
 
     def __init__(self, axes_manager):
         super(DraggableSquare, self).__init__(axes_manager)
-=======
-    
-    def _update_patch_position(self):
-        if self.is_on() and self.patch is not None:
-            self.patch.set_xy(self._get_patch_xy())
-            self.draw_patch()
-            
-    def _update_patch_size(self):
-        self._update_patch_geometry()
-    
-    def _update_patch_geometry(self):
-        if self.is_on() and self.patch is not None:
-            self.patch.set_bounds(*self._get_patch_bounds())
-            self.draw_patch()
-        
-                                            
-class DraggableSquare(Patch2DBase):
-    """DraggableSquare is a symmetric, Rectangle-patch based widget, which can 
-    be dragged, and resized by keystrokes/code. As the widget is normally only
-    meant to indicate position, the sizing is deemed purely visual, but there 
-    is nothing that forces this use. However, it should be noted that the outer
-    bounds only correspond to pure inices for odd sizes.
-    """
-
-    def __init__(self, axes_manager):
-        super(DraggableSquare, self).__init__(axes_manager)
-                                            
+
     def _onmousemove(self, event):
-        'on mouse motion move the patch if picked'
-        if self.picked is True and event.inaxes:
-            ix = self.axes[0].value2index(event.xdata)
-            iy = self.axes[1].value2index(event.ydata)
-            self.position = (ix, iy)
-
-class ResizableDraggableRectangle(Patch2DBase):
-    """ResizableDraggableRectangle is a asymmetric, Rectangle-patch based 
-    widget, which can be dragged and resized by mouse/keys. For resizing by 
-    mouse, it adds a small Rectangle patch on the outer border of the main 
-    patch, to serve as resize handles. This feature can be enabled/disabled by
-    the 'resizers' property, and the size/color of the handles are set by 
-    'resize_color'/'resize_pixel_size'.
-    
-    For optimized changes of geometry, the class implements two methods 
-    'set_bounds' and 'set_ibounds', to set the geomtry of the rectangle by 
-    value and index space coordinates, respectivly. It also adds the 'width' 
-    and 'height' properties for verbosity.
-    
-    For keyboard resizing, 'x'/'c' and 'y'/'u' will increase/decrease the size
-    of the rectangle along the first and the second axis, respectively.
-    
-    Implements the internal method _validate_geometry to make sure the patch
-    will always stay within bounds.
-    """
-    
-    def __init__(self, axes_manager, resizers=True):
-        super(ResizableDraggableRectangle, self).__init__(axes_manager)
-        self.pick_on_frame = False
-        self.pick_offset = (0,0)
-        self.resize_color = 'lime'
-        self.resize_pixel_size = (5,5)  # Set to None to make one data pixel
-        self._resizers = resizers
-        self._resizer_handles = []
-    
-    # --------- External interface ---------
-    @property
-    def resizers(self):
-        return self._resizers
-        
-    @resizers.setter
-    def resizers(self, value):
-        if self._resizers != value: 
-            self._resizers = value
-            self._set_resizers(value, self.ax)
-            
-    def _parse_bounds_args(self, args, kwargs):
-        """Internal utility function to parse args/kwargs passed to set_bounds
-        and set_ibounds.
-        """
-        if len(args) == 1:
-            return args[0]
-        elif len(args) == 4:
-           return args
-        elif len(kwargs) == 1 and kwargs.has_key('bounds'):
-            return kwargs.values()[0]
-        else:
-            x = kwargs.pop('x', kwargs.pop('left', self._pos[0]))
-            y = kwargs.pop('y', kwargs.pop('top', self._pos[1]))
-            if kwargs.has_key('right'):
-                w = kwargs.pop('right') - x
-            else:
-                w = kwargs.pop('w', kwargs.pop('width', self._size[0]))
-            if kwargs.has_key('bottom'):
-                h = kwargs.pop('bottom') - y
-            else:
-                h = kwargs.pop('h', kwargs.pop('height', self._size[1])) 
-            return x, y, w, h
-            
-    def set_ibounds(self, *args, **kwargs):
-        """
-        Set bounds by indices. Bounds can either be specified in order left,
-        bottom, width, height; or by keywords:
-         * 'bounds': tuple (left, top, width, height)
-         OR
-         * 'x'/'left'
-         * 'y'/'top'
-         * 'w'/'width', alternatively 'right'
-         * 'h'/'height', alternatively 'bottom'
-        If specifying with keywords, any unspecified dimensions will be kept
-        constant (note: width/height will be kept, not right/bottom).
-        """
-
-        x, y, w, h = self._parse_bounds_args(args, kwargs)
-
-        if not (self.axes[0].low_index <= x <= self.axes[0].high_index):
-            raise ValueError()
-        if not (self.axes[1].low_index <= y <= self.axes[1].high_index):
-            raise ValueError()
-        if not (self.axes[0].low_index <= x+w <= self.axes[0].high_index):
-            raise ValueError()
-        if not (self.axes[1].low_index <= y+h <= self.axes[1].high_index):
-            raise ValueError()
-
-        old_position, old_size = self.position, self.size
-        self._pos = np.array([x, y])
-        self._size = np.array([w, h])
-        self._apply_changes(old_size=old_size, old_position=old_position)
-
-    def set_bounds(self, *args, **kwargs):
-        """
-        Set bounds by values. Bounds can either be specified in order left,
-        bottom, width, height; or by keywords:
-         * 'bounds': tuple (left, top, width, height)
-         OR
-         * 'x'/'left'
-         * 'y'/'top'
-         * 'w'/'width', alternatively 'right' (x+w)
-         * 'h'/'height', alternatively 'bottom' (y+h)
-        If specifying with keywords, any unspecified dimensions will be kept
-        constant (note: width/height will be kept, not right/bottom).
-        """
-
-        x, y, w, h = self._parse_bounds_args(args, kwargs)
-        ix = self.axes[0].value2index(x)
-        iy = self.axes[1].value2index(y)
-        w = self._v2i(self.axes[0], x+w) - ix
-        h = self._v2i(self.axes[1], y+h) - iy
-            
-        old_position, old_size = self.position, self.size
-        self._pos = np.array([ix, iy])
-        self._size = np.array([w, h])
-        self._apply_changes(old_size=old_size, old_position=old_position)
-        
-    def _validate_pos(self, value):
-        """Constrict the position within bounds.
-        """
-        value = (min(value[0], self.axes[0].high_index - self._size[0] + 1),
-                 min(value[1], self.axes[1].high_index - self._size[1] + 1))
-        return super(ResizableDraggableRectangle, self)._validate_pos(value)
-    
-    @property
-    def width(self):
-        return self._size[0]
-        
-    @width.setter
-    def width(self, value):
-        if value == self._size[0]:
-            return
-        ix = self._pos[0] + value
-        if value <= 0 or \
-                not (self.axes[0].low_index <= ix <= self.axes[0].high_index):
-            raise ValueError()
-        self._set_a_size(0, value)
-    
-    @property
-    def height(self):
-        return self._size[1]
-        
-    @height.setter
-    def height(self, value):
-        if value == self._size[1]:
-            return
-        iy = self._pos[1] + value
-        if value <= 0 or \
-                not (self.axes[1].low_index <= iy <= self.axes[1].high_index):
-            raise ValueError()
-        self._set_a_size(1, value)
-    
-    
-    # --------- Internal functions ---------
-    
-    # --- Internals that trigger events ---
-    
-    def _set_size(self, value):
-        value = np.minimum(value, [ax.size for ax in self.axes])
-        value = np.maximum(value, 1)
-        if np.any(self._size != value):
-            self._size = value
-            self._validate_geometry()
-            self._size_changed()
-            
-    def _set_a_size(self, idx, value):
-        if self._size[idx] == value or value <= 0:
-            return
-        # If we are pushed "past" an edge, size towards it
-        if self._navigating and self.axes[idx].index > self.position[idx]:
-            if value < self._size[idx]:
-                self._pos[idx] += self._size[idx] - value
-        
-        self._size[idx] = value
-        self._validate_geometry()
-        self._size_changed()
-
-    def _increase_xsize(self):
-        self._set_a_size(0, self._size[0] + 1)
-
-    def _decrease_xsize(self):
-        if self._size[0] >= 2:
-            self._set_a_size(0, self._size[0] - 1)
-
-    def _increase_ysize(self):
-        self._set_a_size(1, self._size[1] + 1)
-
-    def _decrease_ysize(self):
-        if self._size[1] >= 2:
-            self._set_a_size(1, self._size[1] - 1)
-
-    def on_key_press(self, event):
-        if event.key == "x":
-            self._increase_xsize()
-        elif event.key == "c":
-            self._decrease_xsize()
-        elif event.key == "y":
-            self._increase_ysize()
-        elif event.key == "u":
-            self._decrease_ysize()
-        else:
-            super(ResizableDraggableRectangle, self).on_key_press(event)
-            
-    # --- End internals that trigger events ---
-
-    def _get_patch_xy(self):
-        """Get xy value for Rectangle with position being top left. This value 
-        deviates from the 'coordinates', as 'coordinates' correspond to the
-        center value of the pixel. Here, xy corresponds to the top left of 
-        the pixel. 
-        """
-        coordinates = np.array(self.coordinates)
-        axsize = self.get_size_in_axes()
-        return coordinates - np.array(axsize) / (2.0 * self._size)
-
-    def _update_patch_position(self):
-        # Override to include resizer positioning
-        if self.is_on() and self.patch is not None:
-            self.patch.set_xy(self._get_patch_xy())
-            self._update_resizers()
-            self.draw_patch()
-        
-    def _update_patch_geometry(self):
-        # Override to include resizer positioning
-        if self.is_on() and self.patch is not None:
-            self.patch.set_bounds(*self._get_patch_bounds())
-            self._update_resizers()
-            self.draw_patch()
-        
-    # ------- Resizers code -------
-        
-    def _update_resizers(self):
-        """Update resizer handles' patch geometry.
-        """
-        pos = self._get_resizer_pos()
-        rsize = self._get_resizer_size()
-        for i, r in enumerate(self._resizer_handles):
-            r.set_xy(pos[i])
-            r.set_width(rsize[0])
-            r.set_height(rsize[1])
-
-    def _set_patch(self):
-        """Creates the resizer handles, irregardless of whether they will be 
-        used or not.
-        """
-        super(ResizableDraggableRectangle, self)._set_patch()
-            
-        self._resizer_handles = []
-        rsize = self._get_resizer_size()
-        pos = self._get_resizer_pos()
-        for i in xrange(4):
-            r = plt.Rectangle(pos[i], rsize[0], rsize[1], animated=self.blit,
-                              fill=True, lw=0, fc=self.resize_color, 
-                              picker=True,)
-            self._resizer_handles.append(r)
-        
-    def _set_resizers(self, value, ax):
-        """Turns the resizers on/off, in much the same way that _set_patch 
-        works.
-        """
-        if ax is not None:
-            if value:
-                for r in self._resizer_handles:
-                    ax.add_artist(r)
-                    r.set_animated(hasattr(ax, 'hspy_fig'))
-            else:
-                for container in [
-                        ax.patches,
-                        ax.lines,
-                        ax.artists,
-                        ax.texts]:
-                    for r in self._resizer_handles:
-                        if r in container:
-                            container.remove(r)
-                self._resizer_handles = []
-            self.draw_patch()
-
-    def _get_resizer_size(self):
-        """Gets the size of the resizer handles in axes coordinates. If
-        'resize_pixel_size' is None, a size of one pixel will be used.
-        """
-        invtrans = self.ax.transData.inverted()
-        if self.resize_pixel_size is None:
-            rsize = self.get_size_in_axes() / self._size
-        else:
-            rsize = np.abs(invtrans.transform(self.resize_pixel_size) -
-                        invtrans.transform((0, 0)))
-        return rsize
-        
-
-    def _get_resizer_pos(self):
-        """Get the positions of the four resizer handles
-        """
-        invtrans = self.ax.transData.inverted()
-        border = self.border_thickness
-        # Transform the border thickness into data values
-        dl = np.abs(invtrans.transform((border, border)) -
-                        invtrans.transform((0, 0)))/2
-        rsize = self._get_resizer_size()
-        xs, ys = self.get_size_in_axes()
-
-        positions = []
-        rp = np.array(self._get_patch_xy())
-        p = rp - rsize + dl                         # Top left
-        positions.append(p)
-        p = rp + (xs - dl[0], -rsize[1] + dl[1])    # Top right
-        positions.append(p)
-        p = rp + (-rsize[0] + dl[0], ys - dl[1])    # Bottom left
-        positions.append(p)
-        p = rp + (xs - dl[0], ys - dl[1])           # Bottom right
-        positions.append(p)
-        return positions
-                
-    def set_on(self, value):
-        """Same as ancestor, but also turns on/off resizers.
-        """
-        if value is not self.is_on() and self.resizers:
-            self._set_resizers(value, self.ax)
-        super(ResizableDraggableRectangle, self).set_on(value)
->>>>>>> f7553445
-
-    def _add_patch_to(self, ax):
-        """Same as ancestor, but also adds resizers if 'resizers' property is
-        True.
-        """
-        super(ResizableDraggableRectangle, self)._add_patch_to(ax)
-        if self.resizers:
-            self._set_resizers(True, ax)
-        
-    # ------- End resizers code -------
-        
-        
-    def _validate_geometry(self, x1=None, y1=None):
-        """Make sure the entire patch always stays within bounds. First the 
-        position (either from position property or from x1/y1 arguments), is 
-        limited within the bounds. Then, if the bottom/right edges are out of 
-        bounds, the position is changed so that they will be at the limit.
-        
-        The modified geometry is stored, but no change checks are performed. 
-        Call _apply_changes after this in order to process any changes (the
-        size might change if it is set larger than the bounds size).
-        """
-        xaxis = self.axes[0]
-        yaxis = self.axes[1]
-        
-        # Make sure widget size is not larger than axes
-        self._size[0] = min(self._size[0], xaxis.size)
-        self._size[1] = min(self._size[1], yaxis.size)
-        
-        # Make sure x1/y1 is within bounds
-        if x1 is None:
-            x1 = self.position[0] # Get it if not supplied
-        elif x1 < xaxis.low_index:
-            x1 = xaxis.low_index
-        elif x1 > xaxis.high_index:
-            x1 = xaxis.high_index
-        
-        if y1 is None:
-            y1 = self.position[1]
-        elif y1 < yaxis.low_index:
-            y1 = yaxis.low_index
-        elif y1 > yaxis.high_index:
-            y1 = yaxis.high_index
-        
-        # Make sure x2/y2 is with upper bound.
-        # If not, keep dims, and change x1/y1!
-        x2 = x1 + self._size[0]
-        y2 = y1 + self._size[1]
-        if x2 > xaxis.high_index + 1:
-            x2 = xaxis.high_index + 1
-            x1 = x2 - self._size[0]
-        if y2 > yaxis.high_index + 1:
-            y2 = yaxis.high_index + 1
-            y1 = y2 - self._size[1]
-        
-        self._pos = np.array([x1, y1])
-        
-    def onpick(self, event):
-        """Picking of main patch is same as for ancestor, but this also handles
-        picking of the resize handles. If a resize handles is picked, 'picked'
-        is set to True, and pick_on_frame is set to a integer indicating which
-        handle was picked (0-3 for top left, top right, bottom left, bottom 
-        right).
-        
-        If the main patch is picked, the offset from picked pixel to 'position'
-        is stored in 'pick_offset'. This is used in _onmousemove to ease 
-        dragging code.
-        """
-        super(ResizableDraggableRectangle, self).onpick(event)
-        if event.artist in self._resizer_handles:
-            corner = self._resizer_handles.index(event.artist)
-            self.pick_on_frame = corner
-            self.picked = True
-        elif self.picked:
-            x = event.mouseevent.xdata
-            y = event.mouseevent.ydata
-            dx, dy = self.get_size_in_axes() / self._size
-            ix = self._v2i(self.axes[0], x + 0.5*dx)
-            iy = self._v2i(self.axes[1], y + 0.5*dy)
-            p = self.position
-            self.pick_offset = (ix-p[0], iy-p[1])
-            self.pick_on_frame = False
-        
-    def _onmousemove(self, event):
-<<<<<<< HEAD
         'on mouse motion move the patch if picked'
         if self.picked is True and event.inaxes:
             ix = self.axes[0].value2index(event.xdata)
@@ -1762,96 +1082,6 @@
     """
 
     def _update_patch_position(self):
-=======
-        """on mouse motion drags the patch if picked
-        """
-        # Simple checks to make sure we are dragging our patch:
-        if self.picked is True and event.inaxes:
-            # Setup reused parameters
-            xaxis = self.axes[0]
-            yaxis = self.axes[1]
-            # Step in value per index increment:
-            dx, dy = self.get_size_in_axes() / self._size
-            # Mouse position in index space
-            ix = self._v2i(xaxis, event.xdata + 0.5*dx)
-            iy = self._v2i(yaxis, event.ydata + 0.5*dy)
-            p = self.position
-            # Old bounds in index space
-            ibounds = [p[0], p[1], p[0] + self._size[0], p[1] + self._size[1]]
-
-            # Store geometry for _apply_changes at end
-            old_position, old_size = self.position, self.size
-            
-            if self.pick_on_frame is False:
-                # Simply dragging main patch. Offset mouse position by 
-                # pick_offset to get new position, then validate it.
-                ix -= self.pick_offset[0]
-                iy -= self.pick_offset[1]
-                self._validate_geometry(ix, iy)
-            else:
-                posx = None     # New x pos. If None, the old pos will be used
-                posy = None     # Same for y
-                corner = self.pick_on_frame
-                if corner % 2 == 0:         # Left side start
-                    if ix > ibounds[2]:     # flipped to right
-                        posx = ibounds[2]   # New left is old right
-                        # New size is mouse position - new left
-                        self._size[0] = ix - posx
-                        self.pick_on_frame += 1     # Switch pick to right
-                    elif ix == ibounds[2]:  # This would give 0 width
-                        posx = ix - 1       # So move pos one left from mouse
-                        self._size[0] = ibounds[2] - posx   # Should be 1?
-                    else:                   # Moving left edge
-                        posx = ix           # Set left to mouse index
-                        # Keep right still by changing size:
-                        self._size[0] = ibounds[2] - posx
-                else:                       # Right side start
-                    if ix < ibounds[0]:     # Flipped to left
-                        posx = ix           # Set left to mouse index
-                        # Set size to old left - new left
-                        self._size[0] = ibounds[0] - posx
-                        self.pick_on_frame -= 1     # Switch pick to left
-                    else:                   # Moving right edge
-                        # Left should be left as it is, only size updates:
-                        self._size[0] = ix - ibounds[0] # mouse - old left
-                if corner // 2 == 0:        # Top side start
-                    if iy > ibounds[3]:     # flipped to botton
-                        posy = ibounds[3]   # New top is old bottom 
-                        # New size is mouse position - new top
-                        self._size[1] = iy - posy
-                        self.pick_on_frame += 2     # Switch pick to bottom
-                    elif iy == ibounds[3]:  # This would give 0 height
-                        posy = iy - 1       # So move pos one up from mouse
-                        self._size[1] = ibounds[3] - posy   # Should be 1?
-                    else:                   # Moving top edge
-                        posy = iy           # Set top to mouse index
-                        # Keep bottom still by changing size:
-                        self._size[1] = ibounds[3] - iy # old bottom - new top
-                else:                       # Bottom side start
-                    if iy < ibounds[1]:     # Flipped to top
-                        posy = iy           # Set top to mouse index
-                        # Set size to old top - new top
-                        self._size[1] = ibounds[1] - posy
-                        self.pick_on_frame -= 2     # Switch pick to top
-                    else:                   # Moving bottom edge
-                        self._size[1] = iy - ibounds[1] # mouse - old top
-                # If for some reason the size has become less than 0, set to 1
-                if self._size[0] < 1:
-                    self._size[0] = 1
-                if self._size[1] < 1:
-                    self._size[1] = 1
-                # Validate the geometry
-                self._validate_geometry(posx, posy)
-            # Finally, apply any changes and trigger events/redraw:
-            self._apply_changes(old_size=old_size, old_position=old_position)
-
-
-class DraggableHorizontalLine(DraggablePatchBase):
-    """A draggable, horizontal line widget.
-    """
-
-    def _update_patch_position(self):
->>>>>>> f7553445
         if self.is_on() and self.patch is not None:
             self.patch.set_ydata(self.coordinates[0])
             self.draw_patch()
@@ -1867,20 +1097,13 @@
         'on mouse motion draw the cursor if picked'
         if self.picked is True and event.inaxes:
             self.position = (self.axes[0].value2index(event.ydata),)
-<<<<<<< HEAD
 
 
 class DraggableVerticalLine(DraggablePatchBase):
 
     """A draggable, vertical line widget.
     """
-=======
-
->>>>>>> f7553445
-
-class DraggableVerticalLine(DraggablePatchBase):
-    """A draggable, vertical line widget.
-    """
+
     def _update_patch_position(self):
         if self.is_on() and self.patch is not None:
             self.patch.set_xdata(self.coordinates[0])
@@ -1896,17 +1119,10 @@
         'on mouse motion draw the cursor if picked'
         if self.picked is True and event.inaxes:
             self.position = (self.axes[0].value2index(event.xdata),)
-<<<<<<< HEAD
-
-=======
->>>>>>> f7553445
+
 
 class DraggableLabel(DraggablePatchBase):
 
-<<<<<<< HEAD
-=======
-class DraggableLabel(DraggablePatchBase):
->>>>>>> f7553445
     """A draggable text widget. Adds the attributes 'string', 'text_color' and
     'bbox'. These are all arguments for matplotlib's Text artist. The default
     y-coordinate of the label is set to 0.9.
@@ -1938,366 +1154,6 @@
             horizontalalignment='right',
             bbox=self.bbox,
             animated=self.blit)
-
-class DraggableResizable2DLine(ResizableDraggablePatchBase):
-    """A free-form line on a 2D plot. Enables dragging and moving the end 
-    points, but also allows rotation of the widget by moving the mouse beyond 
-    the end points of the line.
-    
-    The widget adds the 'linewidth' attribute, which is different from the size
-    in the following regards: 'linewidth' is simply the width of the patch 
-    drawn from point to point. If 'size' is greater than 1, it will in 
-    principle select a rotated rectangle. If 'size' is greater than 4, the 
-    bounds of this rectangle will be visualized by two extra dashed lines.
-    
-    The widget also adds the attributes 'radius_resize', 'radius_move' and 
-    'radius_rotate' (defaults: 5, 5, 10), which determines the picker radius
-    for resizing, aka. moving the edge points (by picking within 
-    'radius_resize' from an edge point); for moving (by picking within 
-    'radius_move' from the body of the line); and for rotation (by picking 
-    within 'radius_rotate' of the edge points on the "outside" of the line).
-    The priority is in the order resize, rotate, move; so the 'radius_rotate'
-    should always be larger than 'radius_resize' if the function is to be 
-    accessible (putting it lower is an easy way to disable the functionality).
-    
-    
-    NOTE: This widget's internal coordinates does not lock to axes points.
-    NOTE: The 'position' is now a 2D tuple: tuple(tuple(x1, x2), tuple(y1, y2))
-    NOTE: The 'size' property corresponds to line width, so it has a len() of 
-    only one.
-    """
-    
-    # Bitfield values for different mouse interaction functions
-    FUNC_NONE = 0       # Do nothing
-    FUNC_MOVE = 1       # Move the widget
-    FUNC_RESIZE = 2     # Move a vertex
-    FUNC_ROTATE = 4     # Rotate
-    FUNC_A = 32         # Resize/rotate by first vertex
-    FUNC_B = 64         # Resize/rotate by second vertex
-    
-    def __init__(self, axes_manager):
-        super(DraggableResizable2DLine, self).__init__(axes_manager)        
-        self._pos = np.array([[0, 0], [0, 0]])
-        self._size = np.array([1])
-        self.linewidth = 1
-        self.radius_move = self.radius_resize = 5
-        self.radius_rotate = 10
-        self._mfunc = self.FUNC_NONE    # Mouse interaction function
-        self._prev_pos = None
-        self._rotate_orig = None
-        self._width_indicators = []
-        
-        # Set default axes
-        if self.axes_manager is not None:
-            if self.axes_manager.navigation_dimension > 1:
-                self.axes = self.axes_manager.navigation_axes[0:2]
-            else:
-                self.axes = self.axes_manager.signal_axes[0:2]
-    
-    def connect_navigate(self):
-        raise NotImplementedError("2D lines cannot be used to navigate yet")
-        
-    def _get_position(self):
-        # Switched to having internal _pos store in value space, so convert
-        # to index space before returning
-        ret = tuple()
-        for i in xrange(np.shape(self._pos)[0]):
-            ret += (tuple(self.axes[i].value2index(self._pos[i,:])), )
-        return ret # Don't pass reference, and make it clear
-        
-    def _set_position(self, value):
-        # Switched to having internal _pos store in value space, so convert
-        # from index space before storing. Validation/events now happens in 
-        # 'coordinates' setter.
-        value = self._validate_pos(np.array(value))
-        if np.any(self._pos != value):
-            c = []
-            for i in xrange(len(self.axes)):
-                c.append(self.axes[i].index2value(value[:,i]))
-            self.coordinates = np.array(c).T
-            
-    def _validate_pos(self, pos):
-        """Make sure all vertices are within axis bounds.
-        """
-        ndim = np.shape(pos)[1]
-        if ndim != len(self.axes):
-            raise ValueError()
-        for i in xrange(ndim):
-            if not np.all((self.axes[i].low_index <= pos[:,i]) & \
-                          (pos[:,i] <= self.axes[i].high_index)):
-                raise ValueError()
-        return pos
-            
-    def _get_coordinates(self):
-        return self._pos.copy()
-    
-    def _set_coordinates(self, coordinates):
-        coordinates = self._validate_coords(coordinates)
-        if np.any(self._pos != coordinates):
-            self._pos = np.array(coordinates)
-            self._pos_changed()
-    
-    def _validate_coords(self, coords):
-        """Make sure all points of 'pos' are within axis bounds.
-        """
-        ndim = np.shape(coords)[1]
-        if ndim != len(self.axes):
-            raise ValueError()
-        for i in xrange(ndim):
-            ax = self.axes[i]
-            coords[:,i] = np.maximum(coords[:,i], ax.low_value - 0.5*ax.scale)
-            coords[:,i] = np.minimum(coords[:,i], ax.high_value + 0.5*ax.scale)
-        return coords
-        
-    def _get_line_normal(self):
-        v = np.diff(self.coordinates, axis=0)   # Line vector
-        x = -v[:,1] * self.axes[0].scale / self.axes[1].scale
-        y = v[:,0] * self.axes[1].scale / self.axes[0].scale
-        n = np.array([x, y]).T                    # Normal vector
-        return n / np.linalg.norm(n)            # Normalized
-
-    def get_size_in_axes(self):
-        """Returns line length in axes coordinates. Requires units on all axes
-        to be the same to make any physical sense.
-        """
-        return np.linalg.norm(np.diff(self.coordinates, axis=0), axis=1)
-        
-    def get_centre(self):
-        """Get the line center, which is simply the mean position of its 
-        vertices.
-        """
-        return np.mean(self._pos, axis=0)
-    
-    def _get_width_indicator_coords(self):
-        s = self.size * np.array([ax.scale for ax in self.axes])
-        n = self._get_line_normal()
-        n *= np.linalg.norm(n*s) / 2
-        c = self.coordinates
-        return c+n, c-n
-        
-    def _update_patch_position(self):
-        self._update_patch_geometry()
-
-    def _update_patch_size(self):
-        self._update_patch_geometry()
-    
-    def _update_patch_geometry(self):
-        """Set line position, and set width indicator's if appropriate
-        """
-        if self.is_on() and self.patch is not None:
-            self.patch.set_data(self.coordinates.T)
-            self.draw_patch()
-            wc = self._get_width_indicator_coords()
-            for i in xrange(2):
-                self._width_indicators[i].set_data(wc[i].T)
-
-    def _set_patch(self):
-        """Creates the line, and also creates the width indicators if 
-        appropriate.
-        """
-        self.ax.autoscale(False)   # Prevent plotting from rescaling
-        xy = self.coordinates
-        max_r = max(self.radius_move, self.radius_resize, 
-                    self.radius_rotate)
-        self.patch, = self.ax.plot(
-            xy[:,0], xy[:,1],
-            linestyle='-',
-            animated=self.blit,
-            lw=self.linewidth,
-            c=self.color,
-            marker='s',
-            markersize = self.radius_resize,
-            mew=0.1,
-            mfc='lime',
-            picker=max_r,)
-        wc = self._get_width_indicator_coords()
-        for i in xrange(2):
-            wi, = self.ax.plot(
-                wc[i][0], wc[i][1],
-                linestyle=':',
-                animated=self.blit,
-                lw=self.linewidth,
-                c=self.color)
-            self._width_indicators.append(wi)
-    
-    def _set_width_indicators(self, value, ax):
-        """Turns the width indicators on/off, in much the same way that 
-        _set_patch works.
-        """
-        if ax is not None:
-            if value:
-                for r in self._width_indicators:
-                    ax.add_artist(r)
-                    r.set_animated(hasattr(ax, 'hspy_fig'))
-            else:
-                for container in [
-                        ax.patches,
-                        ax.lines,
-                        ax.artists,
-                        ax.texts]:
-                    for r in self._width_indicators:
-                        if r in container:
-                            container.remove(r)
-            self.draw_patch()
-            
-    def set_on(self, value):
-        """Same as ancestor, but also turns on/off width indicators.
-        """
-        if value is not self.is_on():
-            self._set_width_indicators(value, self.ax)
-        super(DraggableResizable2DLine, self).set_on(value)
-
-    def _add_patch_to(self, ax):
-        """Same as ancestor, but also adds width indicators if 'size' property 
-        is greater than 4.
-        """
-        super(DraggableResizable2DLine, self)._add_patch_to(ax)
-        self._set_width_indicators(True, ax)
-
-            
-    def _get_vertex(self, event):
-        """Check bitfield on self.func, and return vertex index.
-        """
-        if self.func & self.FUNC_A:
-            return 0
-        elif self.func & self.FUNC_B:
-            return 1
-        else:
-            return None
-            
-    def _get_func_from_pos(self, cx, cy):
-        """Get interaction function from pixel position (cx,cy)
-        """
-        if self.patch is None:
-            return self.FUNC_NONE
-            
-        trans = self.ax.transData
-        p = np.array(trans.transform(self.coordinates))
-        
-        # Calculate the distances to the vertecies, and find nearest one
-        r2 = np.sum(np.power(p - np.array((cx,cy)), 2), axis=1)
-        mini = np.argmin(r2)    # Index of nearest vertex
-        minr2 = r2[mini]        # Distance squared to nearest vertex
-        del r2
-        # Check for resize: Click within radius_resize from edge points
-        radius = self.radius_resize
-        if minr2 <= radius ** 2:
-            ret = self.FUNC_RESIZE
-            ret |= self.FUNC_A if mini == 0 else self.FUNC_B
-            return ret
-        
-        # Check for rotate: Click within radius_rotate on outside of edgepts
-        radius = self.radius_rotate
-        A = p[0,:]  # Vertex A
-        B = p[1,:]  # Vertex B. Assumes one line segment only.
-        c = np.array((cx,cy))   # mouse click position
-        t = np.dot(c-A, B-A)    # t[0]: A->click, t[1]: A->B
-        bas = np.linalg.norm(B-A)**2
-        if minr2 <= radius**2:   # If within rotate radius
-            if t < 0.0 and mini == 0:   # "Before" A on the line
-                return self.FUNC_ROTATE | self.FUNC_A
-            elif t > bas and mini == 1: # "After" B on the line
-                return self.FUNC_ROTATE | self.FUNC_B
-
-        # Check for move: Click within radius_move from any point on the line          
-        radius = self.radius_move
-        if 0 < t < bas:
-            # A + (t/bas)*(B-A) is closest point on line
-            if np.linalg.norm(A + (t/bas)*(B-A) - c) < radius:
-                return self.FUNC_MOVE
-        return self.FUNC_NONE
-            
-    def onpick(self, event):
-        """Pick, and if picked, figure out which function to apply. Also store
-        pouse position for use by _onmousemove. As rotation does not work very
-        well with incremental rotations, the original points are stored if 
-        we're rotating.
-        """
-        super(DraggableResizable2DLine, self).onpick(event)
-        if self.picked:
-            me = event.mouseevent
-            self.func = self._get_func_from_pos(me.x, me.y)
-            self._prev_pos = [me.xdata, me.ydata]
-            if self.func & self.FUNC_ROTATE:
-                self._rotate_orig = self.coordinates
-    
-    def _onmousemove(self, event):
-        """Delegate to move(), resize() or rotate().
-        """
-        if self.picked is True:
-            if self.func & self.FUNC_MOVE and event.inaxes:
-                self.move(event)
-            elif self.func & self.FUNC_RESIZE and event.inaxes:
-                self.resize(event)
-            elif self.func & self.FUNC_ROTATE:
-                self.rotate(event)
-    
-    def get_diff(self, event):
-        """Get difference in position in event and what is stored in _prev_pos,
-        in value space.
-        """
-        if event.xdata is None:
-            dx = 0
-        else:
-            dx = event.xdata - self._prev_pos[0]
-        if event.ydata is None:
-            dy = 0
-        else:
-            dy = event.ydata - self._prev_pos[1]
-        return np.array((dx, dy))
-            
-    def move(self, event):
-        """Move line by difference from pick / last mouse move. Update
-        '_prev_pos'.
-        """
-        dx = self.get_diff(event)
-        self.coordinates += dx
-        self._prev_pos += dx
-            
-    def resize(self, event):
-        """Move vertex by difference from pick / last mouse move. Update 
-        '_prev_pos'.
-        """
-        ip = self._get_vertex(event)
-        dx = self.get_diff(event)
-        p = self.coordinates
-        p[ip,0:2] += dx
-        self.coordinates = p
-        self._prev_pos += dx
-        
-    def rotate(self, event):
-        """Rotate original points by the angle between mouse position and
-        rotation start position (rotation center = line center).
-        """
-        if None in (event.xdata, event.ydata):
-            return
-        # Rotate does not update last pos, to avoid inaccuracies by deltas
-        dx = self.get_diff(event)
-        
-        # Rotation should happen in screen coordinates, as anything else will
-        # mix units
-        trans = self.ax.transData
-        scr_zero = np.array(trans.transform((0,0)))
-        dx = np.array(trans.transform(dx)) - scr_zero
-        
-        # Get center point = center of original line
-        c = trans.transform(np.mean(self._rotate_orig, axis=0))
-        
-        # Figure out theta
-        v1 = (event.x, event.y) - c     # Center to mouse
-        v2 = v1 - dx                    # Center to start pos
-        theta = angle_between(v2, v1)   # Rotation between start and mouse
-
-        if event.key is not None and 'shift' in event.key:
-            base = 30 * np.pi / 180
-            theta = base * round(float(theta)/base)
-        
-        # vector from points to center
-        w1 = c - trans.transform(self._rotate_orig)  
-        # rotate into w2 for next point
-        w2 = np.array((w1[:,0]*np.cos(theta) - w1[:,1]*np.sin(theta),
-                       w1[:,1]*np.cos(theta) + w1[:,0]*np.sin(theta)))
-        self.coordinates = trans.inverted().transform(c + np.rot90(w2))
 
 
 class DraggableResizable2DLine(ResizableDraggablePatchBase):
@@ -2812,7 +1668,6 @@
 
 
 class DraggableResizableRange(ResizableDraggablePatchBase):
-<<<<<<< HEAD
 
     """DraggableResizableRange is a span-patch based widget, which can be
     dragged and resized by mouse/keys. Basically a wrapper for
@@ -2823,17 +1678,6 @@
     value and index space coordinates, respectivly.
     """
 
-=======
-    """DraggableResizableRange is a span-patch based widget, which can be 
-    dragged and resized by mouse/keys. Basically a wrapper for 
-    ModifiablepanSelector so that it coforms to the common widget interface.
-    
-    For optimized changes of geometry, the class implements two methods 
-    'set_bounds' and 'set_ibounds', to set the geomtry of the rectangle by 
-    value and index space coordinates, respectivly.
-    """
-    
->>>>>>> f7553445
     def __init__(self, axes_manager):
         super(DraggableResizableRange, self).__init__(axes_manager)
         self.span = None
@@ -2861,71 +1705,40 @@
         self.span.step_ax = self.axes[0]
         self.span.tolerance = 5
         self.patch = self.span.rect
-<<<<<<< HEAD
-
-=======
-    
->>>>>>> f7553445
+
     def _span_changed(self, span):
         r = self._get_range()
         pr = span.range
         if r != pr:
             dx = (self.get_size_in_axes() / self._size)[0]
-<<<<<<< HEAD
             ix = self._v2i(self.axes[0], pr[0] + 0.5 * dx)
             w = self._v2i(self.axes[0], pr[1] + 0.5 * dx) - ix
-=======
-            ix = self._v2i(self.axes[0], pr[0] + 0.5*dx)
-            w = self._v2i(self.axes[0], pr[1] + 0.5*dx) - ix
->>>>>>> f7553445
             old_position, old_size = self.position, self.size
             self._pos = np.array([ix])
             self._size = np.array([w])
             self._apply_changes(old_size=old_size, old_position=old_position)
-<<<<<<< HEAD
-
-=======
-            
-                                        
->>>>>>> f7553445
+
     def _get_range(self):
         c = self.coordinates[0]
         w = self.get_size_in_axes()[0]
         c -= w / (2.0 * self._size[0])
         return (c, c + w)
-<<<<<<< HEAD
-
-=======
-        
->>>>>>> f7553445
+
     def _parse_bounds_args(self, args, kwargs):
         if len(args) == 1:
             return args[0]
         elif len(args) == 4:
-<<<<<<< HEAD
             return args
         elif len(kwargs) == 1 and 'bounds' in kwargs:
             return kwargs.values()[0]
         else:
             x = kwargs.pop('x', kwargs.pop('left', self._pos[0]))
             if 'right' in kwargs:
-=======
-           return args
-        elif len(kwargs) == 1 and kwargs.has_key('bounds'):
-            return kwargs.values()[0]
-        else:
-            x = kwargs.pop('x', kwargs.pop('left', self._pos[0]))
-            if kwargs.has_key('right'):
->>>>>>> f7553445
                 w = kwargs.pop('right') - x
             else:
                 w = kwargs.pop('w', kwargs.pop('width', self._size[0]))
             return x, w
-<<<<<<< HEAD
-
-=======
-            
->>>>>>> f7553445
+
     def set_ibounds(self, *args, **kwargs):
         """
         Set bounds by indices. Bounds can either be specified in order left,
@@ -2939,30 +1752,17 @@
         """
 
         x, w = self._parse_bounds_args(args, kwargs)
-<<<<<<< HEAD
 
         if not (self.axes[0].low_index <= x <= self.axes[0].high_index):
             raise ValueError()
         if not (self.axes[0].low_index <= x + w <= self.axes[0].high_index):
             raise ValueError()
 
-=======
-            
-        if not (self.axes[0].low_index <= x <= self.axes[0].high_index):
-            raise ValueError()
-        if not (self.axes[0].low_index <= x+w <= self.axes[0].high_index):
-            raise ValueError()
-            
->>>>>>> f7553445
         old_position, old_size = self.position, self.size
         self._pos = np.array([x])
         self._size = np.array([w])
         self._apply_changes(old_size=old_size, old_position=old_position)
-<<<<<<< HEAD
-
-=======
-        
->>>>>>> f7553445
+
     def set_bounds(self, *args, **kwargs):
         """
         Set bounds by values. Bounds can either be specified in order left,
@@ -2977,13 +1777,8 @@
 
         x, w = self._parse_bounds_args(args, kwargs)
         ix = self.axes[0].value2index(x)
-<<<<<<< HEAD
         w = self._v2i(self.axes[0], x + w) - ix
 
-=======
-        w = self._v2i(self.axes[0], x+w) - ix
-            
->>>>>>> f7553445
         old_position, old_size = self.position, self.size
         self._pos = np.array([ix])
         self._size = np.array([w])
@@ -3004,11 +1799,7 @@
         if self.span and self.ax == ax:
             self.span.turn_off()
             self.span = None
-<<<<<<< HEAD
-
-=======
-    
->>>>>>> f7553445
+
 
 class ModifiableSpanSelector(matplotlib.widgets.SpanSelector):
 
@@ -3026,7 +1817,6 @@
         self.events.moved = Event()
         self.events.resized = Event()
         self.can_switch = False
-<<<<<<< HEAD
 
     def dummy(self, *args, **kwargs):
         pass
@@ -3043,20 +1833,6 @@
                 self._range[0]) != (
                 value[1] -
                 value[0])
-=======
-        
-    def dummy(self, *args, **kwargs):
-        pass
-    
-    def _get_range(self):
-        self.update_range()
-        return self._range
-        
-    def _set_range(self, value):
-        self.update_range()
-        if self._range != value:
-            resized = (self._range[1] - self._range[0]) != (value[1] - value[0])
->>>>>>> f7553445
             moved = self._range[0] != value[0]
             self._range = value
             if moved:
@@ -3068,26 +1844,16 @@
             if moved or resized:
                 self.update()
                 self.events.changed.trigger(self)
-<<<<<<< HEAD
 
     range = property(_get_range, _set_range)
 
-=======
-                
-    range = property(_get_range, _set_range)
-    
->>>>>>> f7553445
     def set_initial(self, initial_range=None):
         """
         Remove selection events, set the spanner, and go to modify mode.
         """
         if initial_range is not None:
             self.range = initial_range
-<<<<<<< HEAD
-
-=======
-            
->>>>>>> f7553445
+
         for cid in self.cids:
             self.canvas.mpl_disconnect(cid)
         # And connect to the new ones
@@ -3103,21 +1869,13 @@
 
     def contains(self, mouseevent):
         # Assert y is correct first
-<<<<<<< HEAD
         x, y = self.rect.get_transform().inverted().transform_point(
-=======
-        x,y = self.rect.get_transform().inverted().transform_point(
->>>>>>> f7553445
             (mouseevent.x, mouseevent.y))
         if not (0.0 <= y <= 1.0):
             return False, {}
         invtrans = self.ax.transData.inverted()
         x_pt = self.tolerance * abs((invtrans.transform((1, 0)) -
-<<<<<<< HEAD
                                      invtrans.transform((0, 0)))[0])
-=======
-                    invtrans.transform((0, 0)))[0])
->>>>>>> f7553445
         hit = self._range[0] - x_pt, self._range[1] + x_pt
         if hit[0] < mouseevent.xdata < hit[1]:
             return True, {}
@@ -3141,11 +1899,7 @@
         # Calculate the point size in data units
         invtrans = self.ax.transData.inverted()
         x_pt = self.tolerance * abs((invtrans.transform((1, 0)) -
-<<<<<<< HEAD
                                      invtrans.transform((0, 0)))[0])
-=======
-                    invtrans.transform((0, 0)))[0])
->>>>>>> f7553445
 
         # Determine the size of the regions for moving and stretching
         self.update_range()
@@ -3171,7 +1925,6 @@
 
     def update_range(self):
         self._range = (self.rect.get_x(),
-<<<<<<< HEAD
                        self.rect.get_x() + self.rect.get_width())
 
     def switch_left_right(self, x, left_to_right):
@@ -3199,35 +1952,6 @@
                 self.canvas.mpl_connect('motion_notify_event',
                                         self.move_left)
         self._range = (r0, r1)
-=======
-                      self.rect.get_x() + self.rect.get_width())
->>>>>>> f7553445
-
-    def switch_left_right(self, x, left_to_right):
-        if left_to_right:
-            if self.step_ax is not None:
-                if x > self.step_ax.high_value + self.step_ax.scale:
-                    return
-            w = self._range[1] - self._range[0]
-            r0 = self._range[1]
-            self.rect.set_x(r0)
-            r1 = r0 + w
-            self.canvas.mpl_disconnect(self.on_move_cid)
-            self.on_move_cid = \
-                self.canvas.mpl_connect('motion_notify_event',
-                                        self.move_right)
-        else:
-            if self.step_ax is not None:
-                if x < self.step_ax.low_value - self.step_ax.scale:
-                    return
-            w = self._range[1] - self._range[0]
-            r1 = self._range[0]
-            r0 = r1 - w
-            self.canvas.mpl_disconnect(self.on_move_cid)
-            self.on_move_cid = \
-                self.canvas.mpl_connect('motion_notify_event',
-                                        self.move_left)
-        self._range = (r0, r1)
 
     def move_left(self, event):
         if self.buttonDown is False or self.ignore(event):
@@ -3236,21 +1960,12 @@
         if self.step_ax is not None:
             if x < self.step_ax.low_value - self.step_ax.scale:
                 return
-<<<<<<< HEAD
             rem = (x - self.step_ax.offset - 0.5 * self.step_ax.scale) \
                 % self.step_ax.scale
             if rem / self.step_ax.scale < 0.5:
                 rem = -rem
             else:
                 rem = self.step_ax.scale - rem
-=======
-            rem = (x - self.step_ax.offset - 0.5*self.step_ax.scale) \
-                    % self.step_ax.scale
-            if rem/self.step_ax.scale < 0.5:
-                rem = -rem
-            else:
-                rem = self.step_ax.scale-rem
->>>>>>> f7553445
             x += rem
         # Do not move the left edge beyond the right one.
         if x >= self._range[1]:
@@ -3278,21 +1993,12 @@
         if self.step_ax is not None:
             if x > self.step_ax.high_value + self.step_ax.scale:
                 return
-<<<<<<< HEAD
             rem = (x - self.step_ax.offset + 0.5 * self.step_ax.scale) \
                 % self.step_ax.scale
             if rem / self.step_ax.scale < 0.5:
                 rem = -rem
             else:
                 rem = self.step_ax.scale - rem
-=======
-            rem = (x - self.step_ax.offset + 0.5*self.step_ax.scale) \
-                    % self.step_ax.scale
-            if rem/self.step_ax.scale < 0.5:
-                rem = -rem
-            else:
-                rem = self.step_ax.scale-rem
->>>>>>> f7553445
             x += rem
         # Do not move the right edge beyond the left one.
         if x <= self._range[0]:
@@ -3317,17 +2023,10 @@
         x_increment = event.xdata - self.pressv
         if self.step_ax is not None:
             rem = x_increment % self.step_ax.scale
-<<<<<<< HEAD
             if rem / self.step_ax.scale < 0.5:
                 rem = -rem
             else:
                 rem = self.step_ax.scale - rem
-=======
-            if rem/self.step_ax.scale < 0.5:
-                rem = -rem
-            else:
-                rem = self.step_ax.scale-rem
->>>>>>> f7553445
             x_increment += rem
         self.rect.set_x(self.rect.get_x() + x_increment)
         self.update_range()
