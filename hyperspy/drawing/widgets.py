# -*- coding: utf-8 -*-
# Copyright 2007-2011 The HyperSpy developers
#
# This file is part of  HyperSpy.
#
#  HyperSpy is free software: you can redistribute it and/or modify
# it under the terms of the GNU General Public License as published by
# the Free Software Foundation, either version 3 of the License, or
# (at your option) any later version.
#
#  HyperSpy is distributed in the hope that it will be useful,
# but WITHOUT ANY WARRANTY; without even the implied warranty of
# MERCHANTABILITY or FITNESS FOR A PARTICULAR PURPOSE.  See the
# GNU General Public License for more details.
#
# You should have received a copy of the GNU General Public License
# along with  HyperSpy.  If not, see <http://www.gnu.org/licenses/>.

from __future__ import division

import matplotlib.pyplot as plt
import matplotlib.widgets
import matplotlib.transforms as transforms
import numpy as np
import traits

from utils import on_figure_window_close
from hyperspy.misc.math_tools import closest_nice_number
from hyperspy.events import Events, Event


class InteractivePatchBase(object):

    """
    """

    def __init__(self, axes_manager=None):
        """
        Add a patch to ax.
        """
        self.axes_manager = axes_manager
        self.axes = list()
        self.ax = None
        self.picked = False
        self._size = 1.
        self.color = 'red'
        self.__is_on = True
        self.patch = None
        self.cids = list()
        self.blit = True
        self.background = None
        self.events = Events()
        self.events.changed = Event()
        self.events.closed = Event()
        self._navigating = False

    def is_on(self):
        return self.__is_on

    def set_on(self, value):
        if value is not self.is_on() and self.ax is not None:
            if value is True:
                self._add_patch_to(self.ax)
                self.connect(self.ax)
            elif value is False:
                for container in [
                        self.ax.patches,
                        self.ax.lines,
                        self.ax.artists,
                        self.ax.texts]:
                    if self.patch in container:
                        container.remove(self.patch)
                self.disconnect(self.ax)
            try:
                self.draw_patch()
            except:  # figure does not exist
                pass
            if value is False:
                self.ax = None
        self.__is_on = value

    def _set_patch(self):
        pass
        # Must be provided by the subclass

    def _add_patch_to(self, ax):
        self._set_patch()
        ax.add_artist(self.patch)
        self.patch.set_animated(hasattr(ax, 'hspy_fig'))

    def set_mpl_ax(self, ax):
        if ax is self.ax:
            return  # Do nothing
        # Disconnect from previous axes if set
        if self.ax is not None and self.is_on():
            self.disconnect(self.ax)
        self.ax = ax
        canvas = ax.figure.canvas
        if self.is_on() is True:
            self._add_patch_to(ax)
            self.connect(ax)
            canvas.draw()

    def connect(self, ax):
        on_figure_window_close(ax.figure, self.close)
        
    def connect_navigate(self):
        self.axes_manager.connect(self._on_navigate)
        self._navigating = True
        
    def disconnect_navigate(self):
        self.axes_manager.disconnect(self._on_navigate)
        self._navigating = False
        
    def _on_navigate(self, obj, name, old, new):
        pass    # Implement in subclass!

    def disconnect(self, ax):
        for cid in self.cids:
            try:
                ax.figure.canvas.mpl_disconnect(cid)
            except:
                pass
        if self._navigating:
            self.disconnect_navigate()

    def close(self, window=None):
        self.set_on(False)
        self.events.closed.trigger(self)

    def draw_patch(self, *args):
        if hasattr(self.ax, 'hspy_fig'):
            self.ax.hspy_fig._draw_animated()
        else:
            self.ax.figure.canvas.draw_idle()
        
    def _v2i(self, axis, v):
        try:
            return axis.value2index(v)
        except ValueError:
            if v > axis.high_value:
                return axis.high_index+1
            elif v < axis.low_value:
                return axis.low_index
            else:
                raise
            
class DraggablePatchBase(InteractivePatchBase):
    
    def __init__(self, axes_manager):
        super(DraggablePatchBase, self).__init__(axes_manager)
        self._pos = np.array([0])
        self.events.moved = Event()
        
        # Set default axes
        if self.axes_manager is not None:
            if self.axes_manager.navigation_dimension > 0:
                self.axes = self.axes_manager.navigation_axes[0:1]
            else:
                self.axes = self.axes_manager.signal_axes[0:1]
        
    def _get_position(self):
        return tuple(self._pos.tolist()) # Don't pass reference, and make it clear
        
    def _set_position(self, value):
        value = self._validate_pos(value)
        if np.any(self._pos != value):
            self._pos = np.array(value)
            self._pos_changed()

    position = property(lambda s: s._get_position(), \
                        lambda s,v: s._set_position(v))
        
    def _pos_changed(self):
        if self._navigating:
            self.disconnect_navigate()
            for i in xrange(len(self.axes)):
                self.axes[i].index = self.position[i]
            self.connect_navigate()
        self.events.moved.trigger(self)
        self.events.changed.trigger(self)
        self._update_patch_position()
            
    def _validate_pos(self, pos):
        if len(pos) != len(self.axes):
            raise ValueError()
        for i in xrange(len(pos)):
            if not (self.axes[i].low_index <= pos[i] <= self.axes[i].high_index):
                raise ValueError()
        return pos
            
    def get_coordinates(self):
        coord = []
        for i in xrange(len(self.axes)):
            coord.append(self.axes[i].index2value(self.position[i]))
        return np.array(coord)
    
    def connect(self, ax):
        super(DraggablePatchBase, self).connect(ax)
        canvas = ax.figure.canvas
        self.cids.append(
            canvas.mpl_connect('motion_notify_event', self.onmousemove))
        self.cids.append(canvas.mpl_connect('pick_event', self.onpick))
        self.cids.append(canvas.mpl_connect(
            'button_release_event', self.button_release))
        
    def _on_navigate(self, obj, name, old, new):
        if obj in self.axes:
            i = self.axes.index(obj)
            p = list(self.position)
            p[i] = new
            self.position = p    # Use position to trigger events

    def onpick(self, event):
        self.picked = (event.artist is self.patch)

    def _onmousemove(self, event):
        """This method must be provided by the subclass"""
        pass

    def _update_patch_position(self):
        """This method must be provided by the subclass"""
        pass
    
    def _update_patch_geometry(self):
        self._update_patch_position()

    def button_release(self, event):
        'whenever a mouse button is released'
        if event.button != 1:
            return
        if self.picked is True:
            self.picked = False


class ResizableDraggablePatchBase(DraggablePatchBase):

    def __init__(self, axes_manager):
        super(ResizableDraggablePatchBase, self).__init__(axes_manager)
        self._size = np.array([1])
        self.events.resized = Event()
        
    def _get_size(self):
        return tuple(self._size.tolist())
        
    def _set_size(self, value):
        value = np.minimum(value, [ax.size for ax in self.axes])
        value = np.maximum(value, 1)
        if np.any(self._size != value):
            self._size = value
            self._size_changed()
    
    size = property(lambda s: s._get_size(), lambda s,v: s._set_size(v))

    def increase_size(self):
        self._set_size(self._size + 1)

    def decrease_size(self):
        self._set_size(self._size - 1)
            
    def _size_changed(self):
        self.events.resized.trigger(self)
        self.events.changed.trigger(self)
        self._update_patch_size()

    def _get_size_in_axes(self):
        s = list()
        for i in xrange(len(self.axes)):
            s.append(self.axes[i].scale * self._size[i])
        return np.array(s)
    
    def get_centre(self):
        return self._pos + self._size / 2.0

    def _update_patch_size(self):
        """This method must be provided by the subclass"""
        pass
    
    def _update_patch_geometry(self):
        """This method must be provided by the subclass"""
        pass

    def on_key_press(self, event):
        if event.key == "+":
            self.increase_size()
        if event.key == "-":
            self.decrease_size()

    def connect(self, ax):
        super(ResizableDraggablePatchBase, self).connect(ax)
        canvas = ax.figure.canvas
        self.cids.append(canvas.mpl_connect('key_press_event',
                                            self.on_key_press))

    def _apply_changes(self, old_size, old_position):
        moved = self.position != old_position
        resized = self.size != old_size
        if moved:
            if self._navigating:
                self.disconnect_navigate()
                for i in xrange(len(self.axes)):
                    self.axes[i].index = self.position[i]
                self.connect_navigate()
            self.events.moved.trigger(self)
        if resized:
            self.events.resized.trigger(self)
        if moved or resized:
            self.events.changed.trigger(self)
            self._update_patch_geometry()
    
                                            
class Patch2DBase(ResizableDraggablePatchBase):
    def __init__(self, axes_manager):
        super(Patch2DBase, self).__init__(axes_manager)
        self._pos = np.array([0, 0])
        self._size = np.array([1, 1])
        self.border_thickness = 2
        
        # Set default axes
        if self.axes_manager is not None:
            if self.axes_manager.navigation_dimension > 1:
                self.axes = self.axes_manager.navigation_axes[0:2]
            else:
                self.axes = self.axes_manager.signal_axes[0:2]
            
    def _set_patch(self):
        xy = self._get_patch_xy()
        xs, ys = self._get_size_in_axes()
        self.patch = plt.Rectangle(
            xy, xs, ys,
            animated=self.blit,
            fill=False,
            lw=self.border_thickness,
            ec=self.color,
            picker=True,)

    def _get_patch_xy(self):
        return self.get_coordinates() - self._get_size_in_axes() / 2.
            
    def _get_patch_bounds(self):
        # l,b,w,h
        xy = self._get_patch_xy()
        xs, ys = self._get_size_in_axes()
        return (xy[0], xy[1], xs, ys)
    
    def _update_patch_position(self):
        if self.is_on() and self.patch is not None:
            self.patch.set_xy(self._get_patch_xy())
            self.draw_patch()
            
    def _update_patch_size(self):
        self._update_patch_geometry()
    
    def _update_patch_geometry(self):
        if self.is_on() and self.patch is not None:
            self.patch.set_bounds(*self._get_patch_bounds())
            self.draw_patch()
        
                                            
class DraggableSquare(Patch2DBase):

    def __init__(self, axes_manager):
        super(DraggableSquare, self).__init__(axes_manager)
                                            
    def onmousemove(self, event):
        'on mouse motion move the patch if picked'
        if self.picked is True and event.inaxes:
            ix = self.axes[0].value2index(event.xdata)
            iy = self.axes[1].value2index(event.ydata)
            self.position = (ix, iy)

class ResizableDraggableRectangle(Patch2DBase):
    
    def __init__(self, axes_manager, resizers=True):
        super(ResizableDraggableRectangle, self).__init__(axes_manager)
        self.pick_on_frame = False
        self.pick_offset = (0,0)
        self.resize_color = 'lime'
        self.resize_pixel_size = (5,5)  # Set to None to make one data pixel
        self._resizers = resizers
        self._resizer_handles = []
    
    # --------- External interface ---------
    @property
    def resizers(self):
        return self._resizers
        
    @resizers.setter
    def resizers(self, value):
        if self._resizers != value:
            self._resizers = value
            
    def _parse_bounds_args(self, args, kwargs):
        if len(args) == 1:
            return args[0]
        elif len(args) == 4:
           return args
        elif len(kwargs) == 1 and kwargs.has_key('bounds'):
            return kwargs.values()[0]
        else:
            x = kwargs.pop('x', kwargs.pop('left', self._pos[0]))
            y = kwargs.pop('y', kwargs.pop('top', self._pos[1]))
            if kwargs.has_key('right'):
                w = kwargs.pop('right') - x
            else:
                w = kwargs.pop('w', kwargs.pop('width', self._size[0]))
            if kwargs.has_key('bottom'):
                h = kwargs.pop('bottom') - y
            else:
                h = kwargs.pop('h', kwargs.pop('height', self._size[1])) 
            return x, y, w, h
            
    def set_ibounds(self, *args, **kwargs):
        """
        Set bounds by indices. Bounds can either be specified in order left,
        bottom, width, height; or by keywords:
         * 'bounds': tuple (left, top, width, height)
         OR
         * 'x'/'left'
         * 'y'/'top'
         * 'w'/'width', alternatively 'right'
         * 'h'/'height', alternatively 'bottom'
        If specifying with keywords, any unspecified dimensions will be kept
        constant (note: width/height will be kept, not right/bottom).
        """

        x, y, w, h = self._parse_bounds_args(args, kwargs)

        if not (self.axes[0].low_index <= x <= self.axes[0].high_index):
            raise ValueError()
        if not (self.axes[1].low_index <= y <= self.axes[1].high_index):
            raise ValueError()
        if not (self.axes[0].low_index <= x+w <= self.axes[0].high_index):
            raise ValueError()
        if not (self.axes[1].low_index <= y+h <= self.axes[1].high_index):
            raise ValueError()

        old_position, old_size = self.position, self.size
        self._pos = np.array([x, y])
        self._size = np.array([w, h])
        self._apply_changes(old_size=old_size, old_position=old_position)

    def set_bounds(self, *args, **kwargs):
        """
        Set bounds by values. Bounds can either be specified in order left,
        bottom, width, height; or by keywords:
         * 'bounds': tuple (left, top, width, height)
         OR
         * 'x'/'left'
         * 'y'/'top'
         * 'w'/'width', alternatively 'right' (x+w)
         * 'h'/'height', alternatively 'bottom' (y+h)
        If specifying with keywords, any unspecified dimensions will be kept
        constant (note: width/height will be kept, not right/bottom).
        """

        x, y, w, h = self._parse_bounds_args(args, kwargs)
        ix = self.axes[0].value2index(x)
        iy = self.axes[1].value2index(y)
        w = self._v2i(self.axes[0], x+w) - ix
        h = self._v2i(self.axes[1], y+h) - iy

        old_position, old_size = self.position, self.size
        self._pos = np.array([ix, iy])
        self._size = np.array([w, h])
        self._apply_changes(old_size=old_size, old_position=old_position)

    def _validate_pos(self, value):
        value = (min(value[0], self.axes[0].high_index - self._size[0] + 1),
                 min(value[1], self.axes[1].high_index - self._size[1] + 1))
        return super(ResizableDraggableRectangle, self)._validate_pos(value)
    
    @property
    def width(self):
        return self._size[0]
        
    @width.setter
    def width(self, value):
        if value == self._size[0]:
            return
        ix = self._pos[0] + value
        if value <= 0 or \
                not (self.axes[0].low_index <= ix <= self.axes[0].high_index):
            raise ValueError()
        self._set_a_size(0, value)
    
    @property
    def height(self):
        return self._size[1]
        
    @height.setter
    def height(self, value):
        if value == self._size[1]:
            return
        iy = self._pos[1] + value
        if value <= 0 or \
                not (self.axes[1].low_index <= iy <= self.axes[1].high_index):
            raise ValueError()
        self._set_a_size(1, value)
    
    
    # --------- Internal functions ---------
    
    # --- Internals that trigger events ---
    
    def _set_size(self, value):
        value = np.minimum(value, [ax.size for ax in self.axes])
        value = np.maximum(value, 1)
        if np.any(self._size != value):
            self._size = value
            self._validate_geometry()
            self._size_changed()
            
    def _set_a_size(self, idx, value):
        if self._size[idx] == value or value <= 0:
            return
        # If we are pushed "past" an edge, size towards it
        if self._navigating and self.axes[idx].index > self.position[idx]:
            if value < self._size[idx]:
                self._pos[idx] += self._size[idx] - value
        
        self._size[idx] = value
        self._validate_geometry()
        self._size_changed()

    def _increase_xsize(self):
        self._set_a_size(0, self._size[0] + 1)

    def _decrease_xsize(self):
        if self._size[0] >= 2:
            self._set_a_size(0, self._size[0] - 1)

    def _increase_ysize(self):
        self._set_a_size(1, self._size[1] + 1)

    def _decrease_ysize(self):
        if self._size[1] >= 2:
            self._set_a_size(1, self._size[1] - 1)

    def on_key_press(self, event):
        if event.key == "x":
            self._increase_xsize()
        elif event.key == "c":
            self._decrease_xsize()
        elif event.key == "y":
            self._increase_ysize()
        elif event.key == "u":
            self._decrease_ysize()
        else:
            super(ResizableDraggableRectangle, self).on_key_press(event)
            
    # --- End internals that trigger events ---

    def _get_patch_xy(self):
        coordinates = np.array(self.get_coordinates())
        axsize = self._get_size_in_axes()
        return coordinates - np.array(axsize) / (2.0 * self._size)

    def _update_patch_position(self):
        if self.is_on() and self.patch is not None:
            self.patch.set_xy(self._get_patch_xy())
            self._update_resizers()
            self.draw_patch()
        
    def _update_patch_geometry(self):
        if self.is_on() and self.patch is not None:
            self.patch.set_bounds(*self._get_patch_bounds())
            self._update_resizers()
            self.draw_patch()
        
    # ------- Resizers code -------
        
    def _update_resizers(self):
        pos = self._get_resizer_pos()
        rsize = self._get_resizer_size()
        for i, r in enumerate(self._resizer_handles):
            r.set_xy(pos[i])
            r.set_width(rsize[0])
            r.set_height(rsize[1])

    def _set_patch(self):
        super(ResizableDraggableRectangle, self)._set_patch()
            
        self._resizer_handles = []
        rsize = self._get_resizer_size()
        pos = self._get_resizer_pos()
        for i in xrange(4):
            r = plt.Rectangle(pos[i], rsize[0], rsize[1], animated=self.blit,
                              fill=True, lw=0, fc=self.resize_color, 
                              picker=True,)
            self._resizer_handles.append(r)
        
    def _set_resizers(self, value, ax):
        if ax is not None:
            if value:
                for r in self._resizer_handles:
                    ax.add_artist(r)
                    r.set_animated(hasattr(ax, 'hspy_fig'))
            else:
                for container in [
                        ax.patches,
                        ax.lines,
                        ax.artists,
                        ax.texts]:
                    for r in self._resizer_handles:
                        if r in container:
                            container.remove(r)
                self._resizer_handles = []
                self.draw_patch()

    def _get_resizer_size(self):
        invtrans = self.ax.transData.inverted()
        if self.resize_pixel_size is None:
            rsize = self._get_size_in_axes() / self._size
        else:
            rsize = np.abs(invtrans.transform(self.resize_pixel_size) -
                        invtrans.transform((0, 0)))
        return rsize
        

    def _get_resizer_pos(self):
        """
        Get the positions of the four resizer handles
        """
        invtrans = self.ax.transData.inverted()
        border = self.border_thickness
        # Transform the border thickness into data values
        dl = np.abs(invtrans.transform((border, border)) -
                        invtrans.transform((0, 0)))/2
        rsize = self._get_resizer_size()
        xs, ys = self._get_size_in_axes()

        positions = []
        rp = np.array(self._get_patch_xy())
        p = rp - rsize + dl
        positions.append(p)
        p = rp + (xs - dl[0], -rsize[1] + dl[1])
        positions.append(p)
        p = rp + (-rsize[0] + dl[0], ys - dl[1])
        positions.append(p)
        p = rp + (xs - dl[0], ys - dl[1])
        positions.append(p)
        return positions
                
    def set_on(self, value):
        if value is not self.is_on() and self.resizers:
            self._set_resizers(value, self.ax)
        super(ResizableDraggableRectangle, self).set_on(value)

    def _add_patch_to(self, ax):
        super(ResizableDraggableRectangle, self)._add_patch_to(ax)
        if self.resizers:
            self._set_resizers(True, ax)
        
    # ------- End resizers code -------
        
        
    def _validate_geometry(self, x1=None, y1=None):
        xaxis = self.axes[0]
        yaxis = self.axes[1]
        
        # Make sure widget size is not larger than axes
        self._size[0] = min(self._size[0], xaxis.size)
        self._size[1] = min(self._size[1], yaxis.size)
        
        # Make sure x1/y1 is within bounds
        if x1 is None:
            x1 = self.position[0] # Get it if not supplied
        elif x1 < xaxis.low_index:
            x1 = xaxis.low_index
        elif x1 > xaxis.high_index:
            x1 = xaxis.high_index
        
        if y1 is None:
            y1 = self.position[1]
        elif y1 < yaxis.low_index:
            y1 = yaxis.low_index
        elif y1 > yaxis.high_index:
            y1 = yaxis.high_index
        
        # Make sure x2/y2 is with upper bound.
        # If not, keep dims, and change x1/y1!
        x2 = x1 + self._size[0]
        y2 = y1 + self._size[1]
        if x2 > xaxis.high_index + 1:
            x2 = xaxis.high_index + 1
            x1 = x2 - self._size[0]
        if y2 > yaxis.high_index + 1:
            y2 = yaxis.high_index + 1
            y1 = y2 - self._size[1]
        
        self._pos = np.array([x1, y1])
        
    def onpick(self, event):
        super(ResizableDraggableRectangle, self).onpick(event)
        if event.artist in self._resizer_handles:
            corner = self._resizer_handles.index(event.artist)
            self.pick_on_frame = corner
            self.picked = True
        elif self.picked:
            x = event.mouseevent.xdata
            y = event.mouseevent.ydata
            dx, dy = self._get_size_in_axes() / self._size
            ix = self._v2i(self.axes[0], x + 0.5*dx)
            iy = self._v2i(self.axes[1], y + 0.5*dy)
            p = self.position
            self.pick_offset = (ix-p[0], iy-p[1])
            self.pick_on_frame = False
        
    def onmousemove(self, event):
        'on mouse motion draw the patch if picked'
        if self.picked is True and event.inaxes:
            xaxis = self.axes[0]
            yaxis = self.axes[1]
            dx, dy = self._get_size_in_axes() / self._size
            ix = self._v2i(xaxis, event.xdata + 0.5*dx)
            iy = self._v2i(yaxis, event.ydata + 0.5*dy)
            p = self.position
            ibounds = [p[0], p[1], p[0] + self._size[0], p[1] + self._size[1]]
            old_position, old_size = self.position, self.size
            if self.pick_on_frame is not False:
                posx = None
                posy = None
                corner = self.pick_on_frame
                if corner % 2 == 0: # Left side start
                    if ix > ibounds[2]:    # flipped to right
                        posx = ibounds[2]
                        self._size[0] = ix - ibounds[2]
                        self.pick_on_frame += 1
                    elif ix == ibounds[2]:
                        posx = ix - 1
                        self._size[0] = ibounds[2] - posx
                    else:
                        posx = ix
                        self._size[0] = ibounds[2] - posx
                else:   # Right side start
                    if ix < ibounds[0]:  # Flipped to left
                        posx = ix
                        self._size[0] = ibounds[0] - posx
                        self.pick_on_frame -= 1
                    else:
                        self._size[0] = ix - ibounds[0]
                if corner // 2 == 0: # Top side start
                    if iy > ibounds[3]:    # flipped to botton
                        posy = ibounds[3]
                        self._size[1] = iy - ibounds[3]
                        self.pick_on_frame += 2
                    elif iy == ibounds[3]:
                        posy = iy - 1
                        self._size[1] = ibounds[3] - posy
                    else:
                        posy = iy
                        self._size[1] = ibounds[3] - iy
                else:   # Bottom side start
                    if iy < ibounds[1]:  # Flipped to top
                        posy = iy
                        self._size[1] = ibounds[1] - iy
                        self.pick_on_frame -= 2
                    else:
                        self._size[1] = iy - ibounds[1]
                if self._size[0] < 1:
                    self._size[0] = 1
                if self._size[1] < 1:
                    self._size[1] = 1
                self._validate_geometry(posx, posy)
            else:
                ix -= self.pick_offset[0]
                iy -= self.pick_offset[1]
                self._validate_geometry(ix, iy)
            self._apply_changes(old_size=old_size, old_position=old_position)


class DraggableHorizontalLine(DraggablePatchBase):

    def _update_patch_position(self):
        if self.is_on() and self.patch is not None:
            self.patch.set_ydata(self.get_coordinates()[0])
            self.draw_patch()

    def _set_patch(self):
        ax = self.ax
        self.patch = ax.axhline(
            self.get_coordinates()[0],
            color=self.color,
            picker=5)

    def _onmousemove(self, event):
        'on mouse motion draw the cursor if picked'
        if self.picked is True and event.inaxes:
            self.position = (self.axes[0].value2index(event.ydata),)


class DraggableVerticalLine(DraggablePatchBase):
    def _update_patch_position(self):
        if self.is_on() and self.patch is not None:
            self.patch.set_xdata(self.get_coordinates()[0])
            self.draw_patch()

    def _set_patch(self):
        ax = self.ax
        self.patch = ax.axvline(self.get_coordinates()[0],
                                color=self.color,
                                picker=5)

    def _onmousemove(self, event):
        'on mouse motion draw the cursor if picked'
        if self.picked is True and event.inaxes:
            self.position = (self.axes[0].value2index(event.xdata),)


class DraggableLabel(DraggablePatchBase):

    def __init__(self, axes_manager):
        super(DraggableLabel, self).__init__(axes_manager)
        self.string = ''
        self.y = 0.9
        self.text_color = 'black'
        self.bbox = None

    def _update_patch_position(self):
        if self.is_on() and self.patch is not None:
            self.patch.set_x(self.get_coordinates()[0])
            self.draw_patch()

    def _set_patch(self):
        ax = self.ax
        trans = transforms.blended_transform_factory(
            ax.transData, ax.transAxes)
        self.patch = ax.text(
            self.get_coordinates()[0],
            self.y,  # Y value in axes coordinates
            self.string,
            color=self.text_color,
            picker=5,
            transform=trans,
            horizontalalignment='right',
            bbox=self.bbox,
            animated=self.blit)


class Scale_Bar():

    def __init__(self, ax, units, pixel_size=None, color='white',
                 position=None, max_size_ratio=0.25, lw=2, length=None,
                 animated=False):
        """Add a scale bar to an image.

        Parameteres
        -----------
        ax : matplotlib axes
            The axes where to draw the scale bar.
        units : string
        pixel_size : {None, float}
            If None the axes of the image are supposed to be calibrated.
            Otherwise the pixel size must be specified.
        color : a valid matplotlib color
        position {None, (float, float)}
            If None the position is automatically determined.
        max_size_ratio : float
            The maximum size of the scale bar in respect to the
            length of the x axis
        lw : int
            The line width
        length : {None, float}
            If None the length is automatically calculated using the
            max_size_ratio.

        """

        self.animated = animated
        self.ax = ax
        self.units = units
        self.pixel_size = pixel_size
        self.xmin, self.xmax = ax.get_xlim()
        self.ymin, self.ymax = ax.get_ylim()
        self.text = None
        self.line = None
        self.tex_bold = False
        if length is None:
            self.calculate_size(max_size_ratio=max_size_ratio)
        else:
            self.length = length
        if position is None:
            self.position = self.calculate_line_position()
        else:
            self.position = position
        self.calculate_text_position()
        self.plot_scale(line_width=lw)
        self.set_color(color)

    def get_units_string(self):
        if self.tex_bold is True:
            if (self.units[0] and self.units[-1]) == '$':
                return r'$\mathbf{%g\,%s}$' % \
                    (self.length, self.units[1:-1])
            else:
                return r'$\mathbf{%g\,}$\textbf{%s}' % \
                    (self.length, self.units)
        else:
            return r'$%g\,$%s' % (self.length, self.units)

    def calculate_line_position(self, pad=0.05):
        return ((1 - pad) * self.xmin + pad * self.xmax,
                (1 - pad) * self.ymin + pad * self.ymax)

    def calculate_text_position(self, pad=1 / 100.):
        ps = self.pixel_size if self.pixel_size is not None else 1
        x1, y1 = self.position
        x2, y2 = x1 + self.length / ps, y1

        self.text_position = ((x1 + x2) / 2.,
                              y2 + (self.ymax - self.ymin) / ps * pad)

    def calculate_size(self, max_size_ratio=0.25):
        ps = self.pixel_size if self.pixel_size is not None else 1
        size = closest_nice_number(ps * (self.xmax - self.xmin) *
                                   max_size_ratio)
        self.length = size

    def remove(self):
        if self.line is not None:
            self.ax.lines.remove(self.line)
        if self.text is not None:
            self.ax.texts.remove(self.text)

    def plot_scale(self, line_width=1):
        self.remove()
        ps = self.pixel_size if self.pixel_size is not None else 1
        x1, y1 = self.position
        x2, y2 = x1 + self.length / ps, y1
        self.line, = self.ax.plot([x1, x2], [y1, y2],
                                  linestyle='-',
                                  lw=line_width,
                                  animated=self.animated)
        self.text = self.ax.text(*self.text_position,
                                 s=self.get_units_string(),
                                 ha='center',
                                 size='medium',
                                 animated=self.animated)
        self.ax.set_xlim(self.xmin, self.xmax)
        self.ax.set_ylim(self.ymin, self.ymax)
        self.ax.figure.canvas.draw()

    def _set_position(self, x, y):
        self.position = x, y
        self.calculate_text_position()
        self.plot_scale(line_width=self.line.get_linewidth())

    def set_color(self, c):
        self.line.set_color(c)
        self.text.set_color(c)
        self.ax.figure.canvas.draw_idle()

    def set_length(self, length):
        color = self.line.get_color()
        self.length = length
        self.calculate_scale_size()
        self.calculate_text_position()
        self.plot_scale(line_width=self.line.get_linewidth())
        self.set_color(color)

    def set_tex_bold(self):
        self.tex_bold = True
        self.text.set_text(self.get_units_string())
        self.ax.figure.canvas.draw_idle()


def in_interval(number, interval):
    if number >= interval[0] and number <= interval[1]:
        return True
    else:
        return False


class DraggableResizableRange(ResizableDraggablePatchBase):
    
    def __init__(self, axes_manager):
        super(DraggableResizableRange, self).__init__(axes_manager)
        self.span = None

    def set_on(self, value):
        if value is not self.is_on() and self.ax is not None:
            if value is True:
                self._add_patch_to(self.ax)
                self.connect(self.ax)
            elif value is False:
                self.disconnect(self.ax)
            try:
                self.ax.figure.canvas.draw()
            except:  # figure does not exist
                pass
            if value is False:
                self.ax = None
        self.__is_on = value

    def _add_patch_to(self, ax):
        self.span = ModifiableSpanSelector(ax)
        self.span.set_initial(self._get_range())
        self.span.can_switch = True
        self.span.events.changed.connect(self._span_changed)
        self.span.step_ax = self.axes[0]
<<<<<<< HEAD
=======
        self.span.tolerance = 5
>>>>>>> caf24517
        self.patch = self.span.rect
    
    def _span_changed(self, span):
        r = self._get_range()
        pr = span.range
        if r != pr:
            dx = (self._get_size_in_axes() / self._size)[0]
            ix = self._v2i(self.axes[0], pr[0] + 0.5*dx)
            w = self._v2i(self.axes[0], pr[1] + 0.5*dx) - ix
            old_position, old_size = self.position, self.size
            self._pos = np.array([ix])
            self._size = np.array([w])
            self._apply_changes(old_size=old_size, old_position=old_position)

    def _get_range(self):
        c = self.get_coordinates()[0]
        w = self._get_size_in_axes()[0]
        c -= w / (2.0 * self._size[0])
        return (c, c + w)
        
    def _parse_bounds_args(self, args, kwargs):
        if len(args) == 1:
            return args[0]
        elif len(args) == 4:
           return args
        elif len(kwargs) == 1 and kwargs.has_key('bounds'):
            return kwargs.values()[0]
        else:
            x = kwargs.pop('x', kwargs.pop('left', self._pos[0]))
            if kwargs.has_key('right'):
                w = kwargs.pop('right') - x
            else:
                w = kwargs.pop('w', kwargs.pop('width', self._size[0]))
            return x, w
            
    def set_ibounds(self, *args, **kwargs):
        """
        Set bounds by indices. Bounds can either be specified in order left,
        bottom, width, height; or by keywords:
         * 'bounds': tuple (left, width)
         OR
         * 'x'/'left'
         * 'w'/'width', alternatively 'right'
        If specifying with keywords, any unspecified dimensions will be kept
        constant (note: width will be kept, not right).
        """

        x, w = self._parse_bounds_args(args, kwargs)
            
        if not (self.axes[0].low_index <= x <= self.axes[0].high_index):
            raise ValueError()
        if not (self.axes[0].low_index <= x+w <= self.axes[0].high_index):
            raise ValueError()

        old_position, old_size = self.position, self.size
        self._pos = np.array([x])
        self._size = np.array([w])
        self._apply_changes(old_size=old_size, old_position=old_position)
        
    def set_bounds(self, *args, **kwargs):
        """
        Set bounds by values. Bounds can either be specified in order left,
        bottom, width, height; or by keywords:
         * 'bounds': tuple (left, width)
         OR
         * 'x'/'left'
         * 'w'/'width', alternatively 'right' (x+w)
        If specifying with keywords, any unspecified dimensions will be kept
        constant (note: width will be kept, not right).
        """

        x, w = self._parse_bounds_args(args, kwargs)
        ix = self.axes[0].value2index(x)
        w = self._v2i(self.axes[0], x+w) - ix

        old_position, old_size = self.position, self.size
        self._pos = np.array([ix])
        self._size = np.array([w])
        self._apply_changes(old_size=old_size, old_position=old_position)

    def _update_patch_position(self):
        self._update_patch_geometry()

    def _update_patch_size(self):
        self._update_patch_geometry()

    def _update_patch_geometry(self):
        if self.is_on() and self.span is not None:
            self.span.range = self._get_range()

    def disconnect(self, ax):
        super(DraggableResizableRange, self).disconnect(ax)
        if self.span and self.ax == ax:
            self.span.turn_off()
            self.span = None
    

class ModifiableSpanSelector(matplotlib.widgets.SpanSelector):

    def __init__(self, ax, **kwargs):
        onsel = kwargs.pop('onselect', self.dummy)
        matplotlib.widgets.SpanSelector.__init__(
            self, ax, onsel, direction='horizontal', useblit=False, **kwargs)
        # The tolerance in points to pick the rectangle sizes
        self.tolerance = 5
        self.on_move_cid = None
        self._range = None
        self.step_ax = None
        self.events = Events()
        self.events.changed = Event()
        self.events.moved = Event()
        self.events.resized = Event()
        self.can_switch = False
        
    def dummy(self, *args, **kwargs):
        pass
    
    def _get_range(self):
        self.update_range()
        return self._range
        
    def _set_range(self, value):
        self.update_range()
        if self._range != value:
            resized = (self._range[1] - self._range[0]) != (value[1] - value[0])
            moved = self._range[0] != value[0]
            self._range = value
            if moved:
                self.rect.set_x(value[0])
                self.events.moved.trigger(self)
            if resized:
                self.rect.set_width(value[1] - value[0])
                self.events.resized.trigger(self)
            if moved or resized:
                self.update()
                self.events.changed.trigger(self)
                
    range = property(_get_range, _set_range)
    
    def set_initial(self, initial_range=None):
        """
        Remove selection events, set the spanner, and go to modify mode.
        """
        if initial_range is not None:
            self.range = initial_range
            
        for cid in self.cids:
            self.canvas.mpl_disconnect(cid)
        # And connect to the new ones
        self.cids.append(
            self.canvas.mpl_connect('button_press_event', self.mm_on_press))
        self.cids.append(
            self.canvas.mpl_connect('button_release_event', self.mm_on_release))
        self.cids.append(
            self.canvas.mpl_connect('draw_event', self.update_background))
        self.rect.set_visible(True)
        self.rect.contains = self._contains
        self.update()

    def contains(self, mouseevent):
        # Assert y is correct first
        x,y = self.rect.get_transform().inverted().transform_point(
            (mouseevent.x, mouseevent.y))
        if not (0.0 <= y <= 1.0):
            return False, {}
        invtrans = self.ax.transData.inverted()
        x_pt = self.tolerance * abs((invtrans.transform((1, 0)) -
                    invtrans.transform((0, 0)))[0])
        hit = self._range[0] - x_pt, self._range[1] + x_pt
        if hit[0] < mouseevent.xdata < hit[1]:
            return True, {}
        return False, {}

    def release(self, event):
        """When the button is realeased, the span stays in the screen and the
        iteractivity machinery passes to modify mode"""
        if self.pressv is None or (self.ignore(event) and not self.buttonDown):
            return
        self.buttonDown = False
        self.update_range()
        self.onselect()
        self.set_initial()

    def mm_on_press(self, event):
        if (self.ignore(event) and not self.buttonDown):
            return
        self.buttonDown = True

        # Calculate the point size in data units
        invtrans = self.ax.transData.inverted()
        x_pt = self.tolerance * abs((invtrans.transform((1, 0)) -
                    invtrans.transform((0, 0)))[0])

        # Determine the size of the regions for moving and stretching
        self.update_range()
        left_region = self._range[0] - x_pt, self._range[0] + x_pt
        right_region = self._range[1] - x_pt, self._range[1] + x_pt
        middle_region = self._range[0] + x_pt, self._range[1] - x_pt

        if in_interval(event.xdata, left_region) is True:
            self.on_move_cid = \
                self.canvas.mpl_connect('motion_notify_event',
                                        self.move_left)
        elif in_interval(event.xdata, right_region):
            self.on_move_cid = \
                self.canvas.mpl_connect('motion_notify_event',
                                        self.move_right)
        elif in_interval(event.xdata, middle_region):
            self.pressv = event.xdata
            self.on_move_cid = \
                self.canvas.mpl_connect('motion_notify_event',
                                        self.move_rect)
        else:
            return

    def update_range(self):
        self._range = (self.rect.get_x(),
                      self.rect.get_x() + self.rect.get_width())

    def switch_left_right(self, x, left_to_right):
        if left_to_right:
            if self.step_ax is not None:
                if x > self.step_ax.high_value + self.step_ax.scale:
                    return
            w = self._range[1] - self._range[0]
            r0 = self._range[1]
            self.rect.set_x(r0)
            r1 = r0 + w
            self.canvas.mpl_disconnect(self.on_move_cid)
            self.on_move_cid = \
                self.canvas.mpl_connect('motion_notify_event',
                                        self.move_right)
        else:
            if self.step_ax is not None:
                if x < self.step_ax.low_value - self.step_ax.scale:
                    return
            w = self._range[1] - self._range[0]
            r1 = self._range[0]
            r0 = r1 - w
            self.canvas.mpl_disconnect(self.on_move_cid)
            self.on_move_cid = \
                self.canvas.mpl_connect('motion_notify_event',
                                        self.move_left)
        self._range = (r0, r1)

    def move_left(self, event):
        if self.buttonDown is False or self.ignore(event):
            return
        x = event.xdata
        if self.step_ax is not None:
            if x < self.step_ax.low_value - self.step_ax.scale:
                return
            rem = (x - self.step_ax.offset - 0.5*self.step_ax.scale) \
                    % self.step_ax.scale
            if rem/self.step_ax.scale < 0.5:
                rem = -rem
            else:
                rem = self.step_ax.scale-rem
            x += rem
        # Do not move the left edge beyond the right one.
        if x >= self._range[1]:
            if self.can_switch and x > self._range[1]:
                self.switch_left_right(x, True)
                self.move_right(event)
            return
        width_increment = self._range[0] - x
        if self.rect.get_width() + width_increment <= 0:
            return
        self.rect.set_x(x)
        self.rect.set_width(self.rect.get_width() + width_increment)
        self.update_range()
        self.events.moved.trigger(self)
        self.events.resized.trigger(self)
        self.events.changed.trigger(self)
        if self.onmove_callback is not None:
            self.onmove_callback(*self._range)
        self.update()

    def move_right(self, event):
        if self.buttonDown is False or self.ignore(event):
            return
        x = event.xdata
        if self.step_ax is not None:
            if x > self.step_ax.high_value + self.step_ax.scale:
                return
            rem = (x - self.step_ax.offset + 0.5*self.step_ax.scale) \
                    % self.step_ax.scale
            if rem/self.step_ax.scale < 0.5:
                rem = -rem
            else:
                rem = self.step_ax.scale-rem
            x += rem
        # Do not move the right edge beyond the left one.
        if x <= self._range[0]:
            if self.can_switch and x < self._range[0]:
                self.switch_left_right(x, False)
                self.move_left(event)
            return
        width_increment = x - self._range[1]
        if self.rect.get_width() + width_increment <= 0:
            return
        self.rect.set_width(self.rect.get_width() + width_increment)
        self.update_range()
        self.events.resized.trigger(self)
        self.events.changed.trigger(self)
        if self.onmove_callback is not None:
            self.onmove_callback(*self._range)
        self.update()

    def move_rect(self, event):
        if self.buttonDown is False or self.ignore(event):
            return
        x_increment = event.xdata - self.pressv
        if self.step_ax is not None:
            rem = x_increment % self.step_ax.scale
            if rem/self.step_ax.scale < 0.5:
                rem = -rem
            else:
                rem = self.step_ax.scale-rem
            x_increment += rem
        self.rect.set_x(self.rect.get_x() + x_increment)
        self.update_range()
        self.pressv += x_increment
        self.events.moved.trigger(self)
        self.events.changed.trigger(self)
        if self.onmove_callback is not None:
            self.onmove_callback(*self._range)
        self.update()

    def mm_on_release(self, event):
        if self.buttonDown is False or self.ignore(event):
            return
        self.buttonDown = False
        self.canvas.mpl_disconnect(self.on_move_cid)
        self.on_move_cid = None

    def turn_off(self):
        for cid in self.cids:
            self.canvas.mpl_disconnect(cid)
        if self.on_move_cid is not None:
            self.canvas.mpl_disconnect(cid)
        self.ax.patches.remove(self.rect)
        self.ax.figure.canvas.draw()<|MERGE_RESOLUTION|>--- conflicted
+++ resolved
@@ -999,10 +999,7 @@
         self.span.can_switch = True
         self.span.events.changed.connect(self._span_changed)
         self.span.step_ax = self.axes[0]
-<<<<<<< HEAD
-=======
         self.span.tolerance = 5
->>>>>>> caf24517
         self.patch = self.span.rect
     
     def _span_changed(self, span):
