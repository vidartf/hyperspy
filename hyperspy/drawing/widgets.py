# -*- coding: utf-8 -*-
# Copyright 2007-2015 The HyperSpy developers
#
# This file is part of  HyperSpy.
#
#  HyperSpy is free software: you can redistribute it and/or modify
# it under the terms of the GNU General Public License as published by
# the Free Software Foundation, either version 3 of the License, or
# (at your option) any later version.
#
#  HyperSpy is distributed in the hope that it will be useful,
# but WITHOUT ANY WARRANTY; without even the implied warranty of
# MERCHANTABILITY or FITNESS FOR A PARTICULAR PURPOSE.  See the
# GNU General Public License for more details.
#
# You should have received a copy of the GNU General Public License
# along with  HyperSpy.  If not, see <http://www.gnu.org/licenses/>.

from __future__ import division

import matplotlib.pyplot as plt
import matplotlib.widgets
import matplotlib.transforms as transforms
import numpy as np

from utils import on_figure_window_close
from hyperspy.misc.math_tools import closest_nice_number
from hyperspy.events import Events, Event


def unit_vector(vector):
    """ Returns the unit vector of the vector.  """
    return vector / np.linalg.norm(vector)


def angle_between(v1, v2):
    """ Returns the angle in radians between @D vectors 'v1' and 'v2'::

            >>> angle_between((1, 0), (0, 1))
            1.5707963267948966
            >>> angle_between((1, 0), (1, 0))
            0.0
            >>> angle_between((1, 0), (-1, 0))
            3.141592653589793
    """
    v1_u = unit_vector(v1)
    v2_u = unit_vector(v2)
    angle = np.arctan2(v2_u[1], v2_u[0]) - np.arctan2(v1_u[1], v1_u[0])
    # angle = np.arccos(np.dot(v1_u, v2_u))
    if np.isnan(angle):
        if (v1_u == v2_u).all():
            return 0.0
        else:
            return np.pi
    return angle


class InteractivePatchBase(object):

    """Base class for interactive widgets/patches. A widget creates and
    maintains an matplotlib patch, and manages the interaction code so that the
    user can maniuplate it on the fly.

    This base class implements functionality witch is common to all such
    widgets, mainly the code that manages the patch, axes management, and
    sets up common events ('changed' and 'closed').

    Any inherting subclasses must implement the following method:
        _set_patch(self)
        _on_navigate(obj, name, old, new)

    it should also make sure to initalize the 'axes' attribute as early as
    possible (but after the base class init), so that it is available when
    needed (however, this base class never uses the attribute).
    """

    def __init__(self, axes_manager=None):
        """
        Add a patch to ax.
        """
        self.axes_manager = axes_manager
        self.axes = list()
        self.ax = None
        self.picked = False
        self._size = 1.
        self.color = 'red'
        self.__is_on = True
        self.patch = None
        self.cids = list()
        self.blit = True
        self.background = None
        self.events = Events()
        self.events.changed = Event()
        self.events.closed = Event()
        self._navigating = False

    def is_on(self):
        """Determines if the patch is set to draw if valid.
        """
        return self.__is_on

    def set_on(self, value):
        """Change the on state of the widget. If turning off, all patches will
        be removed from the matplotlib axes, the widget will disconnect from
        all events. If turning on, the patch(es) will be added to the
        matplotlib axes, and the widget will connect to its default events.
        """
        if value is not self.is_on() and self.ax is not None:
            if value is True:
                self._add_patch_to(self.ax)
                self.connect(self.ax)
            elif value is False:
                for container in [
                        self.ax.patches,
                        self.ax.lines,
                        self.ax.artists,
                        self.ax.texts]:
                    if self.patch in container:
                        container.remove(self.patch)
                self.disconnect(self.ax)
            try:
                self.draw_patch()
            except:  # figure does not exist
                pass
            if value is False:
                self.ax = None
        self.__is_on = value

    def _set_patch(self):
        """Create the matplotlib patch, and store it in self.patch
        """
        pass
        # Must be provided by the subclass

    def _add_patch_to(self, ax):
        """Create and add the matplotlib patch to 'ax'
        """
        self._set_patch()
        ax.add_artist(self.patch)
        self.patch.set_animated(hasattr(ax, 'hspy_fig'))

    def set_mpl_ax(self, ax):
        """Set the matplotlib Axes that the widget will draw to. If the widget
        on state is True, it will also add the patch to the Axes, and connect
        to its default events.
        """
        if ax is self.ax:
            return  # Do nothing
        # Disconnect from previous axes if set
        if self.ax is not None and self.is_on():
            self.disconnect(self.ax)
        self.ax = ax
        canvas = ax.figure.canvas
        if self.is_on() is True:
            self._add_patch_to(ax)
            self.connect(ax)
            if self._navigating:
                self.connect_navigate()
            canvas.draw()

    def connect(self, ax):
        """Connect to the matplotlib Axes' events.
        """
        on_figure_window_close(ax.figure, self.close)

    def connect_navigate(self):
        """Connect to the axes_manager such that changes in the widget or in
        the axes_manager are reflected in the other.
        """
        if self._navigating:
            self.disconnect_navigate()
        self.axes_manager.connect(self._on_navigate)
        self._navigating = True

    def disconnect_navigate(self):
        """Disconnect a previous naivgation connection.
        """
        self.axes_manager.disconnect(self._on_navigate)
        self._navigating = False

    def _on_navigate(self, obj, name, old, new):
        """Callback for axes_manager's change notification.
        """
        pass    # Implement in subclass!

    def disconnect(self, ax):
        """Disconnect from all events (both matplotlib and navigation).
        """
        for cid in self.cids:
            try:
                ax.figure.canvas.mpl_disconnect(cid)
            except:
                pass
        if self._navigating:
            self.disconnect_navigate()

    def close(self, window=None):
        """Set the on state to off (removes patch and disconnects), and trigger
        events.closed.
        """
        self.set_on(False)
        self.events.closed.trigger(self)

    def draw_patch(self, *args):
        """Update the patch drawing.
        """
        if hasattr(self.ax, 'hspy_fig'):
            self.ax.hspy_fig._draw_animated()
        else:
            self.ax.figure.canvas.draw_idle()

    def _v2i(self, axis, v):
        """Wrapped version of DataAxis.value2index, which bounds the index
        inbetween axis.low_index and axis.high_index+1, and does not raise a
        ValueError.
        """
        try:
            return axis.value2index(v)
        except ValueError:
            if v > axis.high_value:
                return axis.high_index + 1
            elif v < axis.low_value:
                return axis.low_index
            else:
                raise


class DraggablePatchBase(InteractivePatchBase):

    """Adds the 'position' and 'coordinates' properties, and adds a framework
    for letting the user drag the patch around. Also adds the 'moved' event.

    The default behavior is that 'coordinates' always is locked to the values
    corresponding to the indices in 'position' (i.e. no subpixel values).

    Any inheritors must override these methods:
        _onmousemove(self, event)
        _update_patch_position(self)
        _set_patch(self)
    """

    def __init__(self, axes_manager):
        super(DraggablePatchBase, self).__init__(axes_manager)
        self._pos = np.array([0])
        self.events.moved = Event()

        # Set default axes
        if self.axes_manager is not None:
            if self.axes_manager.navigation_dimension > 0:
                self.axes = self.axes_manager.navigation_axes[0:1]
            else:
                self.axes = self.axes_manager.signal_axes[0:1]

    def _get_position(self):
        """Returns a tuple with the position (indices).
        """
        return tuple(
            self._pos.tolist())  # Don't pass reference, and make it clear

    def _set_position(self, value):
        """Sets the position of the widget (by indices). The dimensions should
        correspond to that of the 'axes' attribute. Calls _pos_changed if the
        value has changed, which is then responsible for triggering any
        relevant events.
        """
        value = self._validate_pos(value)
        if np.any(self._pos != value):
            self._pos = np.array(value)
            self._pos_changed()

    position = property(lambda s: s._get_position(),
                        lambda s, v: s._set_position(v))

    def _pos_changed(self):
        """Call when the position of the widget has changed. It triggers the
        relevant events, and updates the patch position.
        """
        if self._navigating:
            self.disconnect_navigate()
            for i in xrange(len(self.axes)):
                self.axes[i].index = self.position[i]
            self.connect_navigate()
        self.events.moved.trigger(self)
        self.events.changed.trigger(self)
        self._update_patch_position()

    def _validate_pos(self, pos):
        """Validates the passed position. Depending on the position and the
        implementation, this can either fire a ValueError, or return a modified
        position that has valid values.
        """
        if len(pos) != len(self.axes):
            raise ValueError()
        for i in xrange(len(pos)):
            if not (
                    self.axes[i].low_index <= pos[i] <= self.axes[i].high_index):
                raise ValueError()
        return pos

    def _get_coordinates(self):
        """Providies the position of the widget (by values) in a tuple.
        """
        coord = []
        for i in xrange(len(self.axes)):
            coord.append(self.axes[i].index2value(self.position[i]))
        return tuple(coord)

    def _set_coordinates(self, coordinates):
        """Sets the position of the widget (by values). The dimensions should
        correspond to that of the 'axes' attribute. Calls _pos_changed if the
        value has changed, which is then responsible for triggering any
        relevant events.
        """
        if np.ndim(coordinates) == 0 and len(self.axes) == 1:
            self.position = [self.axes[0].value2index(coordinates)]
        elif len(self.axes) != len(coordinates):
            raise ValueError()
        else:
            p = []
            for i in xrange(len(self.axes)):
                p.append(self.axes[i].value2index(coordinates[i]))
            self.position = p

    coordinates = property(lambda s: s._get_coordinates(),
                           lambda s, v: s._set_coordinates(v))

    def connect(self, ax):
        super(DraggablePatchBase, self).connect(ax)
        canvas = ax.figure.canvas
        self.cids.append(
            canvas.mpl_connect('motion_notify_event', self._onmousemove))
        self.cids.append(canvas.mpl_connect('pick_event', self.onpick))
        self.cids.append(canvas.mpl_connect(
            'button_release_event', self.button_release))

    def _on_navigate(self, obj, name, old, new):
        if obj in self.axes:
            i = self.axes.index(obj)
            p = list(self.position)
            p[i] = new
            self.position = p    # Use position to trigger events

    def onpick(self, event):
        self.picked = (event.artist is self.patch)

    def _onmousemove(self, event):
        """Callback for mouse movement. For dragging, the implementor would
        normally check that the widget is picked, and that the event.inaxes
        Axes equals self.ax.
        """
        # This method must be provided by the subclass
        pass

    def _update_patch_position(self):
        """Updates the position of the patch on the plot.
        """
        # This method must be provided by the subclass
        pass

    def _update_patch_geometry(self):
        """Updates all geometry of the patch on the plot.
        """
        self._update_patch_position()

    def button_release(self, event):
        """whenever a mouse button is released"""
        if event.button != 1:
            return
        if self.picked is True:
            self.picked = False


class ResizableDraggablePatchBase(DraggablePatchBase):

    """Adds the 'size' property and get_size_in_axes method, and adds a
    framework for letting the user resize the patch, including resizing by
    key strokes ('+', '-'). Also adds the 'resized' event.

    Utility functions for resizing are implemented by 'increase_size' and
    'decrease_size', which will in-/decrement the size by 1. Other utility
    functions include 'get_centre' which returns the center position (by
    indices), and the internal _apply_changes which helps make sure that only
    one 'changed' event is fired for a combined move and resize.

    Any inheritors must override these methods:
        _update_patch_position(self)
        _update_patch_size(self)
        _update_patch_geometry(self)
        _set_patch(self)
    """

    def __init__(self, axes_manager):
        super(ResizableDraggablePatchBase, self).__init__(axes_manager)
        self._size = np.array([1])
        self.size_step = 1
        self.events.resized = Event()

    def _get_size(self):
        """Getter for 'size' property. Returns the size as a tuple (to prevent
        unnoticed in-place changes).
        """
        return tuple(self._size.tolist())

    def _set_size(self, value):
        """Setter for the 'size' property. Calls _size_changed to handle size
        change, if the value has changed.
        """
        value = np.minimum(value, [ax.size for ax in self.axes])
        value = np.maximum(value, self.size_step)
        if np.any(self._size != value):
            self._size = value
            self._size_changed()

    size = property(lambda s: s._get_size(), lambda s, v: s._set_size(v))

    def increase_size(self):
        """Increment all sizes by 1. Applied via 'size' property.
        """
        self.size = np.array(self.size) + self.size_step

    def decrease_size(self):
        """Decrement all sizes by 1. Applied via 'size' property.
        """
        self.size = np.array(self.size) - self.size_step

    def _size_changed(self):
        """Triggers resize and changed events, and updates the patch.
        """
        self.events.resized.trigger(self)
        self.events.changed.trigger(self)
        self._update_patch_size()

    def get_size_in_axes(self):
        """Gets the size property converted to the value space (via 'axes'
        attribute).
        """
        s = list()
        for i in xrange(len(self.axes)):
            s.append(self.axes[i].scale * self._size[i])
        return np.array(s)

    def get_centre(self):
        """Get's the center position (in index space). The default
        implementation is simply the position + half the size, which should
        work for any symmetric widget, but more advanced widgets will need to
        decide whether to return the center of gravity or the geometrical
        center of the bounds.
        """
        return self._pos + self._size / 2.0

    def _update_patch_size(self):
        """Updates the size of the patch on the plot.
        """
        # This method must be provided by the subclass
        pass

    def _update_patch_geometry(self):
        """Updates all geometry of the patch on the plot.
        """
        # This method must be provided by the subclass
        pass

    def on_key_press(self, event):
        if event.key == "+":
            self.increase_size()
        if event.key == "-":
            self.decrease_size()

    def connect(self, ax):
        super(ResizableDraggablePatchBase, self).connect(ax)
        canvas = ax.figure.canvas
        self.cids.append(canvas.mpl_connect('key_press_event',
                                            self.on_key_press))

    def _apply_changes(self, old_size, old_position):
        """Evalutes whether the widget has been moved/resized, and triggers
        the correct events and updates the patch geometry. This function has
        the advantage that the geometry is updated only once, preventing
        flickering, and the 'changed' event only fires once.
        """
        moved = self.position != old_position
        resized = self.size != old_size
        if moved:
            if self._navigating:
                self.disconnect_navigate()
                for i in xrange(len(self.axes)):
                    self.axes[i].index = self.position[i]
                self.connect_navigate()
            self.events.moved.trigger(self)
        if resized:
            self.events.resized.trigger(self)
        if moved or resized:
            self.events.changed.trigger(self)
            if moved and resized:
                self._update_patch_geometry()
            elif moved:
                self._update_patch_position()
            else:
                self._update_patch_size()


class Patch2DBase(ResizableDraggablePatchBase):

    """A base class for 2D widgets. It sets the right dimensions for size and
    position/coordinates, adds the 'border_thickness' attribute and initalizes
    the 'axes' attribute to the first two navigation axes if possible, if not,
    the two first signal_axes are used. Other than that it mainly supplies
    common utility functions for inheritors, and implements required functions
    for ResizableDraggablePatchBase.

    The implementation for ResizableDraggablePatchBase methods all assume that
    a Rectangle patch will be used, centered on position. If not, the
    inheriting class will have to override those as applicable.
    """

    def __init__(self, axes_manager):
        super(Patch2DBase, self).__init__(axes_manager)
        self._pos = np.array([0, 0])
        self._size = np.array([1, 1])
        self.border_thickness = 2

        # Set default axes
        if self.axes_manager is not None:
            if self.axes_manager.navigation_dimension > 1:
                self.axes = self.axes_manager.navigation_axes[0:2]
            else:
                self.axes = self.axes_manager.signal_axes[0:2]

    def _set_patch(self):
        """Sets the patch to a matplotlib Rectangle with the correct geometry.
        The geometry is defined by _get_patch_xy, and get_size_in_axes.
        """
        xy = self._get_patch_xy()
        xs, ys = self.get_size_in_axes()
        self.patch = plt.Rectangle(
            xy, xs, ys,
            animated=self.blit,
            fill=False,
            lw=self.border_thickness,
            ec=self.color,
            picker=True,)

    def _get_patch_xy(self):
        """Returns the xy coordinate of the patch. In this implementation, the
        patch is centered on the position.
        """
        return np.array(self.coordinates) - self.get_size_in_axes() / 2.

    def _get_patch_bounds(self):
        """Returns the bounds of the patch in the form of a tuple in the order
        left, top, width, height. In matplotlib, 'bottom' is used instead of
        'top' as the naming assumes an upwards pointing y-axis, meaning the
        lowest value corresponds to bottom. However, our widgets will normally
        only go on images (which has an inverted y-axis by default), so we
        define the lowest value to be termed 'top'.
        """
        xy = self._get_patch_xy()
        xs, ys = self.get_size_in_axes()
        return (xy[0], xy[1], xs, ys)        # x,y,w,h

    def _update_patch_position(self):
        if self.is_on() and self.patch is not None:
            self.patch.set_xy(self._get_patch_xy())
            self.draw_patch()

    def _update_patch_size(self):
        self._update_patch_geometry()

    def _update_patch_geometry(self):
        if self.is_on() and self.patch is not None:
            self.patch.set_bounds(*self._get_patch_bounds())
            self.draw_patch()


class DraggableSquare(Patch2DBase):

    """DraggableSquare is a symmetric, Rectangle-patch based widget, which can
    be dragged, and resized by keystrokes/code. As the widget is normally only
    meant to indicate position, the sizing is deemed purely visual, but there
    is nothing that forces this use. However, it should be noted that the outer
    bounds only correspond to pure inices for odd sizes.
    """

    def __init__(self, axes_manager):
        super(DraggableSquare, self).__init__(axes_manager)

    def _onmousemove(self, event):
        'on mouse motion move the patch if picked'
        if self.picked is True and event.inaxes:
            ix = self.axes[0].value2index(event.xdata)
            iy = self.axes[1].value2index(event.ydata)
            self.position = (ix, iy)


class ResizableDraggableRectangle(Patch2DBase):

    """ResizableDraggableRectangle is a asymmetric, Rectangle-patch based
    widget, which can be dragged and resized by mouse/keys. For resizing by
    mouse, it adds a small Rectangle patch on the outer border of the main
    patch, to serve as resize handles. This feature can be enabled/disabled by
    the 'resizers' property, and the size/color of the handles are set by
    'resize_color'/'resize_pixel_size'.

    For optimized changes of geometry, the class implements two methods
    'set_bounds' and 'set_ibounds', to set the geomtry of the rectangle by
    value and index space coordinates, respectivly. It also adds the 'width'
    and 'height' properties for verbosity.

    For keyboard resizing, 'x'/'c' and 'y'/'u' will increase/decrease the size
    of the rectangle along the first and the second axis, respectively.

    Implements the internal method _validate_geometry to make sure the patch
    will always stay within bounds.
    """

    def __init__(self, axes_manager, resizers=True):
        super(ResizableDraggableRectangle, self).__init__(axes_manager)
        self.pick_on_frame = False
        self.pick_offset = (0, 0)
        self.resize_color = 'lime'
        self.resize_pixel_size = (5, 5)  # Set to None to make one data pixel
        self._resizers = resizers
        self._resizer_handles = []

    # --------- External interface ---------
    @property
    def resizers(self):
        return self._resizers

    @resizers.setter
    def resizers(self, value):
        if self._resizers != value:
            self._resizers = value
            self._set_resizers(value, self.ax)

    def _parse_bounds_args(self, args, kwargs):
        """Internal utility function to parse args/kwargs passed to set_bounds
        and set_ibounds.
        """
        if len(args) == 1:
            return args[0]
        elif len(args) == 4:
            return args
        elif len(kwargs) == 1 and 'bounds' in kwargs:
            return kwargs.values()[0]
        else:
            x = kwargs.pop('x', kwargs.pop('left', self._pos[0]))
            y = kwargs.pop('y', kwargs.pop('top', self._pos[1]))
            if 'right' in kwargs:
                w = kwargs.pop('right') - x
            else:
                w = kwargs.pop('w', kwargs.pop('width', self._size[0]))
            if 'bottom' in kwargs:
                h = kwargs.pop('bottom') - y
            else:
                h = kwargs.pop('h', kwargs.pop('height', self._size[1]))
            return x, y, w, h

    def set_ibounds(self, *args, **kwargs):
        """
        Set bounds by indices. Bounds can either be specified in order left,
        bottom, width, height; or by keywords:
         * 'bounds': tuple (left, top, width, height)
         OR
         * 'x'/'left'
         * 'y'/'top'
         * 'w'/'width', alternatively 'right'
         * 'h'/'height', alternatively 'bottom'
        If specifying with keywords, any unspecified dimensions will be kept
        constant (note: width/height will be kept, not right/bottom).
        """

        x, y, w, h = self._parse_bounds_args(args, kwargs)

        if not (self.axes[0].low_index <= x <= self.axes[0].high_index):
            raise ValueError()
        if not (self.axes[1].low_index <= y <= self.axes[1].high_index):
            raise ValueError()
        if not (self.axes[0].low_index <= x + w <= self.axes[0].high_index):
            raise ValueError()
        if not (self.axes[1].low_index <= y + h <= self.axes[1].high_index):
            raise ValueError()

        old_position, old_size = self.position, self.size
        self._pos = np.array([x, y])
        self._size = np.array([w, h])
        self._apply_changes(old_size=old_size, old_position=old_position)

    def set_bounds(self, *args, **kwargs):
        """
        Set bounds by values. Bounds can either be specified in order left,
        bottom, width, height; or by keywords:
         * 'bounds': tuple (left, top, width, height)
         OR
         * 'x'/'left'
         * 'y'/'top'
         * 'w'/'width', alternatively 'right' (x+w)
         * 'h'/'height', alternatively 'bottom' (y+h)
        If specifying with keywords, any unspecified dimensions will be kept
        constant (note: width/height will be kept, not right/bottom).
        """

        x, y, w, h = self._parse_bounds_args(args, kwargs)
        ix = self.axes[0].value2index(x)
        iy = self.axes[1].value2index(y)
        w = self._v2i(self.axes[0], x + w) - ix
        h = self._v2i(self.axes[1], y + h) - iy

        old_position, old_size = self.position, self.size
        self._pos = np.array([ix, iy])
        self._size = np.array([w, h])
        self._apply_changes(old_size=old_size, old_position=old_position)

    def _validate_pos(self, value):
        """Constrict the position within bounds.
        """
        value = (min(value[0], self.axes[0].high_index - self._size[0] + 1),
                 min(value[1], self.axes[1].high_index - self._size[1] + 1))
        return super(ResizableDraggableRectangle, self)._validate_pos(value)

    @property
    def width(self):
        return self._size[0]

    @width.setter
    def width(self, value):
        if value == self._size[0]:
            return
        ix = self._pos[0] + value
        if value <= 0 or \
                not (self.axes[0].low_index <= ix <= self.axes[0].high_index):
            raise ValueError()
        self._set_a_size(0, value)

    @property
    def height(self):
        return self._size[1]

    @height.setter
    def height(self, value):
        if value == self._size[1]:
            return
        iy = self._pos[1] + value
        if value <= 0 or \
                not (self.axes[1].low_index <= iy <= self.axes[1].high_index):
            raise ValueError()
        self._set_a_size(1, value)

    # --------- Internal functions ---------

    # --- Internals that trigger events ---

    def _set_size(self, value):
        value = np.minimum(value, [ax.size for ax in self.axes])
        value = np.maximum(value, 1)
        if np.any(self._size != value):
            self._size = value
            self._validate_geometry()
            self._size_changed()

    def _set_a_size(self, idx, value):
        if self._size[idx] == value or value <= 0:
            return
        # If we are pushed "past" an edge, size towards it
        if self._navigating and self.axes[idx].index > self.position[idx]:
            if value < self._size[idx]:
                self._pos[idx] += self._size[idx] - value

        self._size[idx] = value
        self._validate_geometry()
        self._size_changed()

    def _increase_xsize(self):
        self._set_a_size(0, self._size[0] + 1)

    def _decrease_xsize(self):
        if self._size[0] >= 2:
            self._set_a_size(0, self._size[0] - 1)

    def _increase_ysize(self):
        self._set_a_size(1, self._size[1] + 1)

    def _decrease_ysize(self):
        if self._size[1] >= 2:
            self._set_a_size(1, self._size[1] - 1)

    def on_key_press(self, event):
        if event.key == "x":
            self._increase_xsize()
        elif event.key == "c":
            self._decrease_xsize()
        elif event.key == "y":
            self._increase_ysize()
        elif event.key == "u":
            self._decrease_ysize()
        else:
            super(ResizableDraggableRectangle, self).on_key_press(event)

    # --- End internals that trigger events ---

    def _get_patch_xy(self):
        """Get xy value for Rectangle with position being top left. This value
        deviates from the 'coordinates', as 'coordinates' correspond to the
        center value of the pixel. Here, xy corresponds to the top left of
        the pixel.
        """
        coordinates = np.array(self.coordinates)
        axsize = self.get_size_in_axes()
        return coordinates - np.array(axsize) / (2.0 * self._size)

    def _update_patch_position(self):
        # Override to include resizer positioning
        if self.is_on() and self.patch is not None:
            self.patch.set_xy(self._get_patch_xy())
            self._update_resizers()
            self.draw_patch()

    def _update_patch_geometry(self):
        # Override to include resizer positioning
        if self.is_on() and self.patch is not None:
            self.patch.set_bounds(*self._get_patch_bounds())
            self._update_resizers()
            self.draw_patch()

    # ------- Resizers code -------

    def _update_resizers(self):
        """Update resizer handles' patch geometry.
        """
        pos = self._get_resizer_pos()
        rsize = self._get_resizer_size()
        for i, r in enumerate(self._resizer_handles):
            r.set_xy(pos[i])
            r.set_width(rsize[0])
            r.set_height(rsize[1])

    def _set_patch(self):
        """Creates the resizer handles, irregardless of whether they will be
        used or not.
        """
        super(ResizableDraggableRectangle, self)._set_patch()

        self._resizer_handles = []
        rsize = self._get_resizer_size()
        pos = self._get_resizer_pos()
        for i in xrange(4):
            r = plt.Rectangle(pos[i], rsize[0], rsize[1], animated=self.blit,
                              fill=True, lw=0, fc=self.resize_color,
                              picker=True,)
            self._resizer_handles.append(r)

    def _set_resizers(self, value, ax):
        """Turns the resizers on/off, in much the same way that _set_patch
        works.
        """
        if ax is not None:
            if value:
                for r in self._resizer_handles:
                    ax.add_artist(r)
                    r.set_animated(hasattr(ax, 'hspy_fig'))
            else:
                for container in [
                        ax.patches,
                        ax.lines,
                        ax.artists,
                        ax.texts]:
                    for r in self._resizer_handles:
                        if r in container:
                            container.remove(r)
                self._resizer_handles = []
            self.draw_patch()

    def _get_resizer_size(self):
        """Gets the size of the resizer handles in axes coordinates. If
        'resize_pixel_size' is None, a size of one pixel will be used.
        """
        invtrans = self.ax.transData.inverted()
        if self.resize_pixel_size is None:
            rsize = self.get_size_in_axes() / self._size
        else:
            rsize = np.abs(invtrans.transform(self.resize_pixel_size) -
                           invtrans.transform((0, 0)))
        return rsize

    def _get_resizer_pos(self):
        """Get the positions of the four resizer handles
        """
        invtrans = self.ax.transData.inverted()
        border = self.border_thickness
        # Transform the border thickness into data values
        dl = np.abs(invtrans.transform((border, border)) -
                    invtrans.transform((0, 0))) / 2
        rsize = self._get_resizer_size()
        xs, ys = self.get_size_in_axes()

        positions = []
        rp = np.array(self._get_patch_xy())
        p = rp - rsize + dl                         # Top left
        positions.append(p)
        p = rp + (xs - dl[0], -rsize[1] + dl[1])    # Top right
        positions.append(p)
        p = rp + (-rsize[0] + dl[0], ys - dl[1])    # Bottom left
        positions.append(p)
        p = rp + (xs - dl[0], ys - dl[1])           # Bottom right
        positions.append(p)
        return positions

    def set_on(self, value):
        """Same as ancestor, but also turns on/off resizers.
        """
        if value is not self.is_on() and self.resizers:
            self._set_resizers(value, self.ax)
        super(ResizableDraggableRectangle, self).set_on(value)

    def _add_patch_to(self, ax):
        """Same as ancestor, but also adds resizers if 'resizers' property is
        True.
        """
        super(ResizableDraggableRectangle, self)._add_patch_to(ax)
        if self.resizers:
            self._set_resizers(True, ax)

    # ------- End resizers code -------

    def _validate_geometry(self, x1=None, y1=None):
        """Make sure the entire patch always stays within bounds. First the
        position (either from position property or from x1/y1 arguments), is
        limited within the bounds. Then, if the bottom/right edges are out of
        bounds, the position is changed so that they will be at the limit.

        The modified geometry is stored, but no change checks are performed.
        Call _apply_changes after this in order to process any changes (the
        size might change if it is set larger than the bounds size).
        """
        xaxis = self.axes[0]
        yaxis = self.axes[1]

        # Make sure widget size is not larger than axes
        self._size[0] = min(self._size[0], xaxis.size)
        self._size[1] = min(self._size[1], yaxis.size)

        # Make sure x1/y1 is within bounds
        if x1 is None:
            x1 = self.position[0]  # Get it if not supplied
        elif x1 < xaxis.low_index:
            x1 = xaxis.low_index
        elif x1 > xaxis.high_index:
            x1 = xaxis.high_index

        if y1 is None:
            y1 = self.position[1]
        elif y1 < yaxis.low_index:
            y1 = yaxis.low_index
        elif y1 > yaxis.high_index:
            y1 = yaxis.high_index

        # Make sure x2/y2 is with upper bound.
        # If not, keep dims, and change x1/y1!
        x2 = x1 + self._size[0]
        y2 = y1 + self._size[1]
        if x2 > xaxis.high_index + 1:
            x2 = xaxis.high_index + 1
            x1 = x2 - self._size[0]
        if y2 > yaxis.high_index + 1:
            y2 = yaxis.high_index + 1
            y1 = y2 - self._size[1]

        self._pos = np.array([x1, y1])

    def onpick(self, event):
        """Picking of main patch is same as for ancestor, but this also handles
        picking of the resize handles. If a resize handles is picked, 'picked'
        is set to True, and pick_on_frame is set to a integer indicating which
        handle was picked (0-3 for top left, top right, bottom left, bottom
        right).

        If the main patch is picked, the offset from picked pixel to 'position'
        is stored in 'pick_offset'. This is used in _onmousemove to ease
        dragging code.
        """
        super(ResizableDraggableRectangle, self).onpick(event)
        if event.artist in self._resizer_handles:
            corner = self._resizer_handles.index(event.artist)
            self.pick_on_frame = corner
            self.picked = True
        elif self.picked:
            x = event.mouseevent.xdata
            y = event.mouseevent.ydata
            dx, dy = self.get_size_in_axes() / self._size
            ix = self._v2i(self.axes[0], x + 0.5 * dx)
            iy = self._v2i(self.axes[1], y + 0.5 * dy)
            p = self.position
            self.pick_offset = (ix - p[0], iy - p[1])
            self.pick_on_frame = False

    def _onmousemove(self, event):
<<<<<<< HEAD
        """on mouse motion drags the patch if picked
        """
        # Simple checks to make sure we are dragging our patch:
=======
        """on mouse motion draw the cursor if picked"""
>>>>>>> 8065137f
        if self.picked is True and event.inaxes:
            # Setup reused parameters
            xaxis = self.axes[0]
            yaxis = self.axes[1]
            # Step in value per index increment:
            dx, dy = self.get_size_in_axes() / self._size
            # Mouse position in index space
            ix = self._v2i(xaxis, event.xdata + 0.5 * dx)
            iy = self._v2i(yaxis, event.ydata + 0.5 * dy)
            p = self.position
            # Old bounds in index space
            ibounds = [p[0], p[1], p[0] + self._size[0], p[1] + self._size[1]]

            # Store geometry for _apply_changes at end
            old_position, old_size = self.position, self.size

            if self.pick_on_frame is False:
                # Simply dragging main patch. Offset mouse position by
                # pick_offset to get new position, then validate it.
                ix -= self.pick_offset[0]
                iy -= self.pick_offset[1]
                self._validate_geometry(ix, iy)
            else:
                posx = None     # New x pos. If None, the old pos will be used
                posy = None     # Same for y
                corner = self.pick_on_frame
                if corner % 2 == 0:         # Left side start
                    if ix > ibounds[2]:     # flipped to right
                        posx = ibounds[2]   # New left is old right
                        # New size is mouse position - new left
                        self._size[0] = ix - posx
                        self.pick_on_frame += 1     # Switch pick to right
                    elif ix == ibounds[2]:  # This would give 0 width
                        posx = ix - 1       # So move pos one left from mouse
                        self._size[0] = ibounds[2] - posx   # Should be 1?
                    else:                   # Moving left edge
                        posx = ix           # Set left to mouse index
                        # Keep right still by changing size:
                        self._size[0] = ibounds[2] - posx
                else:                       # Right side start
                    if ix < ibounds[0]:     # Flipped to left
                        posx = ix           # Set left to mouse index
                        # Set size to old left - new left
                        self._size[0] = ibounds[0] - posx
                        self.pick_on_frame -= 1     # Switch pick to left
                    else:                   # Moving right edge
                        # Left should be left as it is, only size updates:
                        self._size[0] = ix - ibounds[0]  # mouse - old left
                if corner // 2 == 0:        # Top side start
                    if iy > ibounds[3]:     # flipped to botton
                        posy = ibounds[3]   # New top is old bottom
                        # New size is mouse position - new top
                        self._size[1] = iy - posy
                        self.pick_on_frame += 2     # Switch pick to bottom
                    elif iy == ibounds[3]:  # This would give 0 height
                        posy = iy - 1       # So move pos one up from mouse
                        self._size[1] = ibounds[3] - posy   # Should be 1?
                    else:                   # Moving top edge
                        posy = iy           # Set top to mouse index
                        # Keep bottom still by changing size:
                        self._size[1] = ibounds[3] - iy  # old bottom - new top
                else:                       # Bottom side start
                    if iy < ibounds[1]:     # Flipped to top
                        posy = iy           # Set top to mouse index
                        # Set size to old top - new top
                        self._size[1] = ibounds[1] - posy
                        self.pick_on_frame -= 2     # Switch pick to top
                    else:                   # Moving bottom edge
                        self._size[1] = iy - ibounds[1]  # mouse - old top
                # If for some reason the size has become less than 0, set to 1
                if self._size[0] < 1:
                    self._size[0] = 1
                if self._size[1] < 1:
                    self._size[1] = 1
                # Validate the geometry
                self._validate_geometry(posx, posy)
            # Finally, apply any changes and trigger events/redraw:
            self._apply_changes(old_size=old_size, old_position=old_position)


class Draggable2DCircle(Patch2DBase):

    """Draggable2DCircle is a symmetric, Cicle-patch based widget, which can
    be dragged, and resized by keystrokes/code.
    """

    def __init__(self, axes_manager):
        super(Draggable2DCircle, self).__init__(axes_manager)
        self.size_step = self.axes[0].scale

    def _set_size(self, value):
        """Setter for the 'size' property. Calls _size_changed to handle size
        change, if the value has changed.
        """
        # Override so that r_inner can be 0
        value = np.minimum(value, [ax.size for ax in self.axes])
        value = np.maximum(value, (self.size_step, 0))  # Changed from base
        if np.any(self._size != value):
            self._size = value
            self._size_changed()

    def increase_size(self):
        """Increment all sizes by 1. Applied via 'size' property.
        """
        s = np.array(self.size)
        if self.size[1] > 0:
            s += self.size_step
        else:
            s[0] += self.size_step
        self.size = s

    def decrease_size(self):
        """Decrement all sizes by 1. Applied via 'size' property.
        """
        s = np.array(self.size)
        if self.size[1] > 0:
            s -= self.size_step
        else:
            s[0] -= self.size_step
        self.size = s

    def get_centre(self):
        return self._get_patch_xy()

    def _get_patch_xy(self):
        """Returns the xy coordinate of the patch. In this implementation, the
        patch is centered on the position.
        """
        return self.coordinates

    def _set_patch(self):
        """Sets the patch to a matplotlib Circle with the correct geometry.
        The geometry is defined by _get_patch_xy, and get_size_in_axes.
        """
        xy = self._get_patch_xy()
        ro, ri = self.get_size_in_axes()
        self.patch = plt.Circle(
            xy, radius=ro,
            animated=self.blit,
            fill=False,
            lw=self.border_thickness,
            ec=self.color,
            picker=True,)

    def get_size_in_axes(self):
        return np.array(self._size)

    def _onmousemove(self, event):
        'on mouse motion move the patch if picked'
        # TODO: Switch to delta moves
        if self.picked is True and event.inaxes:
            ix = self.axes[0].value2index(event.xdata)
            iy = self.axes[1].value2index(event.ydata)
            self.position = (ix, iy)

    def _update_patch_position(self):
        if self.is_on() and self.patch is not None:
            self.patch.center = self._get_patch_xy()
            self.draw_patch()

    def _update_patch_size(self):
        if self.is_on() and self.patch is not None:
            ro, ri = self.get_size_in_axes()
            self.patch.radius = ro
            self.draw_patch()

    def _update_patch_geometry(self):
        if self.is_on() and self.patch is not None:
            ro, ri = self.get_size_in_axes()
            self.patch.center = self._get_patch_xy()
            self.patch.radius = ro
            self.draw_patch()


class DraggableHorizontalLine(DraggablePatchBase):

    """A draggable, horizontal line widget.
    """

    def _update_patch_position(self):
        if self.is_on() and self.patch is not None:
            self.patch.set_ydata(self.coordinates[0])
            self.draw_patch()

    def _set_patch(self):
        ax = self.ax
        self.patch = ax.axhline(
            self.coordinates[0],
            color=self.color,
            picker=5)

    def _onmousemove(self, event):
        """on mouse motion draw the cursor if picked"""
        if self.picked is True and event.inaxes:
            self.position = (self.axes[0].value2index(event.ydata),)


class DraggableVerticalLine(DraggablePatchBase):

    """A draggable, vertical line widget.
    """

    def _update_patch_position(self):
        if self.is_on() and self.patch is not None:
            self.patch.set_xdata(self.coordinates[0])
            self.draw_patch()

    def _set_patch(self):
        ax = self.ax
        self.patch = ax.axvline(self.coordinates[0],
                                color=self.color,
                                picker=5)

    def _onmousemove(self, event):
        """on mouse motion draw the cursor if picked"""
        if self.picked is True and event.inaxes:
            self.position = (self.axes[0].value2index(event.xdata),)


class DraggableLabel(DraggablePatchBase):

    """A draggable text widget. Adds the attributes 'string', 'text_color' and
    'bbox'. These are all arguments for matplotlib's Text artist. The default
    y-coordinate of the label is set to 0.9.
    """

    def __init__(self, axes_manager):
        super(DraggableLabel, self).__init__(axes_manager)
        self.string = ''
        self.coordinates = (0, 0.9)
        self.text_color = 'black'
        self.bbox = None

    def _update_patch_position(self):
        if self.is_on() and self.patch is not None:
            self.patch.set_x(self.coordinates[0])
            self.draw_patch()

    def _set_patch(self):
        ax = self.ax
        trans = transforms.blended_transform_factory(
            ax.transData, ax.transAxes)
        self.patch = ax.text(
            self.coordinates[0],
            self.coordinates[1],
            self.string,
            color=self.text_color,
            picker=5,
            transform=trans,
            horizontalalignment='right',
            bbox=self.bbox,
            animated=self.blit)


<<<<<<< HEAD
class DraggableResizable2DLine(ResizableDraggablePatchBase):

    """A free-form line on a 2D plot. Enables dragging and moving the end
    points, but also allows rotation of the widget by moving the mouse beyond
    the end points of the line.

    The widget adds the 'linewidth' attribute, which is different from the size
    in the following regards: 'linewidth' is simply the width of the patch
    drawn from point to point. If 'size' is greater than 1, it will in
    principle select a rotated rectangle. If 'size' is greater than 4, the
    bounds of this rectangle will be visualized by two dashed lines along the
    outline of this rectangle, instead of a signle line in the center.

    The widget also adds the attributes 'radius_resize', 'radius_move' and
    'radius_rotate' (defaults: 5, 5, 10), which determines the picker radius
    for resizing, aka. moving the edge points (by picking within
    'radius_resize' from an edge point); for moving (by picking within
    'radius_move' from the body of the line); and for rotation (by picking
    within 'radius_rotate' of the edge points on the "outside" of the line).
    The priority is in the order resize, rotate, move; so the 'radius_rotate'
    should always be larger than 'radius_resize' if the function is to be
    accessible (putting it lower is an easy way to disable the functionality).


    NOTE: This widget's internal coordinates does not lock to axes points.
    NOTE: The 'position' is now a 2D tuple: tuple(tuple(x1, x2), tuple(y1, y2))
    NOTE: The 'size' property corresponds to line width, so it has a len() of
    only one.
    """

    # Bitfield values for different mouse interaction functions
    FUNC_NONE = 0       # Do nothing
    FUNC_MOVE = 1       # Move the widget
    FUNC_RESIZE = 2     # Move a vertex
    FUNC_ROTATE = 4     # Rotate
    FUNC_A = 32         # Resize/rotate by first vertex
    FUNC_B = 64         # Resize/rotate by second vertex

    def __init__(self, axes_manager):
        super(DraggableResizable2DLine, self).__init__(axes_manager)
        self._pos = np.array([[0, 0], [0, 0]])
        self._size = np.array([1])
        self.linewidth = 1
        self.radius_move = self.radius_resize = 5
        self.radius_rotate = 10
        self._mfunc = self.FUNC_NONE    # Mouse interaction function
        self._prev_pos = None
        self._rotate_orig = None
        self._width_indicators = []

        # Set default axes
        if self.axes_manager is not None:
            if self.axes_manager.navigation_dimension > 1:
                self.axes = self.axes_manager.navigation_axes[0:2]
            else:
                self.axes = self.axes_manager.signal_axes[0:2]

    def connect_navigate(self):
        raise NotImplementedError("2D lines cannot be used to navigate yet")

    def _get_position(self):
        # Switched to having internal _pos store in value space, so convert
        # to index space before returning
        ret = tuple()
        for i in xrange(np.shape(self._pos)[0]):
            ret += (tuple(self.axes[i].value2index(self._pos[i, :])), )
        return ret  # Don't pass reference, and make it clear

    def _set_position(self, value):
        # Switched to having internal _pos store in value space, so convert
        # from index space before storing. Validation/events now happens in
        # 'coordinates' setter.
        value = self._validate_pos(np.array(value))
        if np.any(self._pos != value):
            c = []
            for i in xrange(len(self.axes)):
                c.append(self.axes[i].index2value(value[:, i]))
            self.coordinates = np.array(c).T

    def _validate_pos(self, pos):
        """Make sure all vertices are within axis bounds.
        """
        ndim = np.shape(pos)[1]
        if ndim != len(self.axes):
            raise ValueError()
        for i in xrange(ndim):
            if not np.all((self.axes[i].low_index <= pos[:, i]) &
                          (pos[:, i] <= self.axes[i].high_index)):
                raise ValueError()
        return pos

    def _get_coordinates(self):
        return tuple(self._pos.tolist())

    def _set_coordinates(self, coordinates):
        coordinates = self._validate_coords(coordinates)
        if np.any(self._pos != coordinates):
            self._pos = np.array(coordinates)
            self._pos_changed()

    def _validate_coords(self, coords):
        """Make sure all points of 'pos' are within axis bounds.
        """
        coords = np.array(coords)
        ndim = np.shape(coords)[1]
        if ndim != len(self.axes):
            raise ValueError()
        for i in xrange(ndim):
            ax = self.axes[i]
            coords[:, i] = np.maximum(coords[:, i],
                                      ax.low_value - 0.5 * ax.scale)
            coords[:, i] = np.minimum(coords[:, i],
                                      ax.high_value + 0.5 * ax.scale)
        return coords

    def _set_size(self, value):
        """Setter for the 'size' property. Calls _size_changed to handle size
        change, if the value has changed.
        """
        try:
            value[0]
        except TypeError:
            value = np.array([value])
        value = np.maximum(value, 1)
        if np.any(self._size != value):
            self._size = value
            self._size_changed()

    def _get_line_normal(self):
        v = np.diff(self.coordinates, axis=0)   # Line vector
        x = -v[:, 1] * self.axes[0].scale / self.axes[1].scale
        y = v[:, 0] * self.axes[1].scale / self.axes[0].scale
        n = np.array([x, y]).T                    # Normal vector
        return n / np.linalg.norm(n)            # Normalized

    def get_size_in_axes(self):
        """Returns line length in axes coordinates. Requires units on all axes
        to be the same to make any physical sense.
        """
        return np.linalg.norm(np.diff(self.coordinates, axis=0), axis=1)

    def get_centre(self):
        """Get the line center, which is simply the mean position of its
        vertices.
        """
        return np.mean(self._pos, axis=0)

    def _get_width_indicator_coords(self):
        s = self.size * np.array([ax.scale for ax in self.axes])
        n = self._get_line_normal()
        n *= np.linalg.norm(n * s) / 2
        c = np.array(self.coordinates)
        return c + n, c - n

    def _update_patch_position(self):
        self._update_patch_geometry()

    def _update_patch_size(self):
        self._update_patch_geometry()

    def _update_patch_geometry(self):
        """Set line position, and set width indicator's if appropriate
        """
        if self.is_on() and self.patch is not None:
            self.patch.set_data(np.array(self.coordinates).T)
            self.draw_patch()
            wc = self._get_width_indicator_coords()
            for i in xrange(2):
                self._width_indicators[i].set_data(wc[i].T)

    def _set_patch(self):
        """Creates the line, and also creates the width indicators if
        appropriate.
        """
        self.ax.autoscale(False)   # Prevent plotting from rescaling
        xy = np.array(self.coordinates)
        max_r = max(self.radius_move, self.radius_resize,
                    self.radius_rotate)
        self.patch, = self.ax.plot(
            xy[:, 0], xy[:, 1],
            linestyle='-',
            animated=self.blit,
            lw=self.linewidth,
            c=self.color,
            marker='s',
            markersize=self.radius_resize,
            mew=0.1,
            mfc='lime',
            picker=max_r,)
        wc = self._get_width_indicator_coords()
        for i in xrange(2):
            wi, = self.ax.plot(
                wc[i][0], wc[i][1],
                linestyle=':',
                animated=self.blit,
                lw=self.linewidth,
                c=self.color)
            self._width_indicators.append(wi)

    def _set_width_indicators(self, value, ax):
        """Turns the width indicators on/off, in much the same way that
        _set_patch works.
        """
        if ax is not None:
            if value:
                for r in self._width_indicators:
                    ax.add_artist(r)
                    r.set_animated(hasattr(ax, 'hspy_fig'))
            else:
                for container in [
                        ax.patches,
                        ax.lines,
                        ax.artists,
                        ax.texts]:
                    for r in self._width_indicators:
                        if r in container:
                            container.remove(r)
            self.draw_patch()

    def set_on(self, value):
        """Same as ancestor, but also turns on/off width indicators.
        """
        if value is not self.is_on():
            self._set_width_indicators(value, self.ax)
        super(DraggableResizable2DLine, self).set_on(value)

    def _add_patch_to(self, ax):
        """Same as ancestor, but also adds width indicators if 'size' property
        is greater than 4.
        """
        super(DraggableResizable2DLine, self)._add_patch_to(ax)
        self._set_width_indicators(True, ax)

    def _get_vertex(self, event):
        """Check bitfield on self.func, and return vertex index.
        """
        if self.func & self.FUNC_A:
            return 0
        elif self.func & self.FUNC_B:
            return 1
        else:
            return None

    def _get_func_from_pos(self, cx, cy):
        """Get interaction function from pixel position (cx,cy)
        """
        if self.patch is None:
            return self.FUNC_NONE

        trans = self.ax.transData
        p = np.array(trans.transform(self.coordinates))

        # Calculate the distances to the vertecies, and find nearest one
        r2 = np.sum(np.power(p - np.array((cx, cy)), 2), axis=1)
        mini = np.argmin(r2)    # Index of nearest vertex
        minr2 = r2[mini]        # Distance squared to nearest vertex
        del r2
        # Check for resize: Click within radius_resize from edge points
        radius = self.radius_resize
        if minr2 <= radius ** 2:
            ret = self.FUNC_RESIZE
            ret |= self.FUNC_A if mini == 0 else self.FUNC_B
            return ret

        # Check for rotate: Click within radius_rotate on outside of edgepts
        radius = self.radius_rotate
        A = p[0, :]  # Vertex A
        B = p[1, :]  # Vertex B. Assumes one line segment only.
        c = np.array((cx, cy))   # mouse click position
        t = np.dot(c - A, B - A)    # t[0]: A->click, t[1]: A->B
        bas = np.linalg.norm(B - A)**2
        if minr2 <= radius**2:   # If within rotate radius
            if t < 0.0 and mini == 0:   # "Before" A on the line
                return self.FUNC_ROTATE | self.FUNC_A
            elif t > bas and mini == 1:  # "After" B on the line
                return self.FUNC_ROTATE | self.FUNC_B

        # Check for move: Click within radius_move from any point on the line
        radius = self.radius_move
        if 0 < t < bas:
            # A + (t/bas)*(B-A) is closest point on line
            if np.linalg.norm(A + (t / bas) * (B - A) - c) < radius:
                return self.FUNC_MOVE
        return self.FUNC_NONE

    def onpick(self, event):
        """Pick, and if picked, figure out which function to apply. Also store
        pouse position for use by _onmousemove. As rotation does not work very
        well with incremental rotations, the original points are stored if
        we're rotating.
        """
        super(DraggableResizable2DLine, self).onpick(event)
        if self.picked:
            me = event.mouseevent
            self.func = self._get_func_from_pos(me.x, me.y)
            self._prev_pos = [me.xdata, me.ydata]
            if self.func & self.FUNC_ROTATE:
                self._rotate_orig = np.array(self.coordinates)

    def _onmousemove(self, event):
        """Delegate to _move(), _resize() or _rotate().
        """
        if self.picked is True:
            if self.func & self.FUNC_MOVE and event.inaxes:
                self._move(event)
            elif self.func & self.FUNC_RESIZE and event.inaxes:
                self._resize(event)
            elif self.func & self.FUNC_ROTATE:
                self._rotate(event)

    def _get_diff(self, event):
        """Get difference in position in event and what is stored in _prev_pos,
        in value space.
        """
        if event.xdata is None:
            dx = 0
        else:
            dx = event.xdata - self._prev_pos[0]
        if event.ydata is None:
            dy = 0
        else:
            dy = event.ydata - self._prev_pos[1]
        return np.array((dx, dy))

    def _move(self, event):
        """Move line by difference from pick / last mouse move. Update
        '_prev_pos'.
        """
        dx = self._get_diff(event)
        self.coordinates += dx
        self._prev_pos += dx

    def _resize(self, event):
        """Move vertex by difference from pick / last mouse move. Update
        '_prev_pos'.
        """
        ip = self._get_vertex(event)
        dx = self._get_diff(event)
        p = np.array(self.coordinates)
        p[ip, 0:2] += dx
        self.coordinates = p
        self._prev_pos += dx

    def _rotate(self, event):
        """Rotate original points by the angle between mouse position and
        rotation start position (rotation center = line center).
        """
        if None in (event.xdata, event.ydata):
            return
        # Rotate does not update last pos, to avoid inaccuracies by deltas
        dx = self._get_diff(event)

        # Rotation should happen in screen coordinates, as anything else will
        # mix units
        trans = self.ax.transData
        scr_zero = np.array(trans.transform((0, 0)))
        dx = np.array(trans.transform(dx)) - scr_zero

        # Get center point = center of original line
        c = trans.transform(np.mean(self._rotate_orig, axis=0))

        # Figure out theta
        v1 = (event.x, event.y) - c     # Center to mouse
        v2 = v1 - dx                    # Center to start pos
        theta = angle_between(v2, v1)   # Rotation between start and mouse

        if event.key is not None and 'shift' in event.key:
            base = 30 * np.pi / 180
            theta = base * round(float(theta) / base)

        # vector from points to center
        w1 = c - trans.transform(self._rotate_orig)
        # rotate into w2 for next point
        w2 = np.array((w1[:, 0] * np.cos(theta) - w1[:, 1] * np.sin(theta),
                       w1[:, 1] * np.cos(theta) + w1[:, 0] * np.sin(theta)))
        self.coordinates = trans.inverted().transform(c + np.rot90(w2))


class Scale_Bar():
=======
class Scale_Bar:
>>>>>>> 8065137f

    def __init__(self, ax, units, pixel_size=None, color='white',
                 position=None, max_size_ratio=0.25, lw=2, length=None,
                 animated=False):
        """Add a scale bar to an image.

        Parameteres
        -----------
        ax : matplotlib axes
            The axes where to draw the scale bar.
        units : string
        pixel_size : {None, float}
            If None the axes of the image are supposed to be calibrated.
            Otherwise the pixel size must be specified.
        color : a valid matplotlib color
        position {None, (float, float)}
            If None the position is automatically determined.
        max_size_ratio : float
            The maximum size of the scale bar in respect to the
            length of the x axis
        lw : int
            The line width
        length : {None, float}
            If None the length is automatically calculated using the
            max_size_ratio.

        """

        self.animated = animated
        self.ax = ax
        self.units = units
        self.pixel_size = pixel_size
        self.xmin, self.xmax = ax.get_xlim()
        self.ymin, self.ymax = ax.get_ylim()
        self.text = None
        self.line = None
        self.tex_bold = False
        if length is None:
            self.calculate_size(max_size_ratio=max_size_ratio)
        else:
            self.length = length
        if position is None:
            self.position = self.calculate_line_position()
        else:
            self.position = position
        self.calculate_text_position()
        self.plot_scale(line_width=lw)
        self.set_color(color)

    def get_units_string(self):
        if self.tex_bold is True:
            if (self.units[0] and self.units[-1]) == '$':
                return r'$\mathbf{%g\,%s}$' % \
                    (self.length, self.units[1:-1])
            else:
                return r'$\mathbf{%g\,}$\textbf{%s}' % \
                    (self.length, self.units)
        else:
            return r'$%g\,$%s' % (self.length, self.units)

    def calculate_line_position(self, pad=0.05):
        return ((1 - pad) * self.xmin + pad * self.xmax,
                (1 - pad) * self.ymin + pad * self.ymax)

    def calculate_text_position(self, pad=1 / 100.):
        ps = self.pixel_size if self.pixel_size is not None else 1
        x1, y1 = self.position
        x2, y2 = x1 + self.length / ps, y1

        self.text_position = ((x1 + x2) / 2.,
                              y2 + (self.ymax - self.ymin) / ps * pad)

    def calculate_size(self, max_size_ratio=0.25):
        ps = self.pixel_size if self.pixel_size is not None else 1
        size = closest_nice_number(ps * (self.xmax - self.xmin) *
                                   max_size_ratio)
        self.length = size

    def remove(self):
        if self.line is not None:
            self.ax.lines.remove(self.line)
        if self.text is not None:
            self.ax.texts.remove(self.text)

    def plot_scale(self, line_width=1):
        self.remove()
        ps = self.pixel_size if self.pixel_size is not None else 1
        x1, y1 = self.position
        x2, y2 = x1 + self.length / ps, y1
        self.line, = self.ax.plot([x1, x2], [y1, y2],
                                  linestyle='-',
                                  lw=line_width,
                                  animated=self.animated)
        self.text = self.ax.text(*self.text_position,
                                 s=self.get_units_string(),
                                 ha='center',
                                 size='medium',
                                 animated=self.animated)
        self.ax.set_xlim(self.xmin, self.xmax)
        self.ax.set_ylim(self.ymin, self.ymax)
        self.ax.figure.canvas.draw()

    def _set_position(self, x, y):
        self.position = x, y
        self.calculate_text_position()
        self.plot_scale(line_width=self.line.get_linewidth())

    def set_color(self, c):
        self.line.set_color(c)
        self.text.set_color(c)
        self.ax.figure.canvas.draw_idle()

    def set_length(self, length):
        color = self.line.get_color()
        self.length = length
        self.calculate_scale_size()
        self.calculate_text_position()
        self.plot_scale(line_width=self.line.get_linewidth())
        self.set_color(color)

    def set_tex_bold(self):
        self.tex_bold = True
        self.text.set_text(self.get_units_string())
        self.ax.figure.canvas.draw_idle()


def in_interval(number, interval):
    if interval[0] <= number <= interval[1]:
        return True
    else:
        return False


class DraggableResizableRange(ResizableDraggablePatchBase):

    """DraggableResizableRange is a span-patch based widget, which can be
    dragged and resized by mouse/keys. Basically a wrapper for
    ModifiablepanSelector so that it coforms to the common widget interface.

    For optimized changes of geometry, the class implements two methods
    'set_bounds' and 'set_ibounds', to set the geomtry of the rectangle by
    value and index space coordinates, respectivly.
    """

    def __init__(self, axes_manager):
        super(DraggableResizableRange, self).__init__(axes_manager)
        self.span = None

    def set_on(self, value):
        if value is not self.is_on() and self.ax is not None:
            if value is True:
                self._add_patch_to(self.ax)
                self.connect(self.ax)
            elif value is False:
                self.disconnect(self.ax)
            try:
                self.ax.figure.canvas.draw()
            except:  # figure does not exist
                pass
            if value is False:
                self.ax = None
        self._InteractivePatchBase__is_on = value

    def _add_patch_to(self, ax):
        self.span = ModifiableSpanSelector(ax)
        self.span.set_initial(self._get_range())
        self.span.can_switch = True
        self.span.events.changed.connect(self._span_changed, 1)
        self.span.step_ax = self.axes[0]
        self.span.tolerance = 5
        self.patch = self.span.rect

    def _span_changed(self, span):
        r = self._get_range()
        pr = span.range
        if r != pr:
            dx = (self.get_size_in_axes() / self._size)[0]
            ix = self._v2i(self.axes[0], pr[0] + 0.5 * dx)
            w = self._v2i(self.axes[0], pr[1] + 0.5 * dx) - ix
            old_position, old_size = self.position, self.size
            self._pos = np.array([ix])
            self._size = np.array([w])
            self._apply_changes(old_size=old_size, old_position=old_position)

    def _get_range(self):
        c = self.coordinates[0]
        w = self.get_size_in_axes()[0]
        c -= w / (2.0 * self._size[0])
        return (c, c + w)

    def _parse_bounds_args(self, args, kwargs):
        if len(args) == 1:
            return args[0]
        elif len(args) == 4:
            return args
        elif len(kwargs) == 1 and 'bounds' in kwargs:
            return kwargs.values()[0]
        else:
            x = kwargs.pop('x', kwargs.pop('left', self._pos[0]))
            if 'right' in kwargs:
                w = kwargs.pop('right') - x
            else:
                w = kwargs.pop('w', kwargs.pop('width', self._size[0]))
            return x, w

    def set_ibounds(self, *args, **kwargs):
        """
        Set bounds by indices. Bounds can either be specified in order left,
        bottom, width, height; or by keywords:
         * 'bounds': tuple (left, width)
         OR
         * 'x'/'left'
         * 'w'/'width', alternatively 'right'
        If specifying with keywords, any unspecified dimensions will be kept
        constant (note: width will be kept, not right).
        """

        x, w = self._parse_bounds_args(args, kwargs)

        if not (self.axes[0].low_index <= x <= self.axes[0].high_index):
            raise ValueError()
        if not (self.axes[0].low_index <= x + w <= self.axes[0].high_index):
            raise ValueError()

        old_position, old_size = self.position, self.size
        self._pos = np.array([x])
        self._size = np.array([w])
        self._apply_changes(old_size=old_size, old_position=old_position)

    def set_bounds(self, *args, **kwargs):
        """
        Set bounds by values. Bounds can either be specified in order left,
        bottom, width, height; or by keywords:
         * 'bounds': tuple (left, width)
         OR
         * 'x'/'left'
         * 'w'/'width', alternatively 'right' (x+w)
        If specifying with keywords, any unspecified dimensions will be kept
        constant (note: width will be kept, not right).
        """

        x, w = self._parse_bounds_args(args, kwargs)
        ix = self.axes[0].value2index(x)
        w = self._v2i(self.axes[0], x + w) - ix

        old_position, old_size = self.position, self.size
        self._pos = np.array([ix])
        self._size = np.array([w])
        self._apply_changes(old_size=old_size, old_position=old_position)

    def _update_patch_position(self):
        self._update_patch_geometry()

    def _update_patch_size(self):
        self._update_patch_geometry()

    def _update_patch_geometry(self):
        if self.is_on() and self.span is not None:
            self.span.range = self._get_range()

    def disconnect(self, ax):
        super(DraggableResizableRange, self).disconnect(ax)
        if self.span and self.ax == ax:
            self.span.turn_off()
            self.span = None


class ModifiableSpanSelector(matplotlib.widgets.SpanSelector):

    def __init__(self, ax, **kwargs):
        onsel = kwargs.pop('onselect', self.dummy)
        matplotlib.widgets.SpanSelector.__init__(
            self, ax, onsel, direction='horizontal', useblit=False, **kwargs)
        # The tolerance in points to pick the rectangle sizes
        self.tolerance = 1
        self.on_move_cid = None
        self._range = None
        self.step_ax = None
        self.events = Events()
        self.events.changed = Event()
        self.events.moved = Event()
        self.events.resized = Event()
        self.can_switch = False

    def dummy(self, *args, **kwargs):
        pass

    def _get_range(self):
        self.update_range()
        return self._range

    def _set_range(self, value):
        self.update_range()
        if self._range != value:
            resized = (
                self._range[1] -
                self._range[0]) != (
                value[1] -
                value[0])
            moved = self._range[0] != value[0]
            self._range = value
            if moved:
                self.rect.set_x(value[0])
                self.events.moved.trigger(self)
            if resized:
                self.rect.set_width(value[1] - value[0])
                self.events.resized.trigger(self)
            if moved or resized:
                self.update()
                self.events.changed.trigger(self)

    range = property(_get_range, _set_range)

    def set_initial(self, initial_range=None):
        """
        Remove selection events, set the spanner, and go to modify mode.
        """
        if initial_range is not None:
            self.range = initial_range

        for cid in self.cids:
            self.canvas.mpl_disconnect(cid)
        # And connect to the new ones
        self.cids.append(
            self.canvas.mpl_connect('button_press_event', self.mm_on_press))
        self.cids.append(
            self.canvas.mpl_connect('button_release_event',
                                    self.mm_on_release))
        self.cids.append(
            self.canvas.mpl_connect('draw_event', self.update_background))
        self.rect.set_visible(True)
        self.rect.contains = self.contains
        self.update()

    def contains(self, mouseevent):
        # Assert y is correct first
        x, y = self.rect.get_transform().inverted().transform_point(
            (mouseevent.x, mouseevent.y))
        if not (0.0 <= y <= 1.0):
            return False, {}
        invtrans = self.ax.transData.inverted()
        x_pt = self.tolerance * abs((invtrans.transform((1, 0)) -
                                     invtrans.transform((0, 0)))[0])
        hit = self._range[0] - x_pt, self._range[1] + x_pt
        if hit[0] < mouseevent.xdata < hit[1]:
            return True, {}
        return False, {}

    def release(self, event):
        """When the button is realeased, the span stays in the screen and the
        iteractivity machinery passes to modify mode"""
        if self.pressv is None or (self.ignore(event) and not self.buttonDown):
            return
        self.buttonDown = False
        self.update_range()
        self.onselect()
        self.set_initial()

    def mm_on_press(self, event):
        if self.ignore(event) and not self.buttonDown:
            return
        self.buttonDown = True

        # Calculate the point size in data units
        invtrans = self.ax.transData.inverted()
        x_pt = self.tolerance * abs((invtrans.transform((1, 0)) -
                                     invtrans.transform((0, 0)))[0])

        # Determine the size of the regions for moving and stretching
        self.update_range()
        left_region = self._range[0] - x_pt, self._range[0] + x_pt
        right_region = self._range[1] - x_pt, self._range[1] + x_pt
        middle_region = self._range[0] + x_pt, self._range[1] - x_pt

        if in_interval(event.xdata, left_region) is True:
            self.on_move_cid = \
                self.canvas.mpl_connect('motion_notify_event',
                                        self.move_left)
        elif in_interval(event.xdata, right_region):
            self.on_move_cid = \
                self.canvas.mpl_connect('motion_notify_event',
                                        self.move_right)
        elif in_interval(event.xdata, middle_region):
            self.pressv = event.xdata
            self.on_move_cid = \
                self.canvas.mpl_connect('motion_notify_event',
                                        self.move_rect)
        else:
            return

    def update_range(self):
        self._range = (self.rect.get_x(),
                       self.rect.get_x() + self.rect.get_width())

    def switch_left_right(self, x, left_to_right):
        if left_to_right:
            if self.step_ax is not None:
                if x > self.step_ax.high_value + self.step_ax.scale:
                    return
            w = self._range[1] - self._range[0]
            r0 = self._range[1]
            self.rect.set_x(r0)
            r1 = r0 + w
            self.canvas.mpl_disconnect(self.on_move_cid)
            self.on_move_cid = \
                self.canvas.mpl_connect('motion_notify_event',
                                        self.move_right)
        else:
            if self.step_ax is not None:
                if x < self.step_ax.low_value - self.step_ax.scale:
                    return
            w = self._range[1] - self._range[0]
            r1 = self._range[0]
            r0 = r1 - w
            self.canvas.mpl_disconnect(self.on_move_cid)
            self.on_move_cid = \
                self.canvas.mpl_connect('motion_notify_event',
                                        self.move_left)
        self._range = (r0, r1)

    def move_left(self, event):
        if self.buttonDown is False or self.ignore(event):
            return
        x = event.xdata
        if self.step_ax is not None:
            if x < self.step_ax.low_value - self.step_ax.scale:
                return
            rem = (x - self.step_ax.offset - 0.5 * self.step_ax.scale) \
                % self.step_ax.scale
            if rem / self.step_ax.scale < 0.5:
                rem = -rem
            else:
                rem = self.step_ax.scale - rem
            x += rem
        # Do not move the left edge beyond the right one.
        if x >= self._range[1]:
            if self.can_switch and x > self._range[1]:
                self.switch_left_right(x, True)
                self.move_right(event)
            return
        width_increment = self._range[0] - x
        if self.rect.get_width() + width_increment <= 0:
            return
        self.rect.set_x(x)
        self.rect.set_width(self.rect.get_width() + width_increment)
        self.update_range()
        self.events.moved.trigger(self)
        self.events.resized.trigger(self)
        self.events.changed.trigger(self)
        if self.onmove_callback is not None:
            self.onmove_callback(*self._range)
        self.update()

    def move_right(self, event):
        if self.buttonDown is False or self.ignore(event):
            return
        x = event.xdata
        if self.step_ax is not None:
            if x > self.step_ax.high_value + self.step_ax.scale:
                return
            rem = (x - self.step_ax.offset + 0.5 * self.step_ax.scale) \
                % self.step_ax.scale
            if rem / self.step_ax.scale < 0.5:
                rem = -rem
            else:
                rem = self.step_ax.scale - rem
            x += rem
        # Do not move the right edge beyond the left one.
        if x <= self._range[0]:
            if self.can_switch and x < self._range[0]:
                self.switch_left_right(x, False)
                self.move_left(event)
            return
        width_increment = x - self._range[1]
        if self.rect.get_width() + width_increment <= 0:
            return
        self.rect.set_width(self.rect.get_width() + width_increment)
        self.update_range()
        self.events.resized.trigger(self)
        self.events.changed.trigger(self)
        if self.onmove_callback is not None:
            self.onmove_callback(*self._range)
        self.update()

    def move_rect(self, event):
        if self.buttonDown is False or self.ignore(event):
            return
        x_increment = event.xdata - self.pressv
        if self.step_ax is not None:
            rem = x_increment % self.step_ax.scale
            if rem / self.step_ax.scale < 0.5:
                rem = -rem
            else:
                rem = self.step_ax.scale - rem
            x_increment += rem
        self.rect.set_x(self.rect.get_x() + x_increment)
        self.update_range()
        self.pressv += x_increment
        self.events.moved.trigger(self)
        self.events.changed.trigger(self)
        if self.onmove_callback is not None:
            self.onmove_callback(*self._range)
        self.update()

    def mm_on_release(self, event):
        if self.buttonDown is False or self.ignore(event):
            return
        self.buttonDown = False
        self.canvas.mpl_disconnect(self.on_move_cid)
        self.on_move_cid = None

    def turn_off(self):
        for cid in self.cids:
            self.canvas.mpl_disconnect(cid)
        if self.on_move_cid is not None:
            self.canvas.mpl_disconnect(cid)
        self.ax.patches.remove(self.rect)
        self.ax.figure.canvas.draw()<|MERGE_RESOLUTION|>--- conflicted
+++ resolved
@@ -994,13 +994,9 @@
             self.pick_on_frame = False
 
     def _onmousemove(self, event):
-<<<<<<< HEAD
-        """on mouse motion drags the patch if picked
+        """on mouse motion draw the cursor if picked"""
         """
         # Simple checks to make sure we are dragging our patch:
-=======
-        """on mouse motion draw the cursor if picked"""
->>>>>>> 8065137f
         if self.picked is True and event.inaxes:
             # Setup reused parameters
             xaxis = self.axes[0]
@@ -1255,7 +1251,6 @@
             animated=self.blit)
 
 
-<<<<<<< HEAD
 class DraggableResizable2DLine(ResizableDraggablePatchBase):
 
     """A free-form line on a 2D plot. Enables dragging and moving the end
@@ -1634,10 +1629,7 @@
         self.coordinates = trans.inverted().transform(c + np.rot90(w2))
 
 
-class Scale_Bar():
-=======
 class Scale_Bar:
->>>>>>> 8065137f
 
     def __init__(self, ax, units, pixel_size=None, color='white',
                  position=None, max_size_ratio=0.25, lw=2, length=None,
