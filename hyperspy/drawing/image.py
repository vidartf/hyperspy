# -*- coding: utf-8 -*-
# Copyright 2007-2015 The HyperSpy developers
#
# This file is part of  HyperSpy.
#
#  HyperSpy is free software: you can redistribute it and/or modify
# it under the terms of the GNU General Public License as published by
# the Free Software Foundation, either version 3 of the License, or
# (at your option) any later version.
#
#  HyperSpy is distributed in the hope that it will be useful,
# but WITHOUT ANY WARRANTY; without even the implied warranty of
# MERCHANTABILITY or FITNESS FOR A PARTICULAR PURPOSE.  See the
# GNU General Public License for more details.
#
# You should have received a copy of the GNU General Public License
# along with  HyperSpy.  If not, see <http://www.gnu.org/licenses/>.

from __future__ import division

import math
import warnings

import numpy as np
import matplotlib.pyplot as plt
import matplotlib.animation as animation
from traits.api import Undefined

from hyperspy.drawing import widgets
from hyperspy.drawing import utils
from hyperspy.gui.tools import ImageContrastEditor
from hyperspy.misc import math_tools
from hyperspy.misc import rgb_tools
from hyperspy.misc.image_tools import (contrast_stretching,
                                       MPL_DIVERGING_COLORMAPS,
                                       centre_colormap_values)
from hyperspy.drawing.figure import BlittedFigure
from hyperspy.events import Events, Event


class ImagePlot(BlittedFigure):

    """Class to plot an image with the necessary machinery to update
    the image when the coordinates of an AxesManager change.

    Attributes
    ----------
    data_fuction : function or method
        A function that returns a 2D array when called without any
        arguments.
    pixel_units : {None, string}
        The pixel units for the scale bar. Normally
    scalebar, plot_ticks, colorbar, plot_indices : bool
    title : str
        The title is printed at the top of the image.
    vmin, vmax : float
        Limit the range of the color map scale to the given values.
    auto_contrast : bool
        If True, vmin and vmax are calculated automatically.
    min_aspect : float
        Set the minimum aspect ratio of the image and the figure. To
        keep the image in the aspect limit the pixels are made
        rectangular.
    saturated_pixels: scalar
        The percentage of pixels that are left out of the bounds.  For example,
        the low and high bounds of a value of 1 are the 0.5% and 99.5%
        percentiles. It must be in the [0, 100] range.
    centre_colormap : {"auto", True, False}
        If True the centre of the color scheme is set to zero. This is
        specially useful when using diverging color schemes. If "auto"
        (default), diverging color schemes are automatically centred.

    """

    def __init__(self):
        self.data_function = None
        self.pixel_units = None
        self.plot_ticks = False
        self.colorbar = True
        self._colorbar = None
        self.figure = None
        self.ax = None
        self.title = ''
        self.vmin = None
        self.vmax = None
        self.auto_contrast = True
        self._ylabel = ''
        self._xlabel = ''
        self.plot_indices = True
        self._text = None
        self._text_position = (0, 1.05,)
        self.axes_manager = None
        self._aspect = 1
        self._extent = None
        self.xaxis = None
        self.yaxis = None
        self.min_aspect = 0.1
        self.saturated_pixels = 0.2
        self.ax_markers = list()
        self.scalebar_color = "white"
        self._user_scalebar = None
        self._auto_scalebar = False
        self._user_axes_ticks = None
        self._auto_axes_ticks = True
        self.no_nans = False
<<<<<<< HEAD
        self._use_cache = False
        self._cached_stack = None
=======
        self.centre_colormap = "auto"
>>>>>>> aa9b0ba1

    @property
    def axes_ticks(self):
        if self._user_axes_ticks is None:
            return self._auto_axes_ticks
        else:
            return self._user_axes_ticks

    @axes_ticks.setter
    def axes_ticks(self, value):
        self._user_axes_ticks = value

    @property
    def scalebar(self):
        if self._user_scalebar is None:
            return self._auto_scalebar
        else:
            return self._user_scalebar

    @scalebar.setter
    def scalebar(self, value):
        if value is False:
            self._user_scalebar = value
        else:
            self._user_scalebar = None

    @property
    def cache_stack(self):
        return self._use_cache

    @cache_stack.setter
    def cache_stack(self, value):
        if value == self._use_cache:
            return
        self._use_cache = True
        if not value:
            self._cached_stack = None
            self._stack_colorbars = []
        self.plot()

    def configure(self):
        xaxis = self.xaxis
        yaxis = self.yaxis
        # Image labels
        self._xlabel = '%s' % str(xaxis)
        if xaxis.units is not Undefined:
            self._xlabel += ' (%s)' % xaxis.units

        self._ylabel = '%s' % str(yaxis)
        if yaxis.units is not Undefined:
            self._ylabel += ' (%s)' % yaxis.units

        if (xaxis.units == yaxis.units) and (
                xaxis.scale == yaxis.scale):
            self._auto_scalebar = True
            self._auto_axes_ticks = False
            self.pixel_units = xaxis.units
        else:
            self._auto_scalebar = False
            self._auto_axes_ticks = True

        # Calibrate the axes of the navigator image
        self._extent = (xaxis.axis[0] - xaxis.scale / 2.,
                        xaxis.axis[-1] + xaxis.scale / 2.,
                        yaxis.axis[-1] + yaxis.scale / 2.,
                        yaxis.axis[0] - yaxis.scale / 2.)
        # Apply aspect ratio constraint
        if self.min_aspect:
            min_asp = self.min_aspect
            if yaxis.size / xaxis.size < min_asp:
                factor = min_asp * xaxis.size / yaxis.size
                self._auto_scalebar = False
                self._auto_axes_ticks = True
            elif yaxis.size / xaxis.size > min_asp ** -1:
                factor = min_asp ** -1 * xaxis.size / yaxis.size
                self._auto_scalebar = False
                self._auto_axes_ticks = True
            else:
                factor = 1
        self._aspect = np.abs(factor * xaxis.scale / yaxis.scale)

    def optimize_contrast(self, data):
        if (self.vmin is not None and
                self.vmax is not None and
                not self.auto_contrast):
            return
        if 'complex' in data.dtype.name:
            data = np.log(np.abs(data))
        vmin, vmax = contrast_stretching(data, self.saturated_pixels)
        if self.vmin is None or self.auto_contrast:
            self.vmin = vmin
        if self.vmax is None or self.auto_contrast:
            self.vmax = vmax

    def create_figure(self, max_size=8, min_size=2):
        if self.scalebar is True:

            wfactor = 1.1
        else:
            wfactor = 1
        height = abs(self._extent[3] - self._extent[2]) * self._aspect
        width = abs(self._extent[1] - self._extent[0])
        figsize = np.array((width * wfactor, height)) * max_size / max(
            (width * wfactor, height))
        self.figure = utils.create_figure(
            window_title=("Figure " + self.title
                          if self.title
                          else None),
            figsize=figsize.clip(min_size, max_size))
        self.figure.canvas.mpl_connect('draw_event', self._on_draw)
        utils.on_figure_window_close(self.figure, self.close)

    def create_axis(self):
        self.ax = self.figure.add_subplot(111)
        self.ax.set_title(self.title)
        self.ax.set_xlabel(self._xlabel)
        self.ax.set_ylabel(self._ylabel)
        if self.axes_ticks is False:
            self.ax.set_xticks([])
            self.ax.set_yticks([])
        self.ax.hspy_fig = self

    def plot(self, **kwargs):
        self.configure()
        if self.figure is None:
            self.create_figure()
            self.create_axis()
        if self.cache_stack:
            stack_iterable = self.axes_manager.deepcopy()
            am = stack_iterable
        else:
            # Only plot current frame
            stack_iterable = [0]
            am = self.axes_manager

        if self._text is not None:
            self._text.remove()
        if (not self.axes_manager or
                self.axes_manager.navigation_size == 0):
            self.plot_indices = False
        if self.plot_indices is True:
            self._text = self.ax.text(
                *self._text_position,
                s=str(am.indices),
                transform=self.ax.transAxes,
                fontsize=12,
                color='red',
                animated=True)
        if self._colorbar is not None:
            self._colorbar.remove()
        if self.auto_contrast:
            self.vmin = self.vmax = None

        stack_artists = []
        for index in stack_iterable:
            stack_artists.append([])
            data = self.data_function(axes_manager=am)
            if rgb_tools.is_rgbx(data):
                self.colorbar = False
                data = rgb_tools.rgbx2regular_array(data, plot_friendly=True)
            self.optimize_contrast(data)
            for marker in self.ax_markers:
                marker.plot()
                stack_artists[-1].append(marker.marker)
            img = self.update(axes_manager=am, auto_contrast=False, **kwargs)
            stack_artists[-1].append(img)
            if self.scalebar is True:
                if self.pixel_units is not None:
                    self.ax.scalebar = widgets.Scale_Bar(
                        ax=self.ax,
                        units=self.pixel_units,
                        animated=True,
                        color=self.scalebar_color,
                    )

        if self.colorbar is True:
            self._colorbar = self.figure.colorbar(img, ax=self.ax)
            self._colorbar.ax.yaxis.set_animated(True)
            for im in self._colorbar.ax.images:
                im.set_animated(True)

        if self.cache_stack:
            self._cached_stack = StackAnimation(self.figure, stack_artists)
        self.figure.canvas.draw()
        if hasattr(self.figure, 'tight_layout'):
            try:
                self.figure.tight_layout()
            except:
                # tight_layout is a bit brittle, we do this just in case it
                # complains
                pass

        self.connect()

    def add_marker(self, marker):
        marker.ax = self.ax
        if marker.axes_manager is None:
            marker.axes_manager = self.axes_manager
        self.ax_markers.append(marker)

<<<<<<< HEAD
    def _update_text(self):
        if self.plot_indices is True:
            self._text.set_text(self.axes_manager.indices)

    def _update_colorbar(self, idx):
        if self.colorbar:
            im = self._cached_stack._framedata[idx][0]
            self._colorbar.on_mappable_changed(im)
            self._colorbar.solids.set_animated(True)

    def update(self, auto_contrast=None, axes_manager=None, **kwargs):
        if axes_manager is None:
            axes_manager = self.axes_manager
        if self.cache_stack:
            idx = np.ravel_multi_index(
                axes_manager.indices,
                tuple(axes_manager._navigation_shape_in_array))
            if idx >= len(self.ax.images):
                img = None
            else:
                img = self.ax.images[idx]
        elif self.ax.images:
            img = self.ax.images[0]
        else:
            img = None
=======
    def update(self, auto_contrast=None, **kwargs):
        # Turn on centre_colormap if a diverging colormap is used.
        if self.centre_colormap == "auto":
            if "cmap" in kwargs:
                cmap = kwargs["cmap"]
            else:
                cmap = plt.cm.get_cmap().name
            if cmap in MPL_DIVERGING_COLORMAPS:
                self.centre_colormap = True
            else:
                self.centre_colormap = False
        ims = self.ax.images
>>>>>>> aa9b0ba1
        redraw_colorbar = False
        data = rgb_tools.rgbx2regular_array(
            self.data_function(axes_manager=axes_manager),
            plot_friendly=True)
        numrows, numcols = data.shape[:2]
        for marker in self.ax_markers:
            marker.update()
        if len(data.shape) == 2:
            def format_coord(x, y):
                try:
                    col = self.xaxis.value2index(x)
                except ValueError:  # out of axes limits
                    col = -1
                try:
                    row = self.yaxis.value2index(y)
                except ValueError:
                    row = -1
                if col >= 0 and row >= 0:
                    z = data[row, col]
                    return 'x=%1.4f, y=%1.4f, intensity=%1.4f' % (x, y, z)
                else:
                    return 'x=%1.4f, y=%1.4f' % (x, y)
            self.ax.format_coord = format_coord
        if (auto_contrast is True or
                auto_contrast is None and self.auto_contrast is True):
            vmax, vmin = self.vmax, self.vmin
            self.optimize_contrast(data)
            if vmax == vmin and self.vmax != self.vmin and img:
                redraw_colorbar = True
                img.autoscale()

        if 'complex' in data.dtype.name:
            data = np.log(np.abs(data))
        self._update_text()
        if self.no_nans:
            data = np.nan_to_num(data)
<<<<<<< HEAD
        if img:
            img.set_data(data)
            img.norm.vmax, img.norm.vmin = self.vmax, self.vmin
=======
        if self.centre_colormap:
            vmin, vmax = centre_colormap_values(self.vmin, self.vmax)
        else:
            vmin, vmax = self.vmin, self.vmax
        if ims:
            ims[0].set_data(data)
            ims[0].norm.vmax, ims[0].norm.vmin = vmax, vmin
>>>>>>> aa9b0ba1
            if redraw_colorbar is True:
                img.autoscale()
                print "redrawing solids"
                self._colorbar.draw_all()
                self._colorbar.solids.set_animated(True)
            else:
                img.changed()
            self._draw_animated()
            # It seems that nans they're simply not drawn, so simply replacing
            # the data does not update the value of the nan pixels to the
            # background color. We redraw everything as a workaround.
            if np.isnan(data).any():
                self.figure.canvas.draw()
        else:
            new_args = {'interpolation': 'nearest',
                        'vmin': vmin,
                        'vmax': vmax,
                        'extent': self._extent,
                        'aspect': self._aspect,
                        'animated': True}
            new_args.update(kwargs)
            img = self.ax.imshow(data,
                                 **new_args)
            if not self.cache_stack:
                self.figure.canvas.draw()
        return img

    def on_navigate(self):
        if self.cache_stack:
            self._update_text()
            idx = np.ravel_multi_index(
                self.axes_manager.indices,
                tuple(self.axes_manager._navigation_shape_in_array))
            self._cached_stack.event_source.navigate(idx)
            self._update_colorbar(idx)
            self._draw_animated()
        else:
            self.update()

    def _update(self):
        # This "wrapper" because on_trait_change fiddles with the
        # method arguments and auto_contrast does not work then
        self.update()

    def adjust_contrast(self):
        ceditor = ImageContrastEditor(self)
        ceditor.edit_traits()
        return ceditor

    def connect(self):
        self.figure.canvas.mpl_connect('key_press_event',
                                       self.on_key_press)
        self.figure.canvas.draw()
        if self.axes_manager:
            self.axes_manager.connect(self.on_navigate)

    def on_key_press(self, event):
        if event.key == 'h':
            self.adjust_contrast()

    def set_contrast(self, vmin, vmax):
        self.vmin, self.vmax = vmin, vmax
        self.update()

    def optimize_colorbar(self,
                          number_of_ticks=5,
                          tolerance=5,
                          step_prec_max=1):
        vmin, vmax = self.vmin, self.vmax
        _range = vmax - vmin
        step = _range / (number_of_ticks - 1)
        step_oom = math_tools.order_of_magnitude(step)

        def optimize_for_oom(oom):
            self.colorbar_step = math.floor(step / 10 ** oom) * 10 ** oom
            self.colorbar_vmin = math.floor(vmin / 10 ** oom) * 10 ** oom
            self.colorbar_vmax = self.colorbar_vmin + \
                self.colorbar_step * (number_of_ticks - 1)
            self.colorbar_locs = (
                np.arange(0, number_of_ticks) *
                self.colorbar_step +
                self.colorbar_vmin)

        def check_tolerance():
            if abs(self.colorbar_vmax - vmax) / vmax > (
                tolerance / 100.) or abs(self.colorbar_vmin - vmin
                                         ) > (tolerance / 100.):
                return True
            else:
                return False

        optimize_for_oom(step_oom)
        i = 1
        while check_tolerance() and i <= step_prec_max:
            optimize_for_oom(step_oom - i)
            i += 1

    def disconnect(self):
        if self.axes_manager:
            self.axes_manager.disconnect(self._update)

    def close(self):
        for marker in self.ax_markers:
            marker.close()
        self.disconnect()
        try:
            plt.close(self.figure)
        except:
            pass
        self.figure = None


class StackNavEventSource(object):

    def __init__(self):
        self.events = Events()
        self.events.navigate_stack = Event()
        self.stop()

    def start(self):
        self.events.navigate_stack.suppress = False

    def stop(self):
        self.events.navigate_stack.suppress = True

    def add_callback(self, func, *args, **kwargs):
        self.events.navigate_stack.connect(func)

    def remove_callback(self, func, *args, **kwargs):
        self.events.navigate_stack.disconnect(func)

    def navigate(self, index):
        self.events.navigate_stack.trigger(index)


class StackAnimation(animation.ArtistAnimation):
    '''
    '''
    def __init__(self, fig, artists, event_source=None, *args, **kwargs):
        if event_source is None:
            event_source = StackNavEventSource()

        # Use the list of artists as the framedata, which will be iterated
        # over by the machinery.
        self._framedata = artists
        super(StackAnimation, self).__init__(fig, artists, repeat=False,
                                             event_source=event_source,
                                             blit=True,
                                             *args, **kwargs)

    def new_frame_seq(self):
        'Creates a new sequence of frame information.'
        # Default implementation is just an iterator over self._framedata
        class FrameSequence(object):
            def __init__(self, framedata):
                self.framedata = framedata
                self._idx = None

            def __iter__(self):
                self._idx = 0
                return self

            def next(self):
                self._idx += 1
                if self._idx < len(self.framedata):
                    return self.framedata[self._idx]
                else:
                    raise StopIteration()

            def seek(self, index):
                self._idx = index
                return self.framedata[index]

        return FrameSequence(self._framedata)

    def _step(self, frame_index, *args):
        try:
            framedata = self.frame_seq.seek(frame_index)
            self._draw_next_frame(framedata, self._blit)
            return True
        except IndexError:
            return False

    def _pre_draw(self, framedata, blit):
        '''
        Clears artists from the last frame.
        '''
        if blit:
            # Let blit handle clearing
            self._blit_clear(self._drawn_artists, self._blit_cache)
        for artist in self._drawn_artists:
            artist.set_visible(False)

    def _stop(self, *args):
        return animation.Animation._stop(self)<|MERGE_RESOLUTION|>--- conflicted
+++ resolved
@@ -103,12 +103,9 @@
         self._user_axes_ticks = None
         self._auto_axes_ticks = True
         self.no_nans = False
-<<<<<<< HEAD
+        self.centre_colormap = "auto"
         self._use_cache = False
         self._cached_stack = None
-=======
-        self.centre_colormap = "auto"
->>>>>>> aa9b0ba1
 
     @property
     def axes_ticks(self):
@@ -309,7 +306,6 @@
             marker.axes_manager = self.axes_manager
         self.ax_markers.append(marker)
 
-<<<<<<< HEAD
     def _update_text(self):
         if self.plot_indices is True:
             self._text.set_text(self.axes_manager.indices)
@@ -323,6 +319,16 @@
     def update(self, auto_contrast=None, axes_manager=None, **kwargs):
         if axes_manager is None:
             axes_manager = self.axes_manager
+        # Turn on centre_colormap if a diverging colormap is used.
+        if self.centre_colormap == "auto":
+            if "cmap" in kwargs:
+                cmap = kwargs["cmap"]
+            else:
+                cmap = plt.cm.get_cmap().name
+            if cmap in MPL_DIVERGING_COLORMAPS:
+                self.centre_colormap = True
+            else:
+                self.centre_colormap = False
         if self.cache_stack:
             idx = np.ravel_multi_index(
                 axes_manager.indices,
@@ -335,20 +341,6 @@
             img = self.ax.images[0]
         else:
             img = None
-=======
-    def update(self, auto_contrast=None, **kwargs):
-        # Turn on centre_colormap if a diverging colormap is used.
-        if self.centre_colormap == "auto":
-            if "cmap" in kwargs:
-                cmap = kwargs["cmap"]
-            else:
-                cmap = plt.cm.get_cmap().name
-            if cmap in MPL_DIVERGING_COLORMAPS:
-                self.centre_colormap = True
-            else:
-                self.centre_colormap = False
-        ims = self.ax.images
->>>>>>> aa9b0ba1
         redraw_colorbar = False
         data = rgb_tools.rgbx2regular_array(
             self.data_function(axes_manager=axes_manager),
@@ -385,19 +377,13 @@
         self._update_text()
         if self.no_nans:
             data = np.nan_to_num(data)
-<<<<<<< HEAD
+        if self.centre_colormap:
+            vmin, vmax = centre_colormap_values(self.vmin, self.vmax)
+        else:
+            vmin, vmax = self.vmin, self.vmax
         if img:
             img.set_data(data)
-            img.norm.vmax, img.norm.vmin = self.vmax, self.vmin
-=======
-        if self.centre_colormap:
-            vmin, vmax = centre_colormap_values(self.vmin, self.vmax)
-        else:
-            vmin, vmax = self.vmin, self.vmax
-        if ims:
-            ims[0].set_data(data)
-            ims[0].norm.vmax, ims[0].norm.vmin = vmax, vmin
->>>>>>> aa9b0ba1
+            img.norm.vmax, img.norm.vmin = vmax, vmin
             if redraw_colorbar is True:
                 img.autoscale()
                 print "redrawing solids"
