# -*- coding: utf-8 -*-
# Copyright 2007-2016 The HyperSpy developers
#
# This file is part of HyperSpy.
#
#  HyperSpy is free software: you can redistribute it and/or modify
# it under the terms of the GNU General Public License as published by
# the Free Software Foundation, either version 3 of the License, or
# (at your option) any later version.
#
#  HyperSpy is distributed in the hope that it will be useful,
# but WITHOUT ANY WARRANTY; without even the implied warranty of
# MERCHANTABILITY or FITNESS FOR A PARTICULAR PURPOSE.  See the
# GNU General Public License for more details.
#
# You should have received a copy of the GNU General Public License
# along with HyperSpy.  If not, see <http://www.gnu.org/licenses/>.

from __future__ import division

import math
import warnings

import numpy as np
import matplotlib.pyplot as plt
from traits.api import Undefined

from hyperspy.drawing import widgets
from hyperspy.drawing import utils
from hyperspy.gui.tools import ImageContrastEditor
from hyperspy.misc import math_tools
from hyperspy.misc import rgb_tools
from hyperspy.misc.image_tools import (contrast_stretching,
                                       MPL_DIVERGING_COLORMAPS,
                                       centre_colormap_values)
from hyperspy.drawing.figure import BlittedFigure


class ImagePlot(BlittedFigure):

    """Class to plot an image with the necessary machinery to update
    the image when the coordinates of an AxesManager change.

    Attributes
    ----------
    data_fuction : function or method
        A function that returns a 2D array when called without any
        arguments.
    pixel_units : {None, string}
        The pixel units for the scale bar. Normally
    scalebar, plot_ticks, colorbar, plot_indices : bool
    title : str
        The title is printed at the top of the image.
    vmin, vmax : float
        Limit the range of the color map scale to the given values.
    auto_contrast : bool
        If True, vmin and vmax are calculated automatically.
    min_aspect : float
        Set the minimum aspect ratio of the image and the figure. To
        keep the image in the aspect limit the pixels are made
        rectangular.
    saturated_pixels: scalar
        The percentage of pixels that are left out of the bounds.  For example,
        the low and high bounds of a value of 1 are the 0.5% and 99.5%
        percentiles. It must be in the [0, 100] range.
    centre_colormap : {"auto", True, False}
        If True the centre of the color scheme is set to zero. This is
        specially useful when using diverging color schemes. If "auto"
        (default), diverging color schemes are automatically centred.

    """

    def __init__(self):
        self.data_function = None
        self.pixel_units = None
        self.plot_ticks = False
        self.colorbar = True
        self._colorbar = None
        self.figure = None
        self.ax = None
        self.title = ''
        self.vmin = None
        self.vmax = None
        self.auto_contrast = True
        self._ylabel = ''
        self._xlabel = ''
        self.plot_indices = True
        self._text = None
        self._text_position = (0, 1.05,)
        self.axes_manager = None
        self._aspect = 1
        self._extent = None
        self.xaxis = None
        self.yaxis = None
        self.min_aspect = 0.1
        self.saturated_pixels = 0.2
        self.ax_markers = list()
        self.scalebar_color = "white"
        self._user_scalebar = None
        self._auto_scalebar = False
        self._user_axes_ticks = None
        self._auto_axes_ticks = True
        self.no_nans = False
        self.centre_colormap = "auto"

    @property
    def axes_ticks(self):
        if self._user_axes_ticks is None:
            return self._auto_axes_ticks
        else:
            return self._user_axes_ticks

    @axes_ticks.setter
    def axes_ticks(self, value):
        self._user_axes_ticks = value

    @property
    def scalebar(self):
        if self._user_scalebar is None:
            return self._auto_scalebar
        else:
            return self._user_scalebar

    @scalebar.setter
    def scalebar(self, value):
        if value is False:
            self._user_scalebar = value
        else:
            self._user_scalebar = None

    def configure(self):
        xaxis = self.xaxis
        yaxis = self.yaxis
        # Image labels
        self._xlabel = '%s' % str(xaxis)
        if xaxis.units is not Undefined:
            self._xlabel += ' (%s)' % xaxis.units

        self._ylabel = '%s' % str(yaxis)
        if yaxis.units is not Undefined:
            self._ylabel += ' (%s)' % yaxis.units

        if (xaxis.units == yaxis.units) and (
                xaxis.scale == yaxis.scale):
            self._auto_scalebar = True
            self._auto_axes_ticks = False
            self.pixel_units = xaxis.units
        else:
            self._auto_scalebar = False
            self._auto_axes_ticks = True

        # Calibrate the axes of the navigator image
        self._extent = (xaxis.axis[0] - xaxis.scale / 2.,
                        xaxis.axis[-1] + xaxis.scale / 2.,
                        yaxis.axis[-1] + yaxis.scale / 2.,
                        yaxis.axis[0] - yaxis.scale / 2.)
        # Apply aspect ratio constraint
        if self.min_aspect:
            min_asp = self.min_aspect
            if yaxis.size / xaxis.size < min_asp:
                factor = min_asp * xaxis.size / yaxis.size
                self._auto_scalebar = False
                self._auto_axes_ticks = True
            elif yaxis.size / xaxis.size > min_asp ** -1:
                factor = min_asp ** -1 * xaxis.size / yaxis.size
                self._auto_scalebar = False
                self._auto_axes_ticks = True
            else:
                factor = 1
        self._aspect = np.abs(factor * xaxis.scale / yaxis.scale)

    def optimize_contrast(self, data):
        if (self.vmin is not None and
                self.vmax is not None and
                not self.auto_contrast):
            return
        if 'complex' in data.dtype.name:
            data = np.log(np.abs(data))
        vmin, vmax = contrast_stretching(data, self.saturated_pixels)
        if self.vmin is None or self.auto_contrast:
            self.vmin = vmin
        if self.vmax is None or self.auto_contrast:
            self.vmax = vmax

    def create_figure(self, max_size=8, min_size=2):
        if self.scalebar is True:

            wfactor = 1.1
        else:
            wfactor = 1
        height = abs(self._extent[3] - self._extent[2]) * self._aspect
        width = abs(self._extent[1] - self._extent[0])
        figsize = np.array((width * wfactor, height)) * max_size / max(
            (width * wfactor, height))
        self.figure = utils.create_figure(
            window_title=("Figure " + self.title
                          if self.title
                          else None),
            figsize=figsize.clip(min_size, max_size))
        self.figure.canvas.mpl_connect('draw_event', self._on_draw)
        utils.on_figure_window_close(self.figure, self.close)

    def create_axis(self):
        self.ax = self.figure.add_subplot(111)
        self.ax.set_title(self.title)
        self.ax.set_xlabel(self._xlabel)
        self.ax.set_ylabel(self._ylabel)
        if self.axes_ticks is False:
            self.ax.set_xticks([])
            self.ax.set_yticks([])
        self.ax.hspy_fig = self

    def plot(self, **kwargs):
        self.configure()
        if self.figure is None:
            self.create_figure()
            self.create_axis()
        data = self.data_function(axes_manager=self.axes_manager)
        if rgb_tools.is_rgbx(data):
            self.colorbar = False
            data = rgb_tools.rgbx2regular_array(data, plot_friendly=True)
        if self.vmin is not None or self.vmax is not None:
            warnings.warn(
                'vmin or vmax value given, hence '
                'auto_contrast is set to False')
            self.auto_contrast = False
        self.optimize_contrast(data)
        if (not self.axes_manager or
                self.axes_manager.navigation_size == 0):
            self.plot_indices = False
        if self.plot_indices is True:
            if self._text is not None:
                self._text.remove()
            self._text = self.ax.text(
                *self._text_position,
                s=str(self.axes_manager.indices),
                transform=self.ax.transAxes,
                fontsize=12,
                color='red',
                animated=True)
        for marker in self.ax_markers:
            marker.plot()
        self.update(**kwargs)
        if self.scalebar is True:
            if self.pixel_units is not None:
                self.ax.scalebar = widgets.ScaleBar(
                    ax=self.ax,
                    units=self.pixel_units,
                    animated=True,
                    color=self.scalebar_color,
                )

        if self.colorbar is True:
            self._colorbar = plt.colorbar(self.ax.images[0], ax=self.ax)
            self._colorbar.ax.yaxis.set_animated(True)

        self.figure.canvas.draw()
        if hasattr(self.figure, 'tight_layout'):
            try:
                self.figure.tight_layout()
            except:
                # tight_layout is a bit brittle, we do this just in case it
                # complains
                pass

        self.connect()

    def add_marker(self, marker):
        marker.ax = self.ax
        if marker.axes_manager is None:
            marker.axes_manager = self.axes_manager
        self.ax_markers.append(marker)

    def update(self, auto_contrast=None, **kwargs):
        ims = self.ax.images
        # Turn on centre_colormap if a diverging colormap is used.
        if self.centre_colormap == "auto":
            if "cmap" in kwargs:
                cmap = kwargs["cmap"]
            elif ims:
                cmap = ims[0].get_cmap().name
            else:
                cmap = plt.cm.get_cmap().name
            if cmap in MPL_DIVERGING_COLORMAPS:
                self.centre_colormap = True
            else:
                self.centre_colormap = False
        redraw_colorbar = False
        data = rgb_tools.rgbx2regular_array(
            self.data_function(axes_manager=self.axes_manager),
            plot_friendly=True)
        numrows, numcols = data.shape[:2]
        for marker in self.ax_markers:
            marker.update()
        if len(data.shape) == 2:
            def format_coord(x, y):
                try:
                    col = self.xaxis.value2index(x)
                except ValueError:  # out of axes limits
                    col = -1
                try:
                    row = self.yaxis.value2index(y)
                except ValueError:
                    row = -1
                if col >= 0 and row >= 0:
                    z = data[row, col]
                    return 'x=%1.4g, y=%1.4g, intensity=%1.4g' % (x, y, z)
                else:
                    return 'x=%1.4g, y=%1.4g' % (x, y)
            self.ax.format_coord = format_coord
        if (auto_contrast is True or
                auto_contrast is None and self.auto_contrast is True):
            vmax, vmin = self.vmax, self.vmin
            self.optimize_contrast(data)
            if vmax == vmin and self.vmax != self.vmin and ims:
                redraw_colorbar = True
                ims[0].autoscale()

        if 'complex' in data.dtype.name:
            data = np.log(np.abs(data))
        if self.plot_indices is True:
            self._text.set_text(self.axes_manager.indices)
        if self.no_nans:
            data = np.nan_to_num(data)
        if self.centre_colormap:
            vmin, vmax = centre_colormap_values(self.vmin, self.vmax)
        else:
            vmin, vmax = self.vmin, self.vmax
        if ims:
            ims[0].set_data(data)
            ims[0].norm.vmax, ims[0].norm.vmin = vmax, vmin
            if redraw_colorbar is True:
                ims[0].autoscale()
                self._colorbar.draw_all()
                self._colorbar.solids.set_animated(True)
            else:
                ims[0].changed()
            self._draw_animated()
            # It seems that nans they're simply not drawn, so simply replacing
            # the data does not update the value of the nan pixels to the
            # background color. We redraw everything as a workaround.
            if np.isnan(data).any():
                self.figure.canvas.draw()
        else:
            new_args = {'interpolation': 'nearest',
                        'vmin': vmin,
                        'vmax': vmax,
                        'extent': self._extent,
                        'aspect': self._aspect,
                        'animated': True}
            new_args.update(kwargs)
            self.ax.imshow(data,
                           **new_args)
            self.figure.canvas.draw()

    def adjust_contrast(self):
        ceditor = ImageContrastEditor(self)
        ceditor.edit_traits()
        return ceditor

    def connect(self):
        self.figure.canvas.mpl_connect('key_press_event',
                                       self.on_key_press)
        self.figure.canvas.draw()
        if self.axes_manager:
<<<<<<< HEAD
            self.axes_manager.events.indices_changed.connect(self.update, 0)
=======
            self.axes_manager.events.indices_changed.connect(self.update, [])
>>>>>>> 05d92dbf

    def on_key_press(self, event):
        if event.key == 'h':
            self.adjust_contrast()

    def set_contrast(self, vmin, vmax):
        self.vmin, self.vmax = vmin, vmax
        self.update()

    def optimize_colorbar(self,
                          number_of_ticks=5,
                          tolerance=5,
                          step_prec_max=1):
        vmin, vmax = self.vmin, self.vmax
        _range = vmax - vmin
        step = _range / (number_of_ticks - 1)
        step_oom = math_tools.order_of_magnitude(step)

        def optimize_for_oom(oom):
            self.colorbar_step = math.floor(step / 10 ** oom) * 10 ** oom
            self.colorbar_vmin = math.floor(vmin / 10 ** oom) * 10 ** oom
            self.colorbar_vmax = self.colorbar_vmin + \
                self.colorbar_step * (number_of_ticks - 1)
            self.colorbar_locs = (
                np.arange(0, number_of_ticks) *
                self.colorbar_step +
                self.colorbar_vmin)

        def check_tolerance():
            if abs(self.colorbar_vmax - vmax) / vmax > (
                tolerance / 100.) or abs(self.colorbar_vmin - vmin
                                         ) > (tolerance / 100.):
                return True
            else:
                return False

        optimize_for_oom(step_oom)
        i = 1
        while check_tolerance() and i <= step_prec_max:
            optimize_for_oom(step_oom - i)
            i += 1

    def disconnect(self):
        if self.axes_manager:
            self.axes_manager.events.indices_changed.disconnect(self.update)

    def close(self):
        for marker in self.ax_markers:
            marker.close()
        self.disconnect()
        try:
            plt.close(self.figure)
        except:
            pass
        self.figure = None<|MERGE_RESOLUTION|>--- conflicted
+++ resolved
@@ -363,11 +363,7 @@
                                        self.on_key_press)
         self.figure.canvas.draw()
         if self.axes_manager:
-<<<<<<< HEAD
-            self.axes_manager.events.indices_changed.connect(self.update, 0)
-=======
             self.axes_manager.events.indices_changed.connect(self.update, [])
->>>>>>> 05d92dbf
 
     def on_key_press(self, event):
         if event.key == 'h':
