--- conflicted
+++ resolved
@@ -609,13 +609,8 @@
         attribute).
         """
         s = list()
-<<<<<<< HEAD
         for i in range(len(self.axes)):
-            s.append(int(self._size[i] / self.axes[i].scale))
-=======
-        for i in xrange(len(self.axes)):
             s.append(int(round(self._size[i] / self.axes[i].scale)))
->>>>>>> 37c246d0
         return np.array(s)
 
     def set_size_in_indices(self, value):
@@ -623,13 +618,8 @@
         attribute).
         """
         s = list()
-<<<<<<< HEAD
         for i in range(len(self.axes)):
-            s.append(int(value[i] * self.axes[i].scale))
-=======
-        for i in xrange(len(self.axes)):
             s.append(int(round(value[i] * self.axes[i].scale)))
->>>>>>> 37c246d0
         self.size = s   # Use property to get full processing
 
     def get_centre(self):
