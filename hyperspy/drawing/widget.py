--- conflicted
+++ resolved
@@ -914,11 +914,7 @@
         self._resizer_handles = []
         rsize = self._get_resizer_size()
         pos = self._get_resizer_pos()
-<<<<<<< HEAD
-        for i in range(4):
-=======
-        for i in xrange(len(pos)):
->>>>>>> 1a69dc99
+        for i in range(len(pos)):
             r = plt.Rectangle(pos[i], rsize[0], rsize[1], animated=self.blit,
                               fill=True, lw=0, fc=self.resize_color,
                               picker=True,)
