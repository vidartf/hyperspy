# -*- coding: utf-8 -*-
# Copyright 2007-2016 The HyperSpy developers
#
# This file is part of  HyperSpy.
#
#  HyperSpy is free software: you can redistribute it and/or modify
# it under the terms of the GNU General Public License as published by
# the Free Software Foundation, either version 3 of the License, or
# (at your option) any later version.
#
#  HyperSpy is distributed in the hope that it will be useful,
# but WITHOUT ANY WARRANTY; without even the implied warranty of
# MERCHANTABILITY or FITNESS FOR A PARTICULAR PURPOSE.  See the
# GNU General Public License for more details.
#
# You should have received a copy of the GNU General Public License
# along with  HyperSpy.  If not, see <http://www.gnu.org/licenses/>.

from __future__ import division

import matplotlib.pyplot as plt
from matplotlib.backend_bases import MouseEvent
import numpy as np

from hyperspy.drawing.utils import on_figure_window_close
from hyperspy.events import Events, Event


class WidgetBase(object):

    """Base class for interactive widgets/patches. A widget creates and
    maintains one or more matplotlib patches, and manages the interaction code
    so that the user can maniuplate it on the fly.

    This base class implements functionality witch is common to all such
    widgets, mainly the code that manages the patch, axes management, and
    sets up common events ('changed' and 'closed').

    Any inherting subclasses must implement the following methods:
        _set_patch(self)
        _on_navigate(obj, name, old, new)  # Only for widgets that can navigate

    It should also make sure to fill the 'axes' attribute as early as
    possible (but after the base class init), so that it is available when
    needed.
    """

    def __init__(self, axes_manager=None, **kwargs):
        self.axes_manager = axes_manager
        self._axes = list()
        self.ax = None
        self.picked = False
        self.selected = False
        self._selected_artist = None
        self._size = 1.
        self.color = 'red'
        self.__is_on = True
        self.background = None
        self.patch = []
        self.cids = list()
        self.blit = True
        self.events = Events()
        self.events.changed = Event(doc="""
            Event that triggers when the widget has a significant change.

            The event triggers after the internal state of the widget has been
            updated.

            Arguments:
            ----------
                widget:
                    The widget that changed
            """, arguments=['obj'])
        self.events.closed = Event(doc="""
            Event that triggers when the widget closed.

            The event triggers after the widget has already been closed.

            Arguments:
            ----------
                widget:
                    The widget that closed
            """, arguments=['obj'])
        self._navigating = False
        super(WidgetBase, self).__init__(**kwargs)

    def _get_axes(self):
        return self._axes

    def _set_axes(self, axes):
        if axes is None:
            self._axes = list()
        else:
            self._axes = axes

    axes = property(lambda s: s._get_axes(),
                    lambda s, v: s._set_axes(v))

    def is_on(self):
        """Determines if the widget is set to draw if valid (turned on).
        """
        return self.__is_on

    def set_on(self, value):
        """Change the on state of the widget. If turning off, all patches will
        be removed from the matplotlib axes and the widget will disconnect from
        all events. If turning on, the patch(es) will be added to the
        matplotlib axes, and the widget will connect to its default events.
        """
        did_something = False
        if value is not self.is_on() and self.ax is not None:
            did_something = True
            if value is True:
                self._add_patch_to(self.ax)
                self.connect(self.ax)
            elif value is False:
                for container in [
                        self.ax.patches,
                        self.ax.lines,
                        self.ax.artists,
                        self.ax.texts]:
                    for p in self.patch:
                        if p in container:
                            container.remove(p)
                self.disconnect()
        if hasattr(super(WidgetBase, self), 'set_on'):
            super(WidgetBase, self).set_on(value)
        if did_something:
            self.draw_patch()
            if value is False:
                self.ax = None
        self.__is_on = value

    def _set_patch(self):
        """Create the matplotlib patch(es), and store it in self.patch
        """
        if hasattr(super(WidgetBase, self), '_set_patch'):
            super(WidgetBase, self)._set_patch()
        # Must be provided by the subclass

    def _add_patch_to(self, ax):
        """Create and add the matplotlib patches to 'ax'
        """
        self._set_patch()
        for p in self.patch:
            ax.add_artist(p)
            p.set_animated(hasattr(ax, 'hspy_fig'))
        if hasattr(super(WidgetBase, self), '_add_patch_to'):
            super(WidgetBase, self)._add_patch_to(ax)

    def set_mpl_ax(self, ax):
        """Set the matplotlib Axes that the widget will draw to. If the widget
        on state is True, it will also add the patch to the Axes, and connect
        to its default events.
        """
        if ax is self.ax:
            return  # Do nothing
        # Disconnect from previous axes if set
        if self.ax is not None and self.is_on():
            self.disconnect()
        self.ax = ax
        canvas = ax.figure.canvas
        if self.is_on() is True:
            self._add_patch_to(ax)
            self.connect(ax)
            canvas.draw()
            self.select()

    def select(self):
        """
        Cause this widget to be the selected widget in its MPL axes. This
        assumes that the widget has its patch added to the MPL axes.
        """
        if not self.patch or not self.is_on() or not self.ax:
            return

        canvas = self.ax.figure.canvas
        # Simulate a pick event
        x, y = self.patch[0].get_transform().transform_point((0, 0))
        mouseevent = MouseEvent('pick_event', canvas, x, y)
        canvas.pick_event(mouseevent, self.patch[0])
        self.picked = False

    def connect(self, ax):
        """Connect to the matplotlib Axes' events.
        """
        on_figure_window_close(ax.figure, self.close)
        if self._navigating:
            self.connect_navigate()

    def connect_navigate(self):
        """Connect to the axes_manager such that changes in the widget or in
        the axes_manager are reflected in the other.
        """
        if self._navigating:
            self.disconnect_navigate()
        self.axes_manager.events.indices_changed.connect(
            self._on_navigate, {'obj': 'axes_manager'})
        self._on_navigate(self.axes_manager)    # Update our position
        self._navigating = True

    def disconnect_navigate(self):
        """Disconnect a previous naivgation connection.
        """
        self.axes_manager.events.indices_changed.disconnect(self._on_navigate)
        self._navigating = False

    def _on_navigate(self, axes_manager):
        """Callback for axes_manager's change notification.
        """
        pass    # Implement in subclass!

    def disconnect(self):
        """Disconnect from all events (both matplotlib and navigation).
        """
        for cid in self.cids:
            try:
                self.ax.figure.canvas.mpl_disconnect(cid)
            except:
                pass
        if self._navigating:
            self.disconnect_navigate()

    def close(self, window=None):
        """Set the on state to off (removes patch and disconnects), and trigger
        events.closed.
        """
        self.set_on(False)
        self.events.closed.trigger(obj=self)

    def draw_patch(self, *args):
        """Update the patch drawing.
        """
        try:
            if hasattr(self.ax, 'hspy_fig'):
                self.ax.hspy_fig._draw_animated()
            elif self.ax.figure is not None:
                self.ax.figure.canvas.draw_idle()
        except AttributeError:
            pass  # When figure is None, typically when closing

    def _v2i(self, axis, v):
        """Wrapped version of DataAxis.value2index, which bounds the index
        inbetween axis.low_index and axis.high_index+1, and does not raise a
        ValueError.
        """
        try:
            return axis.value2index(v)
        except ValueError:
            if v > axis.high_value:
                return axis.high_index + 1
            elif v < axis.low_value:
                return axis.low_index
            else:
                raise

    def _i2v(self, axis, i):
        """Wrapped version of DataAxis.index2value, which bounds the value
        inbetween axis.low_value and axis.high_value+axis.scale, and does not
        raise a ValueError.
        """
        try:
            return axis.index2value(i)
        except ValueError:
            if i > axis.high_index:
                return axis.high_value + axis.scale
            elif i < axis.low_index:
                return axis.low_value
            else:
                raise


class DraggableWidgetBase(WidgetBase):

    """Adds the `position` and `indices` properties, and adds a framework for
    letting the user drag the patch around. Also adds the `moved` event.

    The default behavior is that `position` snaps to the values corresponding
    to the values of the axes grid (i.e. no subpixel values). This behavior
    can be controlled by the property `snap_position`.

    Any inheritors must override these methods:
        _onmousemove(self, event)
        _update_patch_position(self)
        _set_patch(self)
    """

    def __init__(self, axes_manager, **kwargs):
        super(DraggableWidgetBase, self).__init__(axes_manager, **kwargs)
        self.events.moved = Event(doc="""
            Event that triggers when the widget was moved.

            The event triggers after the internal state of the widget has been
            updated. This event does not differentiate on how the position of
            the widget was changed, so it is the responsibility of the user
            to suppress events as neccessary to avoid closed loops etc.

            Arguments:
            ----------
                obj:
                    The widget that was moved.
            """, arguments=['obj'])
        self._snap_position = True

        # Set default axes
        if self.axes_manager is not None:
            if self.axes_manager.navigation_dimension > 0:
                self.axes = self.axes_manager.navigation_axes[0:1]
            else:
                self.axes = self.axes_manager.signal_axes[0:1]
        else:
            self._pos = np.array([0.])

    def _set_axes(self, axes):
        super(DraggableWidgetBase, self)._set_axes(axes)
        if self.axes:
            self._pos = np.array([ax.low_value for ax in self.axes])

    def _get_indices(self):
        """Returns a tuple with the position (indices).
        """
        idx = []
<<<<<<< HEAD
        pos = self.position
        for i in range(len(self.axes)):
            idx.append(self.axes[i].value2index(pos[i]))
=======
        for i in xrange(len(self.axes)):
            idx.append(self.axes[i].value2index(self._pos[i]))
>>>>>>> f21c93c0
        return tuple(idx)

    def _set_indices(self, value):
        """Sets the position of the widget (by indices). The dimensions should
        correspond to that of the 'axes' attribute. Calls _pos_changed if the
        value has changed, which is then responsible for triggering any
        relevant events.
        """
        if np.ndim(value) == 0 and len(self.axes) == 1:
            self.position = [self.axes[0].index2value(value)]
        elif len(self.axes) != len(value):
            raise ValueError()
        else:
            p = []
            for i in range(len(self.axes)):
                p.append(self.axes[i].index2value(value[i]))
            self.position = p

    indices = property(lambda s: s._get_indices(),
                       lambda s, v: s._set_indices(v))

    def _pos_changed(self):
        """Call when the position of the widget has changed. It triggers the
        relevant events, and updates the patch position.
        """
        if self._navigating:
            with self.axes_manager.events.indices_changed.suppress_callback(
                    self._on_navigate):
<<<<<<< HEAD
                for i in range(len(self.axes)):
                    self.axes[i].value = self.position[i]
=======
                for i in xrange(len(self.axes)):
                    self.axes[i].value = self._pos[i]
>>>>>>> f21c93c0
        self.events.moved.trigger(self)
        self.events.changed.trigger(self)
        self._update_patch_position()

    def _validate_pos(self, pos):
        """Validates the passed position. Depending on the position and the
        implementation, this can either fire a ValueError, or return a modified
        position that has valid values. Or simply return the unmodified
        position if everything is ok.

        This default implementation bounds the position within the axes limits.
        """
        if len(pos) != len(self.axes):
            raise ValueError()
        pos = np.maximum(pos, [ax.low_value for ax in self.axes])
        pos = np.minimum(pos, [ax.high_value for ax in self.axes])
        if self.snap_position:
            pos = self._do_snap_position(pos)
        return pos

    def _get_position(self):
        """Providies the position of the widget (by values) in a tuple.
        """
        return tuple(
            self._pos.tolist())  # Don't pass reference, and make it clear

    def _set_position(self, position):
        """Sets the position of the widget (by values). The dimensions should
        correspond to that of the 'axes' attribute. Calls _pos_changed if the
        value has changed, which is then responsible for triggering any
        relevant events.
        """
        position = self._validate_pos(position)
        if np.any(self._pos != position):
            self._pos = np.array(position)
            self._pos_changed()

    position = property(lambda s: s._get_position(),
                        lambda s, v: s._set_position(v))

    def _do_snap_position(self, value=None):
        """Snaps position to axes grid. Returns snapped value. If value is
        passed as an argument, the internal state is left untouched, if not
        the position attribute is updated to the snapped value.
        """
        value = np.array(value) if value is not None else self._pos
        for i, ax in enumerate(self.axes):
            value[i] = ax.index2value(ax.value2index(value[i]))
        return value

    def _set_snap_position(self, value):
        self._snap_position = value
        if value:
            snap_value = self._do_snap_position(self._pos)
            if np.any(self._pos != snap_value):
                self._pos = snap_value
                self._pos_changed()

    snap_position = property(lambda s: s._snap_position,
                             lambda s, v: s._set_snap_position(v))

    def connect(self, ax):
        super(DraggableWidgetBase, self).connect(ax)
        canvas = ax.figure.canvas
        self.cids.append(
            canvas.mpl_connect('motion_notify_event', self._onmousemove))
        self.cids.append(canvas.mpl_connect('pick_event', self.onpick))
        self.cids.append(canvas.mpl_connect(
            'button_release_event', self.button_release))

    def _on_navigate(self, axes_manager):
        if axes_manager is self.axes_manager:
            p = self._pos.tolist()
            for i, a in enumerate(self.axes):
                p[i] = a.value
            self.position = p    # Use property to trigger events

    def onpick(self, event):
        # Callback for MPL pick event
        self.picked = (event.artist in self.patch)
        self._selected_artist = event.artist
        if hasattr(super(DraggableWidgetBase, self), 'onpick'):
            super(DraggableWidgetBase, self).onpick(event)
        self.selected = self.picked

    def _onmousemove(self, event):
        """Callback for mouse movement. For dragging, the implementor would
        normally check that the widget is picked, and that the event.inaxes
        Axes equals self.ax.
        """
        # This method must be provided by the subclass
        pass

    def _update_patch_position(self):
        """Updates the position of the patch on the plot.
        """
        # This method must be provided by the subclass
        pass

    def _update_patch_geometry(self):
        """Updates all geometry of the patch on the plot.
        """
        self._update_patch_position()

    def button_release(self, event):
        """whenever a mouse button is released"""
        if event.button != 1:
            return
        if self.picked is True:
            self.picked = False


class Widget1DBase(DraggableWidgetBase):

    """A base class for 1D widgets.

    It sets the right dimensions for size and
    position, adds the 'border_thickness' attribute and initalizes the 'axes'
    attribute to the first two navigation axes if possible, if not, the two
    first signal_axes are used. Other than that it mainly supplies common
    utility functions for inheritors, and implements required functions for
    ResizableDraggableWidgetBase.

    The implementation for ResizableDraggableWidgetBase methods all assume that
    a Rectangle patch will be used, centered on position. If not, the
    inheriting class will have to override those as applicable.
    """
    def _set_position(self, position):
        try:
            len(position)
        except TypeError:
            position = (position,)
        super(Widget1DBase, self)._set_position(position)

    def _validate_pos(self, pos):
        pos = np.maximum(pos, self.axes[0].low_value)
        pos = np.minimum(pos, self.axes[0].high_value)
        return super(Widget1DBase, self)._validate_pos(pos)


class ResizableDraggableWidgetBase(DraggableWidgetBase):

    """Adds the `size` property and get_size_in_axes method, and adds a
    framework for letting the user resize the patch, including resizing by
    key strokes ('+', '-'). Also adds the 'resized' event.

    Utility functions for resizing are implemented by `increase_size` and
    `decrease_size`, which will in-/decrement the size by 1. Other utility
    functions include `get_centre` and `get_centre_indices` which returns the
    center position, and the internal _apply_changes which helps make sure that
    only one 'changed' event is fired for a combined move and resize.

    Any inheritors must override these methods:
        _update_patch_position(self)
        _update_patch_size(self)
        _update_patch_geometry(self)
        _set_patch(self)
    """

    def __init__(self, axes_manager, **kwargs):
        super(ResizableDraggableWidgetBase, self).__init__(
            axes_manager, **kwargs)
        if not self.axes:
            self._size = np.array([1])
        self.size_step = 1      # = one step in index space
        self._snap_size = True
        self.events.resized = Event(doc="""
            Event that triggers when the widget was resized.

            The event triggers after the internal state of the widget has been
            updated. This event does not differentiate on how the size of
            the widget was changed, so it is the responsibility of the user
            to suppress events as neccessary to avoid closed loops etc.

            Arguments:
            ----------
                obj:
                    The widget that was resized.
            """, arguments=['obj'])
        self.no_events_while_dragging = False
        self._drag_store = None

    def _set_axes(self, axes):
        super(ResizableDraggableWidgetBase, self)._set_axes(axes)
        if self.axes:
            self._size = np.array([ax.scale for ax in self.axes])

    def _get_size(self):
        """Getter for 'size' property. Returns the size as a tuple (to prevent
        unintended in-place changes).
        """
        return tuple(self._size.tolist())

    def _set_size(self, value):
        """Setter for the 'size' property. Calls _size_changed to handle size
        change, if the value has changed.
        """
        value = np.minimum(value, [ax.size * ax.scale for ax in self.axes])
        value = np.maximum(value,
                           self.size_step * [ax.scale for ax in self.axes])
        if self.snap_size:
            value = self._do_snap_size(value)
        if np.any(self._size != value):
            self._size = value
            self._size_changed()

    size = property(lambda s: s._get_size(), lambda s, v: s._set_size(v))

    def _do_snap_size(self, value=None):
        value = np.array(value) if value is not None else self._size
        for i, ax in enumerate(self.axes):
            value[i] = round(value[i] / ax.scale) * ax.scale
        return value

    def _set_snap_size(self, value):
        self._snap_size = value
        if value:
            snap_value = self._do_snap_size(self._size)
            if np.any(self._size != snap_value):
                self._size = snap_value
                self._size_changed()

    snap_size = property(lambda s: s._snap_size,
                         lambda s, v: s._set_snap_size(v))

    def _set_snap_all(self, value):
        # Snap position first, as snapped size can depend on position.
        self.snap_position = value
        self.snap_size = value

    snap_all = property(lambda s: s.snap_size and s.snap_position,
                        lambda s, v: s._set_snap_all(v))

    def increase_size(self):
        """Increment all sizes by 1. Applied via 'size' property.
        """
        self.size = np.array(self.size) + \
            self.size_step * np.array([a.scale for a in self.axes])

    def decrease_size(self):
        """Decrement all sizes by 1. Applied via 'size' property.
        """
        self.size = np.array(self.size) - \
            self.size_step * np.array([a.scale for a in self.axes])

    def _size_changed(self):
        """Triggers resize and changed events, and updates the patch.
        """
        self.events.resized.trigger(self)
        self.events.changed.trigger(self)
        self._update_patch_size()

    def get_size_in_indices(self):
        """Gets the size property converted to the index space (via 'axes'
        attribute).
        """
        s = list()
        for i in range(len(self.axes)):
            s.append(int(self._size[i] / self.axes[i].scale))
        return np.array(s)

    def set_size_in_indices(self, value):
        """Sets the size property converted to the index space (via 'axes'
        attribute).
        """
        s = list()
        for i in range(len(self.axes)):
            s.append(int(value[i] * self.axes[i].scale))
        self.size = s   # Use property to get full processing

    def get_centre(self):
        """Get's the center indices. The default implementation is simply the
        position + half the size in axes space, which should work for any
        symmetric widget, but more advanced widgets will need to decide whether
        to return the center of gravity or the geometrical center of the
        bounds.
        """
        return self._pos + self._size() / 2.0

    def get_centre_index(self):
        """Get's the center position (in index space). The default
        implementation is simply the indices + half the size, which should
        work for any symmetric widget, but more advanced widgets will need to
        decide whether to return the center of gravity or the geometrical
        center of the bounds.
        """
        return self.indices + self.get_size_in_indices() / 2.0

    def _update_patch_size(self):
        """Updates the size of the patch on the plot.
        """
        # This method must be provided by the subclass
        pass

    def _update_patch_geometry(self):
        """Updates all geometry of the patch on the plot.
        """
        # This method must be provided by the subclass
        pass

    def on_key_press(self, event):
        if event.key == "+":
            self.increase_size()
        if event.key == "-":
            self.decrease_size()

    def connect(self, ax):
        super(ResizableDraggableWidgetBase, self).connect(ax)
        canvas = ax.figure.canvas
        self.cids.append(canvas.mpl_connect('key_press_event',
                                            self.on_key_press))

    def onpick(self, event):
        if hasattr(super(ResizableDraggableWidgetBase, self), 'onpick'):
            super(ResizableDraggableWidgetBase, self).onpick(event)
        if self.picked:
            self._drag_store = (self.position, self.size)

    def _apply_changes(self, old_size, old_position):
        """Evalutes whether the widget has been moved/resized, and triggers
        the correct events and updates the patch geometry. This function has
        the advantage that the geometry is updated only once, preventing
        flickering, and the 'changed' event only fires once.
        """
        moved = self.position != old_position
        resized = self.size != old_size
        if moved:
            if self._navigating:
                e = self.axes_manager.events.indices_changed
                with e.suppress_callback(self._on_navigate):
                    for i in range(len(self.axes)):
                        self.axes[i].index = self.indices[i]
        if moved or resized:
            # Update patch first
            if moved and resized:
                self._update_patch_geometry()
            elif moved:
                self._update_patch_position()
            else:
                self._update_patch_size()
            # Then fire events
            if not self.no_events_while_dragging or not self.picked:
                if moved:
                    self.events.moved.trigger(self)
                if resized:
                    self.events.resized.trigger(self)
                self.events.changed.trigger(self)

    def button_release(self, event):
        """whenever a mouse button is released"""
        picked = self.picked
        super(ResizableDraggableWidgetBase, self).button_release(event)
        if event.button != 1:
            return
        if picked and self.picked is False:
            if self.no_events_while_dragging and self._drag_store:
                self._apply_changes(*self._drag_store)


class Widget2DBase(ResizableDraggableWidgetBase):

    """A base class for 2D widgets. It sets the right dimensions for size and
    position, adds the 'border_thickness' attribute and initalizes the 'axes'
    attribute to the first two navigation axes if possible, if not, the two
    first signal_axes are used. Other than that it mainly supplies common
    utility functions for inheritors, and implements required functions for
    ResizableDraggableWidgetBase.

    The implementation for ResizableDraggableWidgetBase methods all assume that
    a Rectangle patch will be used, centered on position. If not, the
    inheriting class will have to override those as applicable.
    """

    def __init__(self, axes_manager, **kwargs):
        super(Widget2DBase, self).__init__(axes_manager, **kwargs)
        self.border_thickness = 2

        # Set default axes
        if self.axes_manager is not None:
            if self.axes_manager.navigation_dimension > 1:
                self.axes = self.axes_manager.navigation_axes[0:2]
            elif self.axes_manager.signal_dimension > 1:
                self.axes = self.axes_manager.signal_axes[0:2]
            elif len(self.axes_manager.shape) > 1:
                self.axes = (self.axes_manager.signal_axes +
                             self.axes_manager.navigation_axes)
            else:
                raise ValueError("2D widget needs at least two axes!")
        else:
            self._pos = np.array([0, 0])
            self._size = np.array([1, 1])

    def _get_patch_xy(self):
        """Returns the xy position of the widget. In this default
        implementation, the widget is centered on the position.
        """
        return self._pos - self._size / 2.

    def _get_patch_bounds(self):
        """Returns the bounds of the patch in the form of a tuple in the order
        left, top, width, height. In matplotlib, 'bottom' is used instead of
        'top' as the naming assumes an upwards pointing y-axis, meaning the
        lowest value corresponds to bottom. However, our widgets will normally
        only go on images (which has an inverted y-axis in MPL by default), so
        we define the lowest value to be termed 'top'.
        """
        xy = self._get_patch_xy()
        xs, ys = self.size
        return (xy[0], xy[1], xs, ys)        # x,y,w,h

    def _update_patch_position(self):
        if self.is_on() and self.patch:
            self.patch[0].set_xy(self._get_patch_xy())
            self.draw_patch()

    def _update_patch_size(self):
        self._update_patch_geometry()

    def _update_patch_geometry(self):
        if self.is_on() and self.patch:
            self.patch[0].set_bounds(*self._get_patch_bounds())
            self.draw_patch()


class ResizersMixin(object):
    """
    Widget mix-in for adding resizing manipulation handles.

    The default handles are green boxes displayed on the outside corners of the
    boundaries. By default, the handles are only displayed when the widget is
    selected (`picked` in matplotlib terminology).

    Attributes:
    -----------
        resizers : {bool}
            Property that determines whether the resizer handles should be used
        resize_color : {matplotlib color}
            The color of the resize handles.
        resize_pixel_size : {tuple | None}
            Size of the resize handles in screen pixels. If None, it is set
            equal to the size of one 'data-pixel' (image pixel size).
        resizer_picked : {False | int}
            Inidcates which, if any, resizer was selected the last time the
            widget was picked. `False` if another patch was picked, or the
            index of the resizer handle that was picked.

    """

    def __init__(self, resizers=True, **kwargs):
        super(ResizersMixin, self).__init__(**kwargs)
        self.resizer_picked = False
        self.pick_offset = (0, 0)
        self.resize_color = 'lime'
        self.resize_pixel_size = (5, 5)  # Set to None to make one data pixel
        self._resizers = resizers
        self._resizer_handles = []
        self._resizers_on = False
        # The `_resizers_on` attribute reflects whether handles are actually on
        # as compared to `_resizers` which is whether the user wants them on.
        # The difference is e.g. for turning on and off handles when the
        # widget is selected/deselected.

    @property
    def resizers(self):
        return self._resizers

    @resizers.setter
    def resizers(self, value):
        if self._resizers != value:
            self._resizers = value
            self._set_resizers(value, self.ax)

    def _update_resizers(self):
        """Update resizer handles' patch geometry.
        """
        pos = self._get_resizer_pos()
        rsize = self._get_resizer_size()
        for i, r in enumerate(self._resizer_handles):
            r.set_xy(pos[i])
            r.set_width(rsize[0])
            r.set_height(rsize[1])

    def _set_resizers(self, value, ax):
        """Turns the resizers on/off, in much the same way that _set_patch
        works.
        """
        if ax is not None:
            if value:
                for r in self._resizer_handles:
                    ax.add_artist(r)
                    r.set_animated(hasattr(ax, 'hspy_fig'))
            else:
                for container in [
                        ax.patches,
                        ax.lines,
                        ax.artists,
                        ax.texts]:
                    for r in self._resizer_handles:
                        if r in container:
                            container.remove(r)
            self._resizers_on = value
            self.draw_patch()

    def _get_resizer_size(self):
        """Gets the size of the resizer handles in axes coordinates. If
        'resize_pixel_size' is None, a size of one pixel will be used.
        """
        invtrans = self.ax.transData.inverted()
        if self.resize_pixel_size is None:
            rsize = self._size / self.get_size_in_indices()
        else:
            rsize = np.abs(invtrans.transform(self.resize_pixel_size) -
                           invtrans.transform((0, 0)))
        return rsize

    def _get_resizer_offset(self):
        """Utility for getting the distance from the boundary box to the
        center of the resize handles.
        """
        invtrans = self.ax.transData.inverted()
        border = self.border_thickness
        # Transform the border thickness into data values
        dl = np.abs(invtrans.transform((border, border)) -
                    invtrans.transform((0, 0))) / 2
        rsize = self._get_resizer_size()
        return rsize/2 + dl

    def _get_resizer_pos(self):
        """Get the positions of the resizer handles.
        """
        invtrans = self.ax.transData.inverted()
        border = self.border_thickness
        # Transform the border thickness into data values
        dl = np.abs(invtrans.transform((border, border)) -
                    invtrans.transform((0, 0))) / 2
        rsize = self._get_resizer_size()
        xs, ys = self._size

        positions = []
        rp = np.array(self._get_patch_xy())
        p = rp - rsize + dl                         # Top left
        positions.append(p)
        p = rp + (xs - dl[0], -rsize[1] + dl[1])    # Top right
        positions.append(p)
        p = rp + (-rsize[0] + dl[0], ys - dl[1])    # Bottom left
        positions.append(p)
        p = rp + (xs - dl[0], ys - dl[1])           # Bottom right
        positions.append(p)
        return positions

    def _set_patch(self):
        """Creates the resizer handles, irregardless of whether they will be
        used or not.
        """
        if hasattr(super(ResizersMixin, self), '_set_patch'):
            super(ResizersMixin, self)._set_patch()

        if self._resizer_handles:
            self._set_resizers(False, self.ax)
        self._resizer_handles = []
        rsize = self._get_resizer_size()
        pos = self._get_resizer_pos()
        for i in range(4):
            r = plt.Rectangle(pos[i], rsize[0], rsize[1], animated=self.blit,
                              fill=True, lw=0, fc=self.resize_color,
                              picker=True,)
            self._resizer_handles.append(r)

    def set_on(self, value):
        """Turns on/off resizers whet widget is turned on/off.
        """
        if self.resizers and value != self._resizers_on:
            self._set_resizers(value, self.ax)
        if hasattr(super(ResizersMixin, self), 'set_on'):
            super(ResizersMixin, self).set_on(value)

    def onpick(self, event):
        """Picking of main patch is same as for widget base, but this also
        handles picking of the resize handles. If a resize handles is picked,
        `picked` is set to `True`, and `resizer_picked` is set to an integer
        indicating which handle was picked (0-3 for top left, top right, bottom
        left, bottom right). It is set to `False` if another widget was picked.

        If the main patch is picked, the offset from the picked pixel to the
        `position` is stored in `pick_offset`. This can be used in e.g.
        `_onmousemove` to ease dragging code (prevent widget center/corner
        snapping to mouse).
        """
        if event.artist in self._resizer_handles:
            corner = self._resizer_handles.index(event.artist)
            self.resizer_picked = corner
            self.picked = True
        elif self.picked:
            if self.resizers and not self._resizers_on:
                self._set_resizers(True, self.ax)
            x = event.mouseevent.xdata
            y = event.mouseevent.ydata
            self.pick_offset = (x - self._pos[0], y - self._pos[1])
            self.resizer_picked = False
        else:
            self._set_resizers(False, self.ax)
        if hasattr(super(ResizersMixin, self), 'onpick'):
            super(ResizersMixin, self).onpick(event)

    def _add_patch_to(self, ax):
        """Same as widget base, but also adds resizers if 'resizers' property
        is True.
        """
        if self.resizers:
            self._set_resizers(True, ax)
        if hasattr(super(ResizersMixin, self), '_add_patch_to'):
            super(ResizersMixin, self)._add_patch_to(ax)<|MERGE_RESOLUTION|>--- conflicted
+++ resolved
@@ -320,14 +320,8 @@
         """Returns a tuple with the position (indices).
         """
         idx = []
-<<<<<<< HEAD
-        pos = self.position
         for i in range(len(self.axes)):
-            idx.append(self.axes[i].value2index(pos[i]))
-=======
-        for i in xrange(len(self.axes)):
             idx.append(self.axes[i].value2index(self._pos[i]))
->>>>>>> f21c93c0
         return tuple(idx)
 
     def _set_indices(self, value):
@@ -356,13 +350,8 @@
         if self._navigating:
             with self.axes_manager.events.indices_changed.suppress_callback(
                     self._on_navigate):
-<<<<<<< HEAD
                 for i in range(len(self.axes)):
-                    self.axes[i].value = self.position[i]
-=======
-                for i in xrange(len(self.axes)):
                     self.axes[i].value = self._pos[i]
->>>>>>> f21c93c0
         self.events.moved.trigger(self)
         self.events.changed.trigger(self)
         self._update_patch_position()
