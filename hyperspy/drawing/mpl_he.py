--- conflicted
+++ resolved
@@ -89,12 +89,9 @@
                     title=self.signal_title + " navigation sliders")
                 for axis in self.axes_manager.navigation_axes[:-2]:
                     axis.events.index_changed.connect(sf.update, [])
-<<<<<<< HEAD
-=======
                     sf.events.closed.connect(
                         partial(axis.events.index_changed.disconnect,
                                 sf.update), [])
->>>>>>> 051598c4
             self.navigator_plot = sf
         elif len(self.navigator_data_function().shape) >= 2:
             imf = image.ImagePlot()
@@ -112,24 +109,15 @@
                         title=self.signal_title + " navigation sliders")
                     for axis in self.axes_manager.navigation_axes[2:]:
                         axis.events.index_changed.connect(imf.update, [])
-<<<<<<< HEAD
-=======
                         imf.events.closed.connect(
                             partial(axis.events.index_changed.disconnect,
                                     imf.update), [])
->>>>>>> 051598c4
 
             imf.title = self.signal_title + ' Navigator'
             imf.plot()
             self.pointer.set_mpl_ax(imf.ax)
             self.navigator_plot = imf
 
-<<<<<<< HEAD
-=======
-    def close_navigator_plot(self):
-        self.navigator_plot.close()
-
->>>>>>> 051598c4
     def is_active(self):
         return True if self.signal_plot.figure else False
 
@@ -163,31 +151,13 @@
         self._pointer_nav_dim = nav_dim
         return Pointer
 
-<<<<<<< HEAD
     def _on_navigator_plot_closing(self):
-        self._disconnect()
         self.navigator_plot = None
 
     def close_navigator_plot(self):
         if self.navigator_plot:
             self.navigator_plot.close()
 
-    def _disconnect(self):
-        if (self.axes_manager.navigation_dimension > 2 and
-                self.navigator_plot is not None):
-            for axis in self.axes_manager.navigation_axes:
-                axis.events.index_changed.disconnect(
-                    self.navigator_plot.update)
-        if self.pointer is not None:
-            self.pointer.disconnect(self.navigator_plot.ax)
-
-    def close(self):
-        if self.signal_plot:
-            self.signal_plot.close()
-        if self.navigator_plot:
-            self.navigator_plot.close()
-=======
     def close(self):
         self.signal_plot.close()
-        self.navigator_plot.close()
->>>>>>> 051598c4
+        self.navigator_plot.close()