# Copyright 2007-2016 The HyperSpy developers
#
# This file is part of  HyperSpy.
#
#  HyperSpy is free software: you can redistribute it and/or modify
# it under the terms of the GNU General Public License as published by
# the Free Software Foundation, either version 3 of the License, or
# (at your option) any later version.
#
#  HyperSpy is distributed in the hope that it will be useful,
# but WITHOUT ANY WARRANTY; without even the implied warranty of
# MERCHANTABILITY or FITNESS FOR A PARTICULAR PURPOSE.  See the
# GNU General Public License for more details.
#
# You should have received a copy of the GNU General Public License
# along with  HyperSpy.  If not, see <http://www.gnu.org/licenses/>.

from functools import partial

from traits.api import Undefined

from hyperspy.drawing import widgets, spectrum, image
from hyperspy.gui.axes import navigation_sliders


class MPL_HyperExplorer(object):

    """

    """

    def __init__(self):
        self.signal_data_function = None
        self.navigator_data_function = None
        self.axes_manager = None
        self.signal_title = ''
        self.navigator_title = ''
        self.signal_plot = None
        self.navigator_plot = None
        self.axis = None
        self.pointer = None
        self._key_nav_cid = None
        self._pointer_nav_dim = None

    def plot_signal(self):
        # This method should be implemented by the subclasses.
        # Doing nothing is good enough for signal_dimension==0 though.
        return

    def plot_navigator(self):
        if self.axes_manager.navigation_dimension == 0:
            return
        if self.navigator_data_function is None:
            return
        if self.navigator_data_function is "slider":
            navigation_sliders(
                self.axes_manager.navigation_axes,
                title=self.signal_title + " navigation sliders")
            return
        if self.navigator_plot is not None:
            self.navigator_plot.plot()
            return
        elif len(self.navigator_data_function().shape) == 1:
            # Create the figure
            sf = spectrum.SpectrumFigure(title=self.signal_title + ' Navigator'
                                         if self.signal_title
                                         else "")
            axis = self.axes_manager.navigation_axes[0]
            sf.xlabel = '%s' % str(axis)
            if axis.units is not Undefined:
                sf.xlabel += ' (%s)' % axis.units
            sf.ylabel = r'$\Sigma\mathrm{data\,over\,all\,other\,axes}$'
            sf.axis = axis.axis
            sf.axes_manager = self.axes_manager
            self.navigator_plot = sf
            # Create a line to the left axis with the default
            # indices
            sl = spectrum.SpectrumLine()
            sl.data_function = self.navigator_data_function
            sl.set_line_properties(color='blue',
                                   type='step')
            # Add the line to the figure
            sf.add_line(sl)
            sf.plot()
            self.pointer.set_mpl_ax(sf.ax)
            if self.axes_manager.navigation_dimension > 1:
                navigation_sliders(
                    self.axes_manager.navigation_axes,
                    title=self.signal_title + " navigation sliders")
                for axis in self.axes_manager.navigation_axes[:-2]:
                    axis.events.index_changed.connect(sf.update, [])
                    sf.events.closed.connect(
                        partial(axis.events.index_changed.disconnect,
                                sf.update), [])
            self.navigator_plot = sf
        elif len(self.navigator_data_function().shape) >= 2:
            imf = image.ImagePlot()
            imf.data_function = self.navigator_data_function
            # Navigator labels
            if self.axes_manager.navigation_dimension == 1:
                imf.yaxis = self.axes_manager.navigation_axes[0]
                imf.xaxis = self.axes_manager.signal_axes[0]
            elif self.axes_manager.navigation_dimension >= 2:
                imf.yaxis = self.axes_manager.navigation_axes[1]
                imf.xaxis = self.axes_manager.navigation_axes[0]
                if self.axes_manager.navigation_dimension > 2:
                    navigation_sliders(
                        self.axes_manager.navigation_axes,
                        title=self.signal_title + " navigation sliders")
                    for axis in self.axes_manager.navigation_axes[2:]:
                        axis.events.index_changed.connect(imf.update, [])
                        imf.events.closed.connect(
                            partial(axis.events.index_changed.disconnect,
                                    imf.update), [])

            imf.title = self.signal_title + ' Navigator'
            imf.plot()
            self.pointer.set_mpl_ax(imf.ax)
            self.navigator_plot = imf

<<<<<<< HEAD
=======
    def close_navigator_plot(self):
        if self.navigator_plot:
            self.navigator_plot.close()

>>>>>>> 2bd5890e
    def is_active(self):
        return True if self.signal_plot.figure else False

    def plot(self, **kwargs):
        if self.pointer is None:
            pointer = self.assign_pointer()
            if pointer is not None:
                self.pointer = pointer(self.axes_manager)
                self.pointer.color = 'red'
                self.pointer.connect_navigate()
            self.plot_navigator()
        self.plot_signal(**kwargs)

    def assign_pointer(self):
        if self.navigator_data_function is None:
            nav_dim = 0
        elif self.navigator_data_function is "slider":
            nav_dim = 0
        else:
            nav_dim = len(self.navigator_data_function().shape)

        if nav_dim == 2:  # It is an image
            if self.axes_manager.navigation_dimension > 1:
                Pointer = widgets.SquareWidget
            else:  # It is the image of a "spectrum stack"
                Pointer = widgets.HorizontalLineWidget
        elif nav_dim == 1:  # It is a spectrum
            Pointer = widgets.VerticalLineWidget
        else:
            Pointer = None
        self._pointer_nav_dim = nav_dim
        return Pointer

    def _on_navigator_plot_closing(self):
        self.navigator_plot = None

<<<<<<< HEAD
    def close_navigator_plot(self):
        if self.navigator_plot:
            self.navigator_plot.close()

=======
>>>>>>> 2bd5890e
    def close(self):
        self.signal_plot.close()
        self.navigator_plot.close()<|MERGE_RESOLUTION|>--- conflicted
+++ resolved
@@ -118,13 +118,10 @@
             self.pointer.set_mpl_ax(imf.ax)
             self.navigator_plot = imf
 
-<<<<<<< HEAD
-=======
     def close_navigator_plot(self):
         if self.navigator_plot:
             self.navigator_plot.close()
 
->>>>>>> 2bd5890e
     def is_active(self):
         return True if self.signal_plot.figure else False
 
@@ -161,13 +158,6 @@
     def _on_navigator_plot_closing(self):
         self.navigator_plot = None
 
-<<<<<<< HEAD
-    def close_navigator_plot(self):
-        if self.navigator_plot:
-            self.navigator_plot.close()
-
-=======
->>>>>>> 2bd5890e
     def close(self):
         self.signal_plot.close()
         self.navigator_plot.close()