--- conflicted
+++ resolved
@@ -300,10 +300,6 @@
         if self.plot_indices is True:
             if self.text is not None:
                 self.text.remove()
-<<<<<<< HEAD
-                self.text = None
-=======
->>>>>>> b2393442
             self.text = self.ax.text(*self.text_position,
                                      s=str(self.axes_manager.indices),
                                      transform=self.ax.transAxes,
