--- conflicted
+++ resolved
@@ -138,16 +138,9 @@
             marker.close()
         for line in self.ax_lines + self.right_ax_lines:
             line.close()
-<<<<<<< HEAD
-        try:
-            plt.close(self.figure)
-            self.events.closed.trigger(obj=self)
-            for f in self.events.closed.connected:
-                self.events.closed.disconnect(f)
-        except:
-            pass
-=======
->>>>>>> 24ba60d0
+        self.events.closed.trigger(obj=self)
+        for f in self.events.closed.connected:
+            self.events.closed.disconnect(f)
         self.figure = None
 
     def close(self):
