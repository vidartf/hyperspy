--- conflicted
+++ resolved
@@ -38,11 +38,7 @@
         self.right_zero_lock = False
         self.ax_lines = list()
         self.right_ax_lines = list()
-<<<<<<< HEAD
-=======
-        self.lines = list()
         self.ax_markers = list()
->>>>>>> 397b1907
         self.axes_manager = None
         self.right_axes_manager = None
 
@@ -168,14 +164,9 @@
         
 
     def update(self):
-<<<<<<< HEAD
-        for line in self.ax_lines + self.right_ax_lines:
-=======
         for marker in self.ax_markers:
             marker.update()
-        for line in self.ax_lines + \
-                self.right_ax_lines:
->>>>>>> 397b1907
+        for line in self.ax_lines + self.right_ax_lines:
             line.update()
         # To be discussed
         # self.ax.hspy_fig._draw_animated()
