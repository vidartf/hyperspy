--- conflicted
+++ resolved
@@ -73,11 +73,7 @@
 from hyperspy.misc.borrowed.astroML.histtools import histogram
 from hyperspy.drawing.utils import animate_legend
 from hyperspy.events import Events, Event
-<<<<<<< HEAD
 from hyperspy.interactive import interactive
-=======
-
->>>>>>> dfe35cb2
 
 
 class Signal2DTools(object):
@@ -2956,22 +2952,12 @@
     def __call__(self, axes_manager=None):
         if axes_manager is None:
             axes_manager = self.axes_manager
-<<<<<<< HEAD
 
         if self.signal_callback is None:
             return np.atleast_1d(
                 self.data.__getitem__(axes_manager._getitem_tuple))
         else:
             return np.atleast_1d(self.signal_callback(axes_manager))
-=======
-        
-        if self.signal_callback is None:
-            return np.atleast_1d(
-                self.data.__getitem__(axes_manager._getitem_tuple)) 
-        else:
-            return np.atleast_1d(self.signal_callback(axes_manager))
-        
->>>>>>> dfe35cb2
 
     def plot(self, navigator="auto", axes_manager=None):
         """Plot the signal at the current coordinates.
@@ -3642,39 +3628,7 @@
                 return
             self.metadata.Signal.record_by = self._record_by
             self._assign_subclass()
-    
-    def _update_calibration_from(self, axes_manager, fields=('offset', 'scale')):
-        self_lut = {a._origin_id: a for a in self.axes_manager._axes}
-        any_changes = False
-        for src_axis in axes_manager._axes:
-            if src_axis._origin_id not in self_lut:
-                continue
-            dst_axis = self_lut.pop(src_axis._origin_id)
-            changed = {}
-            for f in fields:
-                if getattr(dst_axis, f) != getattr(src_axis, f):
-                    changed[f] = getattr(src_axis, f)
-            if len(changed) > 0:
-                dst_axis.trait_set(**changed)
-                any_changes = True
-        return any_changes
-
-    def _apply_function_on_data_and_remove_axis(self, function, axis,
-                                                out=None):
-        if axis not in ("navigation", "signal"):
-            if out is None:
-                s = self._deepcopy_with_new_data(None)
-            else:
-                s = out
-            s.data = function(self.data,
-                            axis=self.axes_manager[axis].index_in_array)
-            if out is None:
-                s._remove_axis(axis)
-                return s
-            else:
-                return
-
-<<<<<<< HEAD
+
     def _update_calibration_from(
             self, axes_manager, fields=('offset', 'scale')):
         self_lut = {a._origin_id: a for a in self.axes_manager._axes}
@@ -3708,25 +3662,15 @@
                 out.events.data_changed.trigger()
                 return
 
-=======
->>>>>>> dfe35cb2
         if axis == "navigation":
             if out is None:
                 s = self.get_current_signal(auto_filename=False,
                                             auto_title=False)
-<<<<<<< HEAD
                 s.data = s.data.copy()  # Don't overwrite self.data
             else:
                 s = out
             iaxes = sorted([ax.index_in_array
                             for ax in self.axes_manager.navigation_axes])
-=======
-                s.data = s.data.copy() # Don't overwrite self.data 
-            else:
-                s = out
-            iaxes = sorted([ax.index_in_array
-                           for ax in self.axes_manager.navigation_axes])
->>>>>>> dfe35cb2
         elif axis == "signal":
             if out is None:
                 s = self._get_navigation_signal()
