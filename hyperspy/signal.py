# -*- coding: utf-8 -*-
# Copyright 2007-2011 The HyperSpy developers
#
# This file is part of  HyperSpy.
#
#  HyperSpy is free software: you can redistribute it and/or modify
# it under the terms of the GNU General Public License as published by
# the Free Software Foundation, either version 3 of the License, or
# (at your option) any later version.
#
#  HyperSpy is distributed in the hope that it will be useful,
# but WITHOUT ANY WARRANTY; without even the implied warranty of
# MERCHANTABILITY or FITNESS FOR A PARTICULAR PURPOSE.  See the
# GNU General Public License for more details.
#
# You should have received a copy of the GNU General Public License
# along with  HyperSpy.  If not, see <http://www.gnu.org/licenses/>.

import copy
import os.path
import warnings
import math
import inspect

import numpy as np
import numpy.ma as ma
import scipy.interpolate
try:
    from scipy.signal import savgol_filter
    savgol_imported = True
except ImportError:
    savgol_imported = False
import scipy as sp
from matplotlib import pyplot as plt
try:
    from statsmodels.nonparametric.smoothers_lowess import lowess
    statsmodels_installed = True
except:
    statsmodels_installed = False

from hyperspy.axes import AxesManager
from hyperspy import io
from hyperspy.drawing import mpl_hie, mpl_hse, mpl_he
from hyperspy.learn.mva import MVA, LearningResults
import hyperspy.misc.utils
from hyperspy.misc.utils import DictionaryTreeBrowser
from hyperspy.drawing import signal as sigdraw
from hyperspy.decorators import auto_replot
from hyperspy.defaults_parser import preferences
from hyperspy.misc.io.tools import ensure_directory
from hyperspy.misc.progressbar import progressbar
from hyperspy.gui.tools import (
    SpectrumCalibration,
    SmoothingSavitzkyGolay,
    SmoothingLowess,
    SmoothingTV,
    ButterworthFilter)
from hyperspy.misc.tv_denoise import _tv_denoise_1d
from hyperspy.gui.egerton_quantification import BackgroundRemoval
from hyperspy.decorators import only_interactive
from hyperspy.decorators import interactive_range_selector
from scipy.ndimage.filters import gaussian_filter1d
from hyperspy.misc.spectrum_tools import find_peaks_ohaver
from hyperspy.misc.image_tools import (shift_image, estimate_image_shift)
from hyperspy.misc.math_tools import symmetrize, antisymmetrize
from hyperspy.exceptions import SignalDimensionError, DataDimensionError
from hyperspy.misc import array_tools
from hyperspy.misc import spectrum_tools
from hyperspy.misc import rgb_tools
from hyperspy.gui.tools import IntegrateArea
from hyperspy import components
from hyperspy.misc.utils import underline
from hyperspy.misc.borrowed.astroML.histtools import histogram
from hyperspy.drawing.utils import animate_legend
from hyperspy.events import Events, Event



class Signal2DTools(object):

    def estimate_shift2D(self,
                         reference='current',
                         correlation_threshold=None,
                         chunk_size=30,
                         roi=None,
                         normalize_corr=False,
                         sobel=True,
                         medfilter=True,
                         hanning=True,
                         plot=False,
                         dtype='float',
                         show_progressbar=None):
        """Estimate the shifts in a image using phase correlation

        This method can only estimate the shift by comparing
        bidimensional features that should not change position
        between frames. To decrease the memory usage, the time of
        computation and the accuracy of the results it is convenient
        to select a region of interest by setting the roi keyword.

        Parameters
        ----------

        reference : {'current', 'cascade' ,'stat'}
            If 'current' (default) the image at the current
            coordinates is taken as reference. If 'cascade' each image
            is aligned with the previous one. If 'stat' the translation
            of every image with all the rest is estimated and by
            performing statistical analysis on the result the
            translation is estimated.
        correlation_threshold : {None, 'auto', float}
            This parameter is only relevant when `reference` is 'stat'.
            If float, the shift estimations with a maximum correlation
            value lower than the given value are not used to compute
            the estimated shifts. If 'auto' the threshold is calculated
            automatically as the minimum maximum correlation value
            of the automatically selected reference image.
        chunk_size: {None, int}
            If int and `reference`=='stat' the number of images used
            as reference are limited to the given value.
        roi : tuple of ints or floats (left, right, top bottom)
             Define the region of interest. If int(float) the position
             is given axis index(value).
        sobel : bool
            apply a sobel filter for edge enhancement
        medfilter :  bool
            apply a median filter for noise reduction
        hanning : bool
            Apply a 2d hanning filter
        plot : bool
            If True plots the images after applying the filters and
            the phase correlation
        dtype : str or dtype
            Typecode or data-type in which the calculations must be
            performed.
        show_progressbar : None or bool
            If True, display a progress bar. If None the default is set in
            `preferences`.

        Returns
        -------

        list of applied shifts

        Notes
        -----

        The statistical analysis approach to the translation estimation
        when using `reference`='stat' roughly follows [1]_ . If you use
        it please cite their article.

        References
        ----------

        .. [1] Schaffer, Bernhard, Werner Grogger, and Gerald
        Kothleitner. “Automated Spatial Drift Correction for EFTEM
        Image Series.”
        Ultramicroscopy 102, no. 1 (December 2004): 27–36.

        """
        if show_progressbar is None:
            show_progressbar = preferences.General.show_progressbar
        self._check_signal_dimension_equals_two()
        if roi is not None:
            # Get the indices of the roi
            yaxis = self.axes_manager.signal_axes[1]
            xaxis = self.axes_manager.signal_axes[0]
            roi = tuple([xaxis._get_index(i) for i in roi[2:]] +
                        [yaxis._get_index(i) for i in roi[:2]])

        ref = None if reference == 'cascade' else \
            self.__call__().copy()
        shifts = []
        nrows = None
        images_number = self.axes_manager._max_index + 1
        if reference == 'stat':
            nrows = images_number if chunk_size is None else \
                min(images_number, chunk_size)
            pcarray = ma.zeros((nrows, self.axes_manager._max_index + 1,
                                ),
                               dtype=np.dtype([('max_value', np.float),
                                               ('shift', np.int32,
                                                (2,))]))
            nshift, max_value = estimate_image_shift(
                self(),
                self(),
                roi=roi,
                sobel=sobel,
                medfilter=medfilter,
                hanning=hanning,
                normalize_corr=normalize_corr,
                plot=plot,
                dtype=dtype)
            np.fill_diagonal(pcarray['max_value'], max_value)
            pbar = progressbar(maxval=nrows * images_number,
                               disabled=not show_progressbar).start()
        else:
            pbar = progressbar(maxval=images_number,
                               disabled=not show_progressbar).start()

        # Main iteration loop. Fills the rows of pcarray when reference
        # is stat
        for i1, im in enumerate(self._iterate_signal()):
            if reference in ['current', 'cascade']:
                if ref is None:
                    ref = im.copy()
                    shift = np.array([0, 0])
                nshift, max_val = estimate_image_shift(ref,
                                                       im,
                                                       roi=roi,
                                                       sobel=sobel,
                                                       medfilter=medfilter,
                                                       hanning=hanning,
                                                       plot=plot,
                                                       normalize_corr=normalize_corr,
                                                       dtype=dtype)
                if reference == 'cascade':
                    shift += nshift
                    ref = im.copy()
                else:
                    shift = nshift
                shifts.append(shift.copy())
                pbar.update(i1 + 1)
            elif reference == 'stat':
                if i1 == nrows:
                    break
                # Iterate to fill the columns of pcarray
                for i2, im2 in enumerate(
                        self._iterate_signal()):
                    if i2 > i1:
                        nshift, max_value = estimate_image_shift(
                            im,
                            im2,
                            roi=roi,
                            sobel=sobel,
                            medfilter=medfilter,
                            hanning=hanning,
                            normalize_corr=normalize_corr,
                            plot=plot,
                            dtype=dtype)

                        pcarray[i1, i2] = max_value, nshift
                    del im2
                    pbar.update(i2 + images_number * i1 + 1)
                del im
        if reference == 'stat':
            # Select the reference image as the one that has the
            # higher max_value in the row
            sqpcarr = pcarray[:, :nrows]
            sqpcarr['max_value'][:] = symmetrize(sqpcarr['max_value'])
            sqpcarr['shift'][:] = antisymmetrize(sqpcarr['shift'])
            ref_index = np.argmax(pcarray['max_value'].min(1))
            self.ref_index = ref_index
            shifts = (pcarray['shift'] +
                      pcarray['shift'][ref_index, :nrows][:, np.newaxis])
            if correlation_threshold is not None:
                if correlation_threshold == 'auto':
                    correlation_threshold = \
                        (pcarray['max_value'].min(0)).max()
                    print("Correlation threshold = %1.2f" %
                          correlation_threshold)
                shifts[pcarray['max_value'] <
                       correlation_threshold] = ma.masked
                shifts.mask[ref_index, :] = False

            shifts = shifts.mean(0)
        else:
            shifts = np.array(shifts)
            del ref
        return shifts

    def align2D(self, crop=True, fill_value=np.nan, shifts=None,
                roi=None,
                sobel=True,
                medfilter=True,
                hanning=True,
                plot=False,
                normalize_corr=False,
                reference='current',
                dtype='float',
                correlation_threshold=None,
                chunk_size=30):
        """Align the images in place using user provided shifts or by
        estimating the shifts.

        Please, see `estimate_shift2D` docstring for details
        on the rest of the parameters not documented in the following
        section

        Parameters
        ----------
        crop : bool
            If True, the data will be cropped not to include regions
            with missing data
        fill_value : int, float, nan
            The areas with missing data are filled with the given value.
            Default is nan.
        shifts : None or list of tuples
            If None the shifts are estimated using
            `estimate_shift2D`.

        Returns
        -------
        shifts : np.array
            The shifts are returned only if `shifts` is None

        Notes
        -----

        The statistical analysis approach to the translation estimation
        when using `reference`='stat' roughly follows [1]_ . If you use
        it please cite their article.

        References
        ----------

        .. [1] Schaffer, Bernhard, Werner Grogger, and Gerald
        Kothleitner. “Automated Spatial Drift Correction for EFTEM
        Image Series.”
        Ultramicroscopy 102, no. 1 (December 2004): 27–36.

        """
        self._check_signal_dimension_equals_two()
        if shifts is None:
            shifts = self.estimate_shift2D(
                roi=roi,
                sobel=sobel,
                medfilter=medfilter,
                hanning=hanning,
                plot=plot,
                reference=reference,
                dtype=dtype,
                correlation_threshold=correlation_threshold,
                normalize_corr=normalize_corr,
                chunk_size=chunk_size)
            return_shifts = True
        else:
            return_shifts = False
        # Translate with sub-pixel precision if necesary
        for im, shift in zip(self._iterate_signal(),
                             shifts):
            if np.any(shift):
                shift_image(im, -shift,
                            fill_value=fill_value)
                del im

        # Crop the image to the valid size
        if crop is True:
            shifts = -shifts
            bottom, top = (int(np.floor(shifts[:, 0].min())) if
                           shifts[:, 0].min() < 0 else None,
                           int(np.ceil(shifts[:, 0].max())) if
                           shifts[:, 0].max() > 0 else 0)
            right, left = (int(np.floor(shifts[:, 1].min())) if
                           shifts[:, 1].min() < 0 else None,
                           int(np.ceil(shifts[:, 1].max())) if
                           shifts[:, 1].max() > 0 else 0)
            self.crop_image(top, bottom, left, right)
            shifts = -shifts
        if return_shifts:
            return shifts

    def crop_image(self, top=None, bottom=None,
                   left=None, right=None):
        """Crops an image in place.

        top, bottom, left, right : int or float

            If int the values are taken as indices. If float the values are
            converted to indices.

        See also:
        ---------
        crop

        """
        self._check_signal_dimension_equals_two()
        self.crop(self.axes_manager.signal_axes[1].index_in_axes_manager,
                  top,
                  bottom)
        self.crop(self.axes_manager.signal_axes[0].index_in_axes_manager,
                  left,
                  right)


class Signal1DTools(object):

    def shift1D(self,
                shift_array,
                interpolation_method='linear',
                crop=True,
                fill_value=np.nan,
                show_progressbar=None):
        """Shift the data in place over the signal axis by the amount specified
        by an array.

        Parameters
        ----------
        shift_array : numpy array
            An array containing the shifting amount. It must have
            `axes_manager._navigation_shape_in_array` shape.
        interpolation_method : str or int
            Specifies the kind of interpolation as a string ('linear',
            'nearest', 'zero', 'slinear', 'quadratic, 'cubic') or as an
            integer specifying the order of the spline interpolator to
            use.
        crop : bool
            If True automatically crop the signal axis at both ends if
            needed.
        fill_value : float
            If crop is False fill the data outside of the original
            interval with the given value where needed.
        show_progressbar : None or bool
            If True, display a progress bar. If None the default is set in
            `preferences`.

        Raises
        ------
        SignalDimensionError if the signal dimension is not 1.

        """
        if show_progressbar is None:
            show_progressbar = preferences.General.show_progressbar
        self._check_signal_dimension_equals_one()
        axis = self.axes_manager.signal_axes[0]
        offset = axis.offset
        original_axis = axis.axis.copy()
        pbar = progressbar(
            maxval=self.axes_manager.navigation_size,
            disabled=not show_progressbar)
        for i, (dat, shift) in enumerate(zip(
                self._iterate_signal(),
                shift_array.ravel(()))):
            if np.isnan(shift):
                continue
            si = sp.interpolate.interp1d(original_axis,
                                         dat,
                                         bounds_error=False,
                                         fill_value=fill_value,
                                         kind=interpolation_method)
            axis.offset = float(offset - shift)
            dat[:] = si(axis.axis)
            pbar.update(i + 1)

        axis.offset = offset

        if crop is True:
            minimum, maximum = np.nanmin(shift_array), np.nanmax(shift_array)
            if minimum < 0:
                iminimum = 1 + axis.value2index(
                    axis.high_value + minimum,
                    rounding=math.floor)
                print iminimum
                self.crop(axis.index_in_axes_manager,
                          None,
                          iminimum)
            if maximum > 0:
                imaximum = axis.value2index(offset + maximum,
                                            rounding=math.ceil)
                self.crop(axis.index_in_axes_manager,
                          imaximum)

    def interpolate_in_between(self, start, end, delta=3,
                               show_progressbar=None, **kwargs):
        """Replace the data in a given range by interpolation.

        The operation is performed in place.

        Parameters
        ----------
        start, end : {int | float}
            The limits of the interval. If int they are taken as the
            axis index. If float they are taken as the axis value.

        All extra keyword arguments are passed to
        scipy.interpolate.interp1d. See the function documentation
        for details.
        show_progressbar : None or bool
            If True, display a progress bar. If None the default is set in
            `preferences`.

        Raises
        ------
        SignalDimensionError if the signal dimension is not 1.

        """
        if show_progressbar is None:
            show_progressbar = preferences.General.show_progressbar
        self._check_signal_dimension_equals_one()
        axis = self.axes_manager.signal_axes[0]
        i1 = axis._get_index(start)
        i2 = axis._get_index(end)
        i0 = int(np.clip(i1 - delta, 0, np.inf))
        i3 = int(np.clip(i2 + delta, 0, axis.size))
        pbar = progressbar(
            maxval=self.axes_manager.navigation_size,
            disabled=not show_progressbar)
        for i, dat in enumerate(self._iterate_signal()):
            dat_int = sp.interpolate.interp1d(
                range(i0, i1) + range(i2, i3),
                dat[i0:i1].tolist() + dat[i2:i3].tolist(),
                **kwargs)
            dat[i1:i2] = dat_int(range(i1, i2))
            pbar.update(i + 1)

    def _check_navigation_mask(self, mask):
        if mask is not None:
            if not isinstance(mask, Signal):
                raise ValueError("mask must be a Signal instance.")
            elif mask.axes_manager.signal_dimension not in (0, 1):
                raise ValueError("mask must be a Signal with signal_dimension "
                                 "equal to 1")
            elif (mask.axes_manager.navigation_dimension !=
                  self.axes_manager.navigation_dimension):
                raise ValueError("mask must be a Signal with the same "
                                 "navigation_dimension as the current signal.")

    def estimate_shift1D(self,
                         start=None,
                         end=None,
                         reference_indices=None,
                         max_shift=None,
                         interpolate=True,
                         number_of_interpolation_points=5,
                         mask=None,
                         show_progressbar=None):
        """Estimate the shifts in the current signal axis using
         cross-correlation.

        This method can only estimate the shift by comparing
        unidimensional features that should not change the position in
        the signal axis. To decrease the memory usage, the time of
        computation and the accuracy of the results it is convenient to
        select the feature of interest providing sensible values for
        `start` and `end`. By default interpolation is used to obtain
        subpixel precision.

        Parameters
        ----------
        start, end : {int | float | None}
            The limits of the interval. If int they are taken as the
            axis index. If float they are taken as the axis value.
        reference_indices : tuple of ints or None
            Defines the coordinates of the spectrum that will be used
            as eference. If None the spectrum at the current
            coordinates is used for this purpose.
        max_shift : int
            "Saturation limit" for the shift.
        interpolate : bool
            If True, interpolation is used to provide sub-pixel
            accuracy.
        number_of_interpolation_points : int
            Number of interpolation points. Warning: making this number
            too big can saturate the memory
        mask : Signal of bool data type.
            It must have signal_dimension = 0 and navigation_shape equal to the
            current signal. Where mask is True the shift is not computed
            and set to nan.
        show_progressbar : None or bool
            If True, display a progress bar. If None the default is set in
            `preferences`.

        Returns
        -------
        An array with the result of the estimation in the axis units.

        Raises
        ------
        SignalDimensionError if the signal dimension is not 1.

        """
        if show_progressbar is None:
            show_progressbar = preferences.General.show_progressbar
        self._check_signal_dimension_equals_one()
        ip = number_of_interpolation_points + 1
        axis = self.axes_manager.signal_axes[0]
        self._check_navigation_mask(mask)
        if reference_indices is None:
            reference_indices = self.axes_manager.indices

        i1, i2 = axis._get_index(start), axis._get_index(end)
        shift_array = np.zeros(self.axes_manager._navigation_shape_in_array,
                               dtype=float)
        ref = self.inav[reference_indices].data[i1:i2]
        if interpolate is True:
            ref = spectrum_tools.interpolate1D(ip, ref)
        pbar = progressbar(
            maxval=self.axes_manager.navigation_size,
            disabled=not show_progressbar)
        for i, (dat, indices) in enumerate(zip(
                self._iterate_signal(),
                self.axes_manager._array_indices_generator())):
            if mask is not None and bool(mask.data[indices]) is True:
                shift_array[indices] = np.nan
            else:
                dat = dat[i1:i2]
                if interpolate is True:
                    dat = spectrum_tools.interpolate1D(ip, dat)
                shift_array[indices] = np.argmax(
                    np.correlate(ref, dat, 'full')) - len(ref) + 1
            pbar.update(i + 1)
        pbar.finish()

        if max_shift is not None:
            if interpolate is True:
                max_shift *= ip
            shift_array.clip(-max_shift, max_shift)
        if interpolate is True:
            shift_array /= ip
        shift_array *= axis.scale
        return shift_array

    def align1D(self,
                start=None,
                end=None,
                reference_indices=None,
                max_shift=None,
                interpolate=True,
                number_of_interpolation_points=5,
                interpolation_method='linear',
                crop=True,
                fill_value=np.nan,
                also_align=[],
                mask=None):
        """Estimate the shifts in the signal axis using
        cross-correlation and use the estimation to align the data in place.

        This method can only estimate the shift by comparing
        unidimensional
        features that should not change the position.
        To decrease memory usage, time of computation and improve
        accuracy it is convenient to select the feature of interest
        setting the `start` and `end` keywords. By default interpolation is
        used to obtain subpixel precision.

        Parameters
        ----------
        start, end : {int | float | None}
            The limits of the interval. If int they are taken as the
            axis index. If float they are taken as the axis value.
        reference_indices : tuple of ints or None
            Defines the coordinates of the spectrum that will be used
            as eference. If None the spectrum at the current
            coordinates is used for this purpose.
        max_shift : int
            "Saturation limit" for the shift.
        interpolate : bool
            If True, interpolation is used to provide sub-pixel
            accuracy.
        number_of_interpolation_points : int
            Number of interpolation points. Warning: making this number
            too big can saturate the memory
        interpolation_method : str or int
            Specifies the kind of interpolation as a string ('linear',
            'nearest', 'zero', 'slinear', 'quadratic, 'cubic') or as an
            integer specifying the order of the spline interpolator to
            use.
        crop : bool
            If True automatically crop the signal axis at both ends if
            needed.
        fill_value : float
            If crop is False fill the data outside of the original
            interval with the given value where needed.
        also_align : list of signals
            A list of Signal instances that has exactly the same
            dimensions
            as this one and that will be aligned using the shift map
            estimated using the this signal.
        mask : Signal of bool data type.
            It must have signal_dimension = 0 and navigation_shape equal to the
            current signal. Where mask is True the shift is not computed
            and set to nan.

        Returns
        -------
        An array with the result of the estimation. The shift will be

        Raises
        ------
        SignalDimensionError if the signal dimension is not 1.

        See also
        --------
        estimate_shift1D

        """
        self._check_signal_dimension_equals_one()
        shift_array = self.estimate_shift1D(
            start=start,
            end=end,
            reference_indices=reference_indices,
            max_shift=max_shift,
            interpolate=interpolate,
            number_of_interpolation_points=number_of_interpolation_points,
            mask=mask)
        for signal in also_align + [self]:
            signal.shift1D(shift_array=shift_array,
                           interpolation_method=interpolation_method,
                           crop=crop,
                           fill_value=fill_value)

    def integrate_in_range(self, signal_range='interactive'):
        """ Sums the spectrum over an energy range, giving the integrated
        area.

        The energy range can either be selected through a GUI or the command
        line.

        Parameters
        ----------
        signal_range : {a tuple of this form (l, r), "interactive"}
            l and r are the left and right limits of the range. They can be numbers or None,
            where None indicates the extremes of the interval. If l and r are floats the
            `signal_range` will be in axis units (for example eV). If l and r are integers
            the `signal_range` will be in index units.
            When `signal_range` is "interactive" (default) the range is selected using a GUI.

        Returns
        -------
        integrated_spectrum : Signal subclass

        See Also
        --------
        integrate_simpson

        Examples
        --------

        Using the GUI

        >>> s.integrate_in_range()

        Using the CLI

        >>> s_int = s.integrate_in_range(signal_range=(560,None))

        Selecting a range in the axis units, by specifying the
        signal range with floats.

        >>> s_int = s.integrate_in_range(signal_range=(560.,590.))

        Selecting a range using the index, by specifying the
        signal range with integers.

        >>> s_int = s.integrate_in_range(signal_range=(100,120))

        """

        if signal_range == 'interactive':
            self_copy = self.deepcopy()
            ia = IntegrateArea(self_copy, signal_range)
            ia.edit_traits()
            integrated_spectrum = self_copy
        else:
            integrated_spectrum = self._integrate_in_range_commandline(
                signal_range)
        return integrated_spectrum

    def _integrate_in_range_commandline(self, signal_range):
        e1 = signal_range[0]
        e2 = signal_range[1]
        integrated_spectrum = self[..., e1:e2].integrate1D(-1)
        return(integrated_spectrum)

    @only_interactive
    def calibrate(self):
        """Calibrate the spectral dimension using a gui.

        It displays a window where the new calibration can be set by:
        * Setting the offset, units and scale directly
        * Selection a range by dragging the mouse on the spectrum figure
         and
        setting the new values for the given range limits

        Notes
        -----
        For this method to work the output_dimension must be 1. Set the
        view
        accordingly

        Raises
        ------
        SignalDimensionError if the signal dimension is not 1.

        """
        self._check_signal_dimension_equals_one()
        calibration = SpectrumCalibration(self)
        calibration.edit_traits()

    def smooth_savitzky_golay(self,
                              polynomial_order=None,
                              window_length=None,
                              differential_order=0):
        """Apply a Savitzky-Golay filter to the data in place.

        If `polynomial_order` or `window_length` or `differential_order` are
        None the method is run in interactive mode.

        Parameters
        ----------
        window_length : int
            The length of the filter window (i.e. the number of coefficients).
            `window_length` must be a positive odd integer.
        polynomial_order : int
            The order of the polynomial used to fit the samples.
            `polyorder` must be less than `window_length`.
        differential_order: int, optional
            The order of the derivative to compute.  This must be a
            nonnegative integer.  The default is 0, which means to filter
            the data without differentiating.

        Notes
        -----
        More information about the filter in `scipy.signal.savgol_filter`.

        """
        if not savgol_imported:
            raise ImportError("scipy >= 0.14 needs to be installed to use"
                              "this feature.")
        self._check_signal_dimension_equals_one()
        if (polynomial_order is not None and
                window_length is not None):
            axis = self.axes_manager.signal_axes[0]
            self.data = savgol_filter(
                x=self.data,
                window_length=window_length,
                polyorder=polynomial_order,
                deriv=differential_order,
                delta=axis.scale,
                axis=axis.index_in_array)

        else:
            # Interactive mode
            smoother = SmoothingSavitzkyGolay(self)
            smoother.differential_order = differential_order
            if polynomial_order is not None:
                smoother.polynomial_order = polynomial_order
            if window_length is not None:
                smoother.window_length = window_length
            smoother.edit_traits()

    def smooth_lowess(self,
                      smoothing_parameter=None,
                      number_of_iterations=None,
                      show_progressbar=None):
        """Lowess data smoothing in place.

        If `smoothing_parameter` or `number_of_iterations` are None the method
        is run in interactive mode.

        Parameters
        ----------
        smoothing_parameter: float or None
            Between 0 and 1. The fraction of the data used
            when estimating each y-value.
        number_of_iterations: int or None
            The number of residual-based reweightings
            to perform.
        show_progressbar : None or bool
            If True, display a progress bar. If None the default is set in
            `preferences`.

        Raises
        ------
        SignalDimensionError if the signal dimension is not 1.
        ImportError if statsmodels is not installed.

        Notes
        -----
        This method uses the lowess algorithm from statsmodels. statsmodels
        is required for this method.

        """
        if not statsmodels_installed:
            raise ImportError("statsmodels is not installed. This package is "
                              "required for this feature.")
        self._check_signal_dimension_equals_one()
        if smoothing_parameter is None or number_of_iterations is None:
            smoother = SmoothingLowess(self)
            if smoothing_parameter is not None:
                smoother.smoothing_parameter = smoothing_parameter
            if number_of_iterations is not None:
                smoother.number_of_iterations = number_of_iterations
            smoother.edit_traits()
        else:
            self.map(lowess,
                     exog=self.axes_manager[-1].axis,
                     frac=smoothing_parameter,
                     it=number_of_iterations,
                     is_sorted=True,
                     return_sorted=False,
                     show_progressbar=show_progressbar)

    def smooth_tv(self, smoothing_parameter=None, show_progressbar=None):
        """Total variation data smoothing in place.

        Parameters
        ----------
        smoothing_parameter: float or None
           Denoising weight relative to L2 minimization. If None the method
           is run in interactive mode.
        show_progressbar : None or bool
            If True, display a progress bar. If None the default is set in
            `preferences`.

        Raises
        ------
        SignalDimensionError if the signal dimension is not 1.

        """
        self._check_signal_dimension_equals_one()
        if smoothing_parameter is None:
            smoother = SmoothingTV(self)
            smoother.edit_traits()
        else:
            self.map(_tv_denoise_1d, weight=smoothing_parameter,
                     show_progressbar=show_progressbar)

    def filter_butterworth(self,
                           cutoff_frequency_ratio=None,
                           type='low',
                           order=2):
        """Butterworth filter in place.

        Raises
        ------
        SignalDimensionError if the signal dimension is not 1.

        """
        self._check_signal_dimension_equals_one()
        smoother = ButterworthFilter(self)
        if cutoff_frequency_ratio is not None:
            smoother.cutoff_frequency_ratio = cutoff_frequency_ratio
            smoother.apply()
        else:
            smoother.edit_traits()

    def _remove_background_cli(self, signal_range, background_estimator):
        from hyperspy.model import Model
        model = Model(self)
        model.append(background_estimator)
        background_estimator.estimate_parameters(
            self,
            signal_range[0],
            signal_range[1],
            only_current=False)
        return self - model.as_signal()

    def remove_background(
            self,
            signal_range='interactive',
            background_type='PowerLaw',
            polynomial_order=2):
        """Remove the background, either in place using a gui or returned as a new
        spectrum using the command line.

        Parameters
        ----------
        signal_range : tuple, optional
            If this argument is not specified, the signal range has to be selected
            using a GUI. And the original spectrum will be replaced.
            If tuple is given, the a spectrum will be returned.
        background_type : string
            The type of component which should be used to fit the background.
            Possible components: PowerLaw, Gaussian, Offset, Polynomial
            If Polynomial is used, the polynomial order can be specified
        polynomial_order : int, default 2
            Specify the polynomial order if a Polynomial background is used.

        Examples
        --------
        >>>> s.remove_background() # Using gui, replaces spectrum s
        >>>> s2 = s.remove_background(signal_range=(400,450), background_type='PowerLaw') #Using cli, returns a spectrum

        Raises
        ------
        SignalDimensionError if the signal dimension is not 1.

        """
        self._check_signal_dimension_equals_one()
        if signal_range == 'interactive':
            br = BackgroundRemoval(self)
            br.edit_traits()
        else:
            if background_type == 'PowerLaw':
                background_estimator = components.PowerLaw()
            elif background_type == 'Gaussian':
                background_estimator = components.Gaussian()
            elif background_type == 'Offset':
                background_estimator = components.Offset()
            elif background_type == 'Polynomial':
                background_estimator = components.Polynomial(polynomial_order)
            else:
                raise ValueError(
                    "Background type: " +
                    background_type +
                    " not recognized")

            spectra = self._remove_background_cli(
                signal_range, background_estimator)
            return spectra

    @interactive_range_selector
    def crop_spectrum(self, left_value=None, right_value=None,):
        """Crop in place the spectral dimension.

        Parameters
        ----------
        left_value, righ_value: {int | float | None}
            If int the values are taken as indices. If float they are
            converted to indices using the spectral axis calibration.
            If left_value is None crops from the beginning of the axis.
            If right_value is None crops up to the end of the axis. If
            both are
            None the interactive cropping interface is activated
            enabling
            cropping the spectrum using a span selector in the signal
            plot.

        Raises
        ------
        SignalDimensionError if the signal dimension is not 1.

        """
        self._check_signal_dimension_equals_one()
        self.crop(
            axis=self.axes_manager.signal_axes[0].index_in_axes_manager,
            start=left_value, end=right_value)

    @auto_replot
    def gaussian_filter(self, FWHM):
        """Applies a Gaussian filter in the spectral dimension in place.

        Parameters
        ----------
        FWHM : float
            The Full Width at Half Maximum of the gaussian in the
            spectral axis units

        Raises
        ------
        ValueError if FWHM is equal or less than zero.

        SignalDimensionError if the signal dimension is not 1.

        """
        self._check_signal_dimension_equals_one()
        if FWHM <= 0:
            raise ValueError(
                "FWHM must be greater than zero")
        axis = self.axes_manager.signal_axes[0]
        FWHM *= 1 / axis.scale
        self.data = gaussian_filter1d(
            self.data,
            axis=axis.index_in_array,
            sigma=FWHM / 2.35482)

    @auto_replot
    def hanning_taper(self, side='both', channels=None, offset=0):
        """Apply a hanning taper to the data in place.

        Parameters
        ----------
        side : {'left', 'right', 'both'}
        channels : {None, int}
            The number of channels to taper. If None 5% of the total
            number of channels are tapered.
        offset : int

        Returns
        -------
        channels

        Raises
        ------
        SignalDimensionError if the signal dimension is not 1.

        """
        # TODO: generalize it
        self._check_signal_dimension_equals_one()
        if channels is None:
            channels = int(round(len(self()) * 0.02))
            if channels < 20:
                channels = 20
        dc = self.data
        if side == 'left' or side == 'both':
            dc[..., offset:channels + offset] *= (
                np.hanning(2 * channels)[:channels])
            dc[..., :offset] *= 0.
        if side == 'right' or side == 'both':
            if offset == 0:
                rl = None
            else:
                rl = -offset
            dc[..., -channels - offset:rl] *= (
                np.hanning(2 * channels)[-channels:])
            if offset != 0:
                dc[..., -offset:] *= 0.
        return channels

    def find_peaks1D_ohaver(self, xdim=None, slope_thresh=0, amp_thresh=None,
                            subchannel=True, medfilt_radius=5, maxpeakn=30000,
                            peakgroup=10):
        """Find peaks along a 1D line (peaks in spectrum/spectra).

        Function to locate the positive peaks in a noisy x-y data set.

        Detects peaks by looking for downward zero-crossings in the
        first derivative that exceed 'slope_thresh'.

        Returns an array containing position, height, and width of each
        peak.

        'slope_thresh' and 'amp_thresh', control sensitivity: higher
        values will
        neglect smaller features.


        peakgroup is the number of points around the top peak to search
        around

        Parameters
        ---------


        slope_thresh : float (optional)
                       1st derivative threshold to count the peak
                       default is set to 0.5
                       higher values will neglect smaller features.

        amp_thresh : float (optional)
                     intensity threshold above which
                     default is set to 10% of max(y)
                     higher values will neglect smaller features.

        medfilt_radius : int (optional)
                     median filter window to apply to smooth the data
                     (see scipy.signal.medfilt)
                     if 0, no filter will be applied.
                     default is set to 5

        peakgroup : int (optional)
                    number of points around the "top part" of the peak
                    default is set to 10

        maxpeakn : int (optional)
                   number of maximum detectable peaks
                   default is set to 5000

        subpix : bool (optional)
                 default is set to True

        Returns
        -------
        peaks : structured array of shape _navigation_shape_in_array in which
        each cell contains an array that contains as many structured arrays as
        peaks where found at that location and which fields: position, height,
        width, contains position, height, and width of each peak.

        Raises
        ------
        SignalDimensionError if the signal dimension is not 1.

        """
        # TODO: add scipy.signal.find_peaks_cwt
        self._check_signal_dimension_equals_one()
        axis = self.axes_manager.signal_axes[0].axis
        arr_shape = (self.axes_manager._navigation_shape_in_array
                     if self.axes_manager.navigation_size > 0
                     else [1, ])
        peaks = np.zeros(arr_shape, dtype=object)
        for y, indices in zip(self._iterate_signal(),
                              self.axes_manager._array_indices_generator()):
            peaks[indices] = find_peaks_ohaver(
                y,
                axis,
                slope_thresh=slope_thresh,
                amp_thresh=amp_thresh,
                medfilt_radius=medfilt_radius,
                maxpeakn=maxpeakn,
                peakgroup=peakgroup,
                subchannel=subchannel)
        return peaks

    def estimate_peak_width(self,
                            factor=0.5,
                            window=None,
                            return_interval=False,
                            show_progressbar=None):
        """Estimate the width of the highest intensity of peak
        of the spectra at a given fraction of its maximum.

        It can be used with asymmetric peaks. For accurate results any
        background must be previously substracted.
        The estimation is performed by interpolation using cubic splines.

        Parameters
        ----------
        factor : 0 < float < 1
            The default, 0.5, estimates the FWHM.
        window : None, float
            The size of the window centred at the peak maximum
            used to perform the estimation.
            The window size must be chosen with care: if it is narrower
            than the width of the peak at some positions or if it is
            so wide that it includes other more intense peaks this
            method cannot compute the width and a NaN is stored instead.
        return_interval: bool
            If True, returns 2 extra signals with the positions of the
            desired height fraction at the left and right of the
            peak.
        show_progressbar : None or bool
            If True, display a progress bar. If None the default is set in
            `preferences`.

        Returns
        -------
        width or [width, left, right], depending on the value of
        `return_interval`.

        """
        if show_progressbar is None:
            show_progressbar = preferences.General.show_progressbar
        self._check_signal_dimension_equals_one()
        if not 0 < factor < 1:
            raise ValueError("factor must be between 0 and 1.")

        left, right = (self._get_navigation_signal(),
                       self._get_navigation_signal())
        # The signals must be of dtype float to contain np.nan
        left.change_dtype('float')
        right.change_dtype('float')
        axis = self.axes_manager.signal_axes[0]
        x = axis.axis
        maxval = self.axes_manager.navigation_size
        if maxval > 0:
            pbar = progressbar(maxval=maxval,
                               disabled=not show_progressbar)
        for i, spectrum in enumerate(self):
            if window is not None:
                vmax = axis.index2value(spectrum.data.argmax())
                spectrum = spectrum[vmax - window / 2.:vmax + window / 2.]
                x = spectrum.axes_manager[0].axis
            spline = scipy.interpolate.UnivariateSpline(
                x,
                spectrum.data - factor * spectrum.data.max(),
                s=0)
            roots = spline.roots()
            if len(roots) == 2:
                left[self.axes_manager.indices] = roots[0]
                right[self.axes_manager.indices] = roots[1]
            else:
                left[self.axes_manager.indices] = np.nan
                right[self.axes_manager.indices] = np.nan
            if maxval > 0:
                pbar.update(i)
        if maxval > 0:
            pbar.finish()
        width = right - left
        if factor == 0.5:
            width.metadata.General.title = (
                self.metadata.General.title + " FWHM")
            left.metadata.General.title = (
                self.metadata.General.title + " FWHM left position")

            right.metadata.General.title = (
                self.metadata.General.title + " FWHM right position")
        else:
            width.metadata.General.title = (
                self.metadata.General.title +
                " full-width at %.1f maximum" % factor)
            left.metadata.General.title = (
                self.metadata.General.title +
                " full-width at %.1f maximum left position" % factor)
            right.metadata.General.title = (
                self.metadata.General.title +
                " full-width at %.1f maximum right position" % factor)
        if return_interval is True:
            return [width, left, right]
        else:
            return width


class MVATools(object):
    # TODO: All of the plotting methods here should move to drawing

    def _plot_factors_or_pchars(self, factors, comp_ids=None,
                                calibrate=True, avg_char=False,
                                same_window=None, comp_label='PC',
                                img_data=None,
                                plot_shifts=True, plot_char=4,
                                cmap=plt.cm.gray, quiver_color='white',
                                vector_scale=1,
                                per_row=3, ax=None):
        """Plot components from PCA or ICA, or peak characteristics

        Parameters
        ----------

        comp_ids : None, int, or list of ints
            if None, returns maps of all components.
            if int, returns maps of components with ids from 0 to given
            int.
            if list of ints, returns maps of components with ids in
            given list.
        calibrate : bool
            if True, plots are calibrated according to the data in the
            axes
            manager.
        same_window : bool
            if True, plots each factor to the same window.  They are
            not scaled.
        comp_label : string, the label that is either the plot title
        (if plotting in
            separate windows) or the label in the legend (if plotting
            in the
            same window)
        cmap : a matplotlib colormap
            The colormap used for factor images or
            any peak characteristic scatter map
            overlay.

        Parameters only valid for peak characteristics (or pk char factors):
        --------------------------------------------------------------------

        img_data - 2D numpy array,
            The array to overlay peak characteristics onto.  If None,
            defaults to the average image of your stack.

        plot_shifts - bool, default is True
            If true, plots a quiver (arrow) plot showing the shifts for
            each
            peak present in the component being plotted.

        plot_char - None or int
            If int, the id of the characteristic to plot as the colored
            scatter plot.
            Possible components are:
               4: peak height
               5: peak orientation
               6: peak eccentricity

       quiver_color : any color recognized by matplotlib
           Determines the color of vectors drawn for
           plotting peak shifts.

       vector_scale : integer or None
           Scales the quiver plot arrows.  The vector
           is defined as one data unit along the X axis.
           If shifts are small, set vector_scale so
           that when they are multiplied by vector_scale,
           they are on the scale of the image plot.
           If None, uses matplotlib's autoscaling.

        """
        if same_window is None:
            same_window = preferences.MachineLearning.same_window
        if comp_ids is None:
            comp_ids = xrange(factors.shape[1])

        elif not hasattr(comp_ids, '__iter__'):
            comp_ids = xrange(comp_ids)

        n = len(comp_ids)
        if same_window:
            rows = int(np.ceil(n / float(per_row)))

        fig_list = []

        if n < per_row:
            per_row = n

        if same_window and self.axes_manager.signal_dimension == 2:
            f = plt.figure(figsize=(4 * per_row, 3 * rows))
        else:
            f = plt.figure()
        for i in xrange(len(comp_ids)):
            if self.axes_manager.signal_dimension == 1:
                if same_window:
                    ax = plt.gca()
                else:
                    if i > 0:
                        f = plt.figure()
                    ax = f.add_subplot(111)
                ax = sigdraw._plot_1D_component(factors=factors,
                                                idx=comp_ids[
                                                    i], axes_manager=self.axes_manager,
                                                ax=ax, calibrate=calibrate,
                                                comp_label=comp_label,
                                                same_window=same_window)
                if same_window:
                    plt.legend(ncol=factors.shape[1] // 2, loc='best')
            elif self.axes_manager.signal_dimension == 2:
                if same_window:
                    ax = f.add_subplot(rows, per_row, i + 1)
                else:
                    if i > 0:
                        f = plt.figure()
                    ax = f.add_subplot(111)

                sigdraw._plot_2D_component(factors=factors,
                                           idx=comp_ids[i],
                                           axes_manager=self.axes_manager,
                                           calibrate=calibrate, ax=ax,
                                           cmap=cmap, comp_label=comp_label)
            if not same_window:
                fig_list.append(f)
        try:
            plt.tight_layout()
        except:
            pass
        if not same_window:
            return fig_list
        else:
            return f

    def _plot_loadings(self, loadings, comp_ids=None, calibrate=True,
                       same_window=None, comp_label=None,
                       with_factors=False, factors=None,
                       cmap=plt.cm.gray, no_nans=False, per_row=3):
        if same_window is None:
            same_window = preferences.MachineLearning.same_window
        if comp_ids is None:
            comp_ids = xrange(loadings.shape[0])

        elif not hasattr(comp_ids, '__iter__'):
            comp_ids = xrange(comp_ids)

        n = len(comp_ids)
        if same_window:
            rows = int(np.ceil(n / float(per_row)))

        fig_list = []

        if n < per_row:
            per_row = n

        if same_window and self.axes_manager.signal_dimension == 2:
            f = plt.figure(figsize=(4 * per_row, 3 * rows))
        else:
            f = plt.figure()

        for i in xrange(n):
            if self.axes_manager.navigation_dimension == 1:
                if same_window:
                    ax = plt.gca()
                else:
                    if i > 0:
                        f = plt.figure()
                    ax = f.add_subplot(111)
            elif self.axes_manager.navigation_dimension == 2:
                if same_window:
                    ax = f.add_subplot(rows, per_row, i + 1)
                else:
                    if i > 0:
                        f = plt.figure()
                    ax = f.add_subplot(111)
            sigdraw._plot_loading(loadings, idx=comp_ids[i],
                                  axes_manager=self.axes_manager,
                                  no_nans=no_nans, calibrate=calibrate,
                                  cmap=cmap, comp_label=comp_label, ax=ax,
                                  same_window=same_window)
            if not same_window:
                fig_list.append(f)
        try:
            plt.tight_layout()
        except:
            pass
        if not same_window:
            if with_factors:
                return fig_list, self._plot_factors_or_pchars(factors,
                                                              comp_ids=comp_ids,
                                                              calibrate=calibrate,
                                                              same_window=same_window,
                                                              comp_label=comp_label,
                                                              per_row=per_row)
            else:
                return fig_list
        else:
            if self.axes_manager.navigation_dimension == 1:
                plt.legend(ncol=loadings.shape[0] // 2, loc='best')
                animate_legend()
            if with_factors:
                return f, self._plot_factors_or_pchars(factors,
                                                       comp_ids=comp_ids,
                                                       calibrate=calibrate,
                                                       same_window=same_window,
                                                       comp_label=comp_label,
                                                       per_row=per_row)
            else:
                return f

    def _export_factors(self,
                        factors,
                        folder=None,
                        comp_ids=None,
                        multiple_files=None,
                        save_figures=False,
                        save_figures_format='png',
                        factor_prefix=None,
                        factor_format=None,
                        comp_label=None,
                        cmap=plt.cm.gray,
                        plot_shifts=True,
                        plot_char=4,
                        img_data=None,
                        same_window=False,
                        calibrate=True,
                        quiver_color='white',
                        vector_scale=1,
                        no_nans=True, per_row=3):

        from hyperspy._signals.image import Image
        from hyperspy._signals.spectrum import Spectrum

        if multiple_files is None:
            multiple_files = preferences.MachineLearning.multiple_files

        if factor_format is None:
            factor_format = preferences.MachineLearning.\
                export_factors_default_file_format

        # Select the desired factors
        if comp_ids is None:
            comp_ids = xrange(factors.shape[1])
        elif not hasattr(comp_ids, '__iter__'):
            comp_ids = range(comp_ids)
        mask = np.zeros(factors.shape[1], dtype=np.bool)
        for idx in comp_ids:
            mask[idx] = 1
        factors = factors[:, mask]

        if save_figures is True:
            plt.ioff()
            fac_plots = self._plot_factors_or_pchars(factors,
                                                     comp_ids=comp_ids,
                                                     same_window=same_window,
                                                     comp_label=comp_label,
                                                     img_data=img_data,
                                                     plot_shifts=plot_shifts,
                                                     plot_char=plot_char,
                                                     cmap=cmap,
                                                     per_row=per_row,
                                                     quiver_color=quiver_color,
                                                     vector_scale=vector_scale)
            for idx in xrange(len(comp_ids)):
                filename = '%s_%02i.%s' % (factor_prefix, comp_ids[idx],
                                           save_figures_format)
                if folder is not None:
                    filename = os.path.join(folder, filename)
                ensure_directory(filename)
                fac_plots[idx].savefig(filename, save_figures_format,
                                       dpi=600)
            plt.ion()

        elif multiple_files is False:
            if self.axes_manager.signal_dimension == 2:
                # factor images
                axes_dicts = []
                axes = self.axes_manager.signal_axes[::-1]
                shape = (axes[1].size, axes[0].size)
                factor_data = np.rollaxis(
                    factors.reshape((shape[0], shape[1], -1)), 2)
                axes_dicts.append(axes[0].get_axis_dictionary())
                axes_dicts.append(axes[1].get_axis_dictionary())
                axes_dicts.append({'name': 'factor_index',
                                   'scale': 1.,
                                   'offset': 0.,
                                   'size': int(factors.shape[1]),
                                   'units': 'factor',
                                   'index_in_array': 0, })
                s = Image(factor_data,
                          axes=axes_dicts,
                          metadata={
                              'General': {'title': '%s from %s' % (
                                  factor_prefix,
                                  self.metadata.General.title),
                              }})
            elif self.axes_manager.signal_dimension == 1:
                axes = []
                axes.append(
                    self.axes_manager.signal_axes[0].get_axis_dictionary())
                axes[0]['index_in_array'] = 1

                axes.append({
                    'name': 'factor_index',
                    'scale': 1.,
                    'offset': 0.,
                    'size': int(factors.shape[1]),
                    'units': 'factor',
                    'index_in_array': 0,
                })
                s = Spectrum(factors.T,
                             axes=axes,
                             metadata={
                                 "General": {'title': '%s from %s' % (
                                     factor_prefix, self.metadata.General.title),
                                 }})
            filename = '%ss.%s' % (factor_prefix, factor_format)
            if folder is not None:
                filename = os.path.join(folder, filename)
            s.save(filename)
        else:  # Separate files
            if self.axes_manager.signal_dimension == 1:

                axis_dict = self.axes_manager.signal_axes[0].\
                    get_axis_dictionary()
                axis_dict['index_in_array'] = 0
                for dim, index in zip(comp_ids, range(len(comp_ids))):
                    s = Spectrum(factors[:, index],
                                 axes=[axis_dict, ],
                                 metadata={
                                     "General": {'title': '%s from %s' % (
                                         factor_prefix,
                                         self.metadata.General.title),
                                     }})
                    filename = '%s-%i.%s' % (factor_prefix,
                                             dim,
                                             factor_format)
                    if folder is not None:
                        filename = os.path.join(folder, filename)
                    s.save(filename)

            if self.axes_manager.signal_dimension == 2:
                axes = self.axes_manager.signal_axes
                axes_dicts = []
                axes_dicts.append(axes[0].get_axis_dictionary())
                axes_dicts.append(axes[1].get_axis_dictionary())
                axes_dicts[0]['index_in_array'] = 0
                axes_dicts[1]['index_in_array'] = 1

                factor_data = factors.reshape(
                    self.axes_manager._signal_shape_in_array + [-1, ])

                for dim, index in zip(comp_ids, range(len(comp_ids))):
                    im = Image(factor_data[..., index],
                               axes=axes_dicts,
                               metadata={
                                   "General": {'title': '%s from %s' % (
                                       factor_prefix,
                                       self.metadata.General.title),
                                   }})
                    filename = '%s-%i.%s' % (factor_prefix,
                                             dim,
                                             factor_format)
                    if folder is not None:
                        filename = os.path.join(folder, filename)
                    im.save(filename)

    def _export_loadings(self,
                         loadings,
                         folder=None,
                         comp_ids=None,
                         multiple_files=None,
                         loading_prefix=None,
                         loading_format=None,
                         save_figures_format='png',
                         comp_label=None,
                         cmap=plt.cm.gray,
                         save_figures=False,
                         same_window=False,
                         calibrate=True,
                         no_nans=True,
                         per_row=3):

        from hyperspy._signals.image import Image
        from hyperspy._signals.spectrum import Spectrum

        if multiple_files is None:
            multiple_files = preferences.MachineLearning.multiple_files

        if loading_format is None:
            loading_format = preferences.MachineLearning.\
                export_loadings_default_file_format

        if comp_ids is None:
            comp_ids = range(loadings.shape[0])
        elif not hasattr(comp_ids, '__iter__'):
            comp_ids = range(comp_ids)
        mask = np.zeros(loadings.shape[0], dtype=np.bool)
        for idx in comp_ids:
            mask[idx] = 1
        loadings = loadings[mask]

        if save_figures is True:
            plt.ioff()
            sc_plots = self._plot_loadings(loadings, comp_ids=comp_ids,
                                           calibrate=calibrate,
                                           same_window=same_window,
                                           comp_label=comp_label,
                                           cmap=cmap, no_nans=no_nans,
                                           per_row=per_row)
            for idx in xrange(len(comp_ids)):
                filename = '%s_%02i.%s' % (loading_prefix, comp_ids[idx],
                                           save_figures_format)
                if folder is not None:
                    filename = os.path.join(folder, filename)
                ensure_directory(filename)
                sc_plots[idx].savefig(filename, dpi=600)
            plt.ion()
        elif multiple_files is False:
            if self.axes_manager.navigation_dimension == 2:
                axes_dicts = []
                axes = self.axes_manager.navigation_axes[::-1]
                shape = (axes[1].size, axes[0].size)
                loading_data = loadings.reshape((-1, shape[0], shape[1]))
                axes_dicts.append(axes[0].get_axis_dictionary())
                axes_dicts[0]['index_in_array'] = 1
                axes_dicts.append(axes[1].get_axis_dictionary())
                axes_dicts[1]['index_in_array'] = 2
                axes_dicts.append({'name': 'loading_index',
                                   'scale': 1.,
                                   'offset': 0.,
                                   'size': int(loadings.shape[0]),
                                   'units': 'factor',
                                   'index_in_array': 0, })
                s = Image(loading_data,
                          axes=axes_dicts,
                          metadata={
                              "General": {'title': '%s from %s' % (
                                  loading_prefix,
                                  self.metadata.General.title),
                              }})
            elif self.axes_manager.navigation_dimension == 1:
                cal_axis = self.axes_manager.navigation_axes[0].\
                    get_axis_dictionary()
                cal_axis['index_in_array'] = 1
                axes = []
                axes.append({'name': 'loading_index',
                             'scale': 1.,
                             'offset': 0.,
                             'size': int(loadings.shape[0]),
                             'units': 'comp_id',
                             'index_in_array': 0, })
                axes.append(cal_axis)
                s = Image(loadings,
                          axes=axes,
                          metadata={
                              "General": {'title': '%s from %s' % (
                                  loading_prefix,
                                  self.metadata.General.title),
                              }})
            filename = '%ss.%s' % (loading_prefix, loading_format)
            if folder is not None:
                filename = os.path.join(folder, filename)
            s.save(filename)
        else:  # Separate files
            if self.axes_manager.navigation_dimension == 1:
                axis_dict = self.axes_manager.navigation_axes[0].\
                    get_axis_dictionary()
                axis_dict['index_in_array'] = 0
                for dim, index in zip(comp_ids, range(len(comp_ids))):
                    s = Spectrum(loadings[index],
                                 axes=[axis_dict, ])
                    filename = '%s-%i.%s' % (loading_prefix,
                                             dim,
                                             loading_format)
                    if folder is not None:
                        filename = os.path.join(folder, filename)
                    s.save(filename)
            elif self.axes_manager.navigation_dimension == 2:
                axes_dicts = []
                axes = self.axes_manager.navigation_axes[::-1]
                shape = (axes[0].size, axes[1].size)
                loading_data = loadings.reshape((-1, shape[0], shape[1]))
                axes_dicts.append(axes[0].get_axis_dictionary())
                axes_dicts[0]['index_in_array'] = 0
                axes_dicts.append(axes[1].get_axis_dictionary())
                axes_dicts[1]['index_in_array'] = 1
                for dim, index in zip(comp_ids, range(len(comp_ids))):
                    s = Image(loading_data[index, ...],
                              axes=axes_dicts,
                              metadata={
                                  "General": {'title': '%s from %s' % (
                                      loading_prefix,
                                      self.metadata.General.title),
                                  }})
                    filename = '%s-%i.%s' % (loading_prefix,
                                             dim,
                                             loading_format)
                    if folder is not None:
                        filename = os.path.join(folder, filename)
                    s.save(filename)

    def plot_decomposition_factors(self,
                                   comp_ids=None,
                                   calibrate=True,
                                   same_window=None,
                                   comp_label='Decomposition factor',
                                   per_row=3):
        """Plot factors from a decomposition.

        Parameters
        ----------

        comp_ids : None, int, or list of ints
            if None, returns maps of all components.
            if int, returns maps of components with ids from 0 to given
            int.
            if list of ints, returns maps of components with ids in
            given list.

        calibrate : bool
            if True, calibrates plots where calibration is available
            from
            the axes_manager.  If False, plots are in pixels/channels.

        same_window : bool
            if True, plots each factor to the same window.  They are
            not scaled.

        comp_label : string, the label that is either the plot title
        (if plotting in
            separate windows) or the label in the legend (if plotting
            in the
            same window)

        cmap : The colormap used for the factor image, or for peak
            characteristics, the colormap used for the scatter plot of
            some peak characteristic.

        per_row : int, the number of plots in each row, when the
        same_window
            parameter is True.

        See Also
        --------
        plot_decomposition_loadings, plot_decomposition_results.

        """
        if self.axes_manager.signal_dimension > 2:
            raise NotImplementedError("This method cannot plot factors of "
                                      "signals of dimension higher than 2."
                                      "You can use "
                                      "`plot_decomposition_results` instead.")
        if same_window is None:
            same_window = preferences.MachineLearning.same_window
        factors = self.learning_results.factors
        if comp_ids is None:
            comp_ids = self.learning_results.output_dimension

        return self._plot_factors_or_pchars(factors,
                                            comp_ids=comp_ids,
                                            calibrate=calibrate,
                                            same_window=same_window,
                                            comp_label=comp_label,
                                            per_row=per_row)

    def plot_bss_factors(self, comp_ids=None, calibrate=True,
                         same_window=None, comp_label='BSS factor',
                         per_row=3):
        """Plot factors from blind source separation results.

        Parameters
        ----------

        comp_ids : None, int, or list of ints
            if None, returns maps of all components.
            if int, returns maps of components with ids from 0 to
            given int.
            if list of ints, returns maps of components with ids in
            given list.

        calibrate : bool
            if True, calibrates plots where calibration is available
            from
            the axes_manager.  If False, plots are in pixels/channels.

        same_window : bool
            if True, plots each factor to the same window.  They are
            not scaled.

        comp_label : string, the label that is either the plot title
        (if plotting in
            separate windows) or the label in the legend (if plotting
            in the
            same window)

        cmap : The colormap used for the factor image, or for peak
            characteristics, the colormap used for the scatter plot of
            some peak characteristic.

        per_row : int, the number of plots in each row, when the
        same_window
            parameter is True.

        See Also
        --------
        plot_bss_loadings, plot_bss_results.

        """
        if self.axes_manager.signal_dimension > 2:
            raise NotImplementedError("This method cannot plot factors of "
                                      "signals of dimension higher than 2."
                                      "You can use "
                                      "`plot_decomposition_results` instead.")

        if same_window is None:
            same_window = preferences.MachineLearning.same_window
        factors = self.learning_results.bss_factors
        return self._plot_factors_or_pchars(factors,
                                            comp_ids=comp_ids,
                                            calibrate=calibrate,
                                            same_window=same_window,
                                            comp_label=comp_label,
                                            per_row=per_row)

    def plot_decomposition_loadings(self,
                                    comp_ids=None,
                                    calibrate=True,
                                    same_window=None,
                                    comp_label='Decomposition loading',
                                    with_factors=False,
                                    cmap=plt.cm.gray,
                                    no_nans=False,
                                    per_row=3):
        """Plot loadings from PCA.

        Parameters
        ----------

        comp_ids : None, int, or list of ints
            if None, returns maps of all components.
            if int, returns maps of components with ids from 0 to
            given int.
            if list of ints, returns maps of components with ids in
            given list.

        calibrate : bool
            if True, calibrates plots where calibration is available
            from
            the axes_manager.  If False, plots are in pixels/channels.

        same_window : bool
            if True, plots each factor to the same window.  They are
            not scaled.

        comp_label : string,
            The label that is either the plot title (if plotting in
            separate windows) or the label in the legend (if plotting
            in the same window). In this case, each loading line can be
            toggled on and off by clicking on the legended line.

        with_factors : bool
            If True, also returns figure(s) with the factors for the
            given comp_ids.

        cmap : matplotlib colormap
            The colormap used for the factor image, or for peak
            characteristics, the colormap used for the scatter plot of
            some peak characteristic.

        no_nans : bool
            If True, removes NaN's from the loading plots.

        per_row : int
            the number of plots in each row, when the same_window
            parameter is True.

        See Also
        --------
        plot_decomposition_factors, plot_decomposition_results.

        """
        if self.axes_manager.navigation_dimension > 2:
            raise NotImplementedError("This method cannot plot loadings of "
                                      "dimension higher than 2."
                                      "You can use "
                                      "`plot_decomposition_results` instead.")
        if same_window is None:
            same_window = preferences.MachineLearning.same_window
        loadings = self.learning_results.loadings.T
        if with_factors:
            factors = self.learning_results.factors
        else:
            factors = None

        if comp_ids is None:
            comp_ids = self.learning_results.output_dimension
        return self._plot_loadings(
            loadings,
            comp_ids=comp_ids,
            with_factors=with_factors,
            factors=factors,
            same_window=same_window,
            comp_label=comp_label,
            cmap=cmap,
            no_nans=no_nans,
            per_row=per_row)

    def plot_bss_loadings(self, comp_ids=None, calibrate=True,
                          same_window=None, comp_label='BSS loading',
                          with_factors=False, cmap=plt.cm.gray,
                          no_nans=False, per_row=3):
        """Plot loadings from ICA

        Parameters
        ----------

        comp_ids : None, int, or list of ints
            if None, returns maps of all components.
            if int, returns maps of components with ids from 0 to
            given int.
            if list of ints, returns maps of components with ids in
            given list.

        calibrate : bool
            if True, calibrates plots where calibration is available
            from
            the axes_manager.  If False, plots are in pixels/channels.

        same_window : bool
            if True, plots each factor to the same window.  They are
            not scaled.

        comp_label : string,
            The label that is either the plot title (if plotting in
            separate windows) or the label in the legend (if plotting
            in the same window). In this case, each loading line can be
            toggled on and off by clicking on the legended line.

        with_factors : bool
            If True, also returns figure(s) with the factors for the
            given comp_ids.

        cmap : matplotlib colormap
            The colormap used for the factor image, or for peak
            characteristics, the colormap used for the scatter plot of
            some peak characteristic.

        no_nans : bool
            If True, removes NaN's from the loading plots.

        per_row : int
            the number of plots in each row, when the same_window
            parameter is True.

        See Also
        --------
        plot_bss_factors, plot_bss_results.

        """
        if self.axes_manager.navigation_dimension > 2:
            raise NotImplementedError("This method cannot plot loadings of "
                                      "dimension higher than 2."
                                      "You can use "
                                      "`plot_bss_results` instead.")
        if same_window is None:
            same_window = preferences.MachineLearning.same_window
        loadings = self.learning_results.bss_loadings.T
        if with_factors:
            factors = self.learning_results.bss_factors
        else:
            factors = None
        return self._plot_loadings(
            loadings,
            comp_ids=comp_ids,
            with_factors=with_factors,
            factors=factors,
            same_window=same_window,
            comp_label=comp_label,
            cmap=cmap,
            no_nans=no_nans,
            per_row=per_row)

    def export_decomposition_results(self, comp_ids=None,
                                     folder=None,
                                     calibrate=True,
                                     factor_prefix='factor',
                                     factor_format=None,
                                     loading_prefix='loading',
                                     loading_format=None,
                                     comp_label=None,
                                     cmap=plt.cm.gray,
                                     same_window=False,
                                     multiple_files=None,
                                     no_nans=True,
                                     per_row=3,
                                     save_figures=False,
                                     save_figures_format='png'):
        """Export results from a decomposition to any of the supported
        formats.

        Parameters
        ----------
        comp_ids : None, int, or list of ints
            if None, returns all components/loadings.
            if int, returns components/loadings with ids from 0 to
            given int.
            if list of ints, returns components/loadings with ids in
            given list.
        folder : str or None
            The path to the folder where the file will be saved.
            If `None` the
            current folder is used by default.
        factor_prefix : string
            The prefix that any exported filenames for
            factors/components
            begin with
        factor_format : string
            The extension of the format that you wish to save to.
        loading_prefix : string
            The prefix that any exported filenames for
            factors/components
            begin with
        loading_format : string
            The extension of the format that you wish to save to.
            Determines
            the kind of output.
                - For image formats (tif, png, jpg, etc.), plots are
                created
                  using the plotting flags as below, and saved at
                  600 dpi.
                  One plot per loading is saved.
                - For multidimensional formats (rpl, hdf5), arrays are
                saved
                  in single files.  All loadings are contained in the
                  one
                  file.
                - For spectral formats (msa), each loading is saved to a
                  separate file.
        multiple_files : Bool
            If True, on exporting a file per factor and per loading will
             be
            created. Otherwise only two files will be created, one for
            the
            factors and another for the loadings. The default value can
            be
            chosen in the preferences.
        save_figures : Bool
            If True the same figures that are obtained when using the
            plot
            methods will be saved with 600 dpi resolution

        Plotting options (for save_figures = True ONLY)
        ----------------------------------------------

        calibrate : bool
            if True, calibrates plots where calibration is available
            from
            the axes_manager.  If False, plots are in pixels/channels.
        same_window : bool
            if True, plots each factor to the same window.
        comp_label : string, the label that is either the plot title
            (if plotting in separate windows) or the label in the legend
            (if plotting in the same window)
        cmap : The colormap used for the factor image, or for peak
            characteristics, the colormap used for the scatter plot of
            some peak characteristic.
        per_row : int, the number of plots in each row, when the
        same_window
            parameter is True.
        save_figures_format : str
            The image format extension.

        See Also
        --------
        get_decomposition_factors,
        get_decomposition_loadings.

        """

        factors = self.learning_results.factors
        loadings = self.learning_results.loadings.T
        self._export_factors(
            factors,
            folder=folder,
            comp_ids=comp_ids,
            calibrate=calibrate,
            multiple_files=multiple_files,
            factor_prefix=factor_prefix,
            factor_format=factor_format,
            comp_label=comp_label,
            save_figures=save_figures,
            cmap=cmap,
            no_nans=no_nans,
            same_window=same_window,
            per_row=per_row,
            save_figures_format=save_figures_format)
        self._export_loadings(
            loadings,
            comp_ids=comp_ids, folder=folder,
            calibrate=calibrate,
            multiple_files=multiple_files,
            loading_prefix=loading_prefix,
            loading_format=loading_format,
            comp_label=comp_label,
            cmap=cmap,
            save_figures=save_figures,
            same_window=same_window,
            no_nans=no_nans,
            per_row=per_row)

    def export_bss_results(self,
                           comp_ids=None,
                           folder=None,
                           calibrate=True,
                           multiple_files=None,
                           save_figures=False,
                           factor_prefix='bss_factor',
                           factor_format=None,
                           loading_prefix='bss_loading',
                           loading_format=None,
                           comp_label=None, cmap=plt.cm.gray,
                           same_window=False,
                           no_nans=True,
                           per_row=3,
                           save_figures_format='png'):
        """Export results from ICA to any of the supported formats.

        Parameters
        ----------
        comp_ids : None, int, or list of ints
            if None, returns all components/loadings.
            if int, returns components/loadings with ids from 0 to given
             int.
            if list of ints, returns components/loadings with ids in
            iven list.
        folder : str or None
            The path to the folder where the file will be saved. If
            `None` the
            current folder is used by default.
        factor_prefix : string
            The prefix that any exported filenames for
            factors/components
            begin with
        factor_format : string
            The extension of the format that you wish to save to.
            Determines
            the kind of output.
                - For image formats (tif, png, jpg, etc.), plots are
                created
                  using the plotting flags as below, and saved at
                  600 dpi.
                  One plot per factor is saved.
                - For multidimensional formats (rpl, hdf5), arrays are
                saved
                  in single files.  All factors are contained in the one
                  file.
                - For spectral formats (msa), each factor is saved to a
                  separate file.

        loading_prefix : string
            The prefix that any exported filenames for
            factors/components
            begin with
        loading_format : string
            The extension of the format that you wish to save to.
        multiple_files : Bool
            If True, on exporting a file per factor and per loading
            will be
            created. Otherwise only two files will be created, one
            for the
            factors and another for the loadings. The default value
            can be
            chosen in the preferences.
        save_figures : Bool
            If True the same figures that are obtained when using the
            plot
            methods will be saved with 600 dpi resolution

        Plotting options (for save_figures = True ONLY)
        ----------------------------------------------
        calibrate : bool
            if True, calibrates plots where calibration is available
            from
            the axes_manager.  If False, plots are in pixels/channels.
        same_window : bool
            if True, plots each factor to the same window.
        comp_label : string
            the label that is either the plot title (if plotting in
            separate windows) or the label in the legend (if plotting
            in the
            same window)
        cmap : The colormap used for the factor image, or for peak
            characteristics, the colormap used for the scatter plot of
            some peak characteristic.
        per_row : int, the number of plots in each row, when the
        same_window
            parameter is True.
        save_figures_format : str
            The image format extension.

        See Also
        --------
        get_bss_factors,
        get_bss_loadings.

        """

        factors = self.learning_results.bss_factors
        loadings = self.learning_results.bss_loadings.T
        self._export_factors(factors,
                             folder=folder,
                             comp_ids=comp_ids,
                             calibrate=calibrate,
                             multiple_files=multiple_files,
                             factor_prefix=factor_prefix,
                             factor_format=factor_format,
                             comp_label=comp_label,
                             save_figures=save_figures,
                             cmap=cmap,
                             no_nans=no_nans,
                             same_window=same_window,
                             per_row=per_row,
                             save_figures_format=save_figures_format)

        self._export_loadings(loadings,
                              comp_ids=comp_ids,
                              folder=folder,
                              calibrate=calibrate,
                              multiple_files=multiple_files,
                              loading_prefix=loading_prefix,
                              loading_format=loading_format,
                              comp_label=comp_label,
                              cmap=cmap,
                              save_figures=save_figures,
                              same_window=same_window,
                              no_nans=no_nans,
                              per_row=per_row,
                              save_figures_format=save_figures_format)

    def _get_loadings(self, loadings):
        from hyperspy.hspy import signals
        data = loadings.T.reshape(
            (-1,) + self.axes_manager.navigation_shape[::-1])
        signal = signals.Signal(data,
                                axes=([{"size": data.shape[0],
                                        "navigate": True}] +
                                      self.axes_manager._get_navigation_axes_dicts()))
        signal.set_signal_origin(self.metadata.Signal.signal_origin)
        for axis in signal.axes_manager._axes[1:]:
            axis.navigate = False
        return signal

    def _get_factors(self, factors):
        signal = self.__class__(factors.T.reshape((-1,) +
                                                  self.axes_manager.signal_shape[::-1]),
                                axes=[{"size": factors.shape[-1],
                                       "navigate": True}] +
                                self.axes_manager._get_signal_axes_dicts())
        signal.set_signal_origin(self.metadata.Signal.signal_origin)
        signal.set_signal_type(self.metadata.Signal.signal_type)
        for axis in signal.axes_manager._axes[1:]:
            axis.navigate = False
        return signal

    def get_decomposition_loadings(self):
        """Return the decomposition loadings as a Signal.

        See Also
        -------
        get_decomposition_factors, export_decomposition_results.

        """
        signal = self._get_loadings(self.learning_results.loadings)
        signal.axes_manager._axes[0].name = "Decomposition component index"
        signal.metadata.General.title = "Decomposition loadings of " + \
            self.metadata.General.title
        return signal

    def get_decomposition_factors(self):
        """Return the decomposition factors as a Signal.

        See Also
        -------
        get_decomposition_loadings, export_decomposition_results.

        """
        signal = self._get_factors(self.learning_results.factors)
        signal.axes_manager._axes[0].name = "Decomposition component index"
        signal.metadata.General.title = ("Decomposition factors of " +
                                         self.metadata.General.title)
        return signal

    def get_bss_loadings(self):
        """Return the blind source separtion loadings as a Signal.

        See Also
        -------
        get_bss_factors, export_bss_results.

        """
        signal = self._get_loadings(
            self.learning_results.bss_loadings)
        signal.axes_manager[0].name = "BSS component index"
        signal.metadata.General.title = ("BSS loadings of " +
                                         self.metadata.General.title)
        return signal

    def get_bss_factors(self):
        """Return the blind source separtion factors as a Signal.

        See Also
        -------
        get_bss_loadings, export_bss_results.

        """
        signal = self._get_factors(self.learning_results.bss_factors)
        signal.axes_manager[0].name = "BSS component index"
        signal.metadata.General.title = ("BSS factors of " +
                                         self.metadata.General.title)
        return signal

    def plot_bss_results(self,
                         factors_navigator="auto",
                         loadings_navigator="auto",
                         factors_dim=2,
                         loadings_dim=2,):
        """Plot the blind source separation factors and loadings.

        Unlike `plot_bss_factors` and `plot_bss_loadings`, this method displays
        one component at a time. Therefore it provides a more compact
        visualization than then other two methods.  The loadings and factors
        are displayed in different windows and each has its own
        navigator/sliders to navigate them if they are multidimensional. The
        component index axis is syncronize between the two.

        Parameters
        ----------
        factor_navigator, loadings_navigator : {"auto", None, "spectrum",
        Signal}
            See `plot` documentation for details.
        factors_dim, loadings_dim: int
            Currently HyperSpy cannot plot signals of dimension higher than
            two. Therefore, to visualize the BSS results when the
            factors or the loadings have signal dimension greater than 2
            we can view the data as spectra(images) by setting this parameter
            to 1(2). (Default 2)

        See Also
        --------
        plot_bss_factors, plot_bss_loadings, plot_decomposition_results.

        """
        factors = self.get_bss_factors()
        loadings = self.get_bss_loadings()
        factors.axes_manager._axes[0] = loadings.axes_manager._axes[0]
        if loadings.axes_manager.signal_dimension > 2:
            loadings.axes_manager.set_signal_dimension(loadings_dim)
        if factors.axes_manager.signal_dimension > 2:
            factors.axes_manager.set_signal_dimension(factors_dim)
        loadings.plot(navigator=loadings_navigator)
        factors.plot(navigator=factors_navigator)

    def plot_decomposition_results(self,
                                   factors_navigator="auto",
                                   loadings_navigator="auto",
                                   factors_dim=2,
                                   loadings_dim=2):
        """Plot the decompostion factors and loadings.

        Unlike `plot_factors` and `plot_loadings`, this method displays
        one component at a time. Therefore it provides a more compact
        visualization than then other two methods.  The loadings and factors
        are displayed in different windows and each has its own
        navigator/sliders to navigate them if they are multidimensional. The
        component index axis is syncronize between the two.

        Parameters
        ----------
        factor_navigator, loadings_navigator : {"auto", None, "spectrum",
        Signal}
            See `plot` documentation for details.
        factors_dim, loadings_dim : int
            Currently HyperSpy cannot plot signals of dimension higher than
            two. Therefore, to visualize the BSS results when the
            factors or the loadings have signal dimension greater than 2
            we can view the data as spectra(images) by setting this parameter
            to 1(2). (Default 2)

        See Also
        --------
        plot_factors, plot_loadings, plot_bss_results.

        """
        factors = self.get_decomposition_factors()
        loadings = self.get_decomposition_loadings()
        factors.axes_manager._axes[0] = loadings.axes_manager._axes[0]
        if loadings.axes_manager.signal_dimension > 2:
            loadings.axes_manager.set_signal_dimension(loadings_dim)
        if factors.axes_manager.signal_dimension > 2:
            factors.axes_manager.set_signal_dimension(factors_dim)
        loadings.plot(navigator=loadings_navigator)
        factors.plot(navigator=factors_navigator)


class Signal(MVA,
             MVATools,
             Signal1DTools,
             Signal2DTools,):

    _record_by = ""
    _signal_type = ""
    _signal_origin = ""

    def __init__(self, data, **kwds):
        """Create a Signal from a numpy array.

        Parameters
        ----------
        data : numpy array
           The signal data. It can be an array of any dimensions.
        axes : dictionary (optional)
            Dictionary to define the axes (see the
            documentation of the AxesManager class for more details).
        attributes : dictionary (optional)
            A dictionary whose items are stored as attributes.
        metadata : dictionary (optional)
            A dictionary containing a set of parameters
            that will to stores in the `metadata` attribute.
            Some parameters might be mandatory in some cases.
        original_metadata : dictionary (optional)
            A dictionary containing a set of parameters
            that will to stores in the `original_metadata` attribute. It
            typically contains all the parameters that has been
            imported from the original data file.

        """

        self._create_metadata()
        self.learning_results = LearningResults()
        kwds['data'] = data
        self._load_dictionary(kwds)
        self._plot = None
        self.auto_replot = True
        self.inav = SpecialSlicers(self, True)
        self.isig = SpecialSlicers(self, False)
        self.events = Events()
        self.events.data_changed = Event()

    def _create_metadata(self):
        self.metadata = DictionaryTreeBrowser()
        mp = self.metadata
        mp.add_node("_HyperSpy")
        mp.add_node("General")
        mp.add_node("Signal")
        mp._HyperSpy.add_node("Folding")
        folding = mp._HyperSpy.Folding
        folding.unfolded = False
        folding.original_shape = None
        folding.original_axes_manager = None
        mp.Signal.binned = False
        self.original_metadata = DictionaryTreeBrowser()
        self.tmp_parameters = DictionaryTreeBrowser()

    def __repr__(self):
        if self.metadata._HyperSpy.Folding.unfolded:
            unfolded = "unfolded "
        else:
            unfolded = ""
        string = '<'
        string += self.__class__.__name__
        string += ", title: %s" % self.metadata.General.title
        string += ", %sdimensions: %s" % (
            unfolded,
            self.axes_manager._get_dimension_str())

        string += '>'

        return string.encode('utf8')

    def __getitem__(self, slices, isNavigation=None):
        try:
            len(slices)
        except TypeError:
            slices = (slices,)
        _orig_slices = slices

        has_nav = True if isNavigation is None else isNavigation
        has_signal = True if isNavigation is None else not isNavigation

        # Create a deepcopy of self that contains a view of self.data
        _signal = self._deepcopy_with_new_data(self.data)

        nav_idx = [el.index_in_array for el in
                   _signal.axes_manager.navigation_axes]
        signal_idx = [el.index_in_array for el in
                      _signal.axes_manager.signal_axes]

        if not has_signal:
            idx = nav_idx
        elif not has_nav:
            idx = signal_idx
        else:
            idx = nav_idx + signal_idx

        # Add support for Ellipsis
        if Ellipsis in _orig_slices:
            _orig_slices = list(_orig_slices)
            # Expand the first Ellipsis
            ellipsis_index = _orig_slices.index(Ellipsis)
            _orig_slices.remove(Ellipsis)
            _orig_slices = (_orig_slices[:ellipsis_index] +
                            [slice(None), ] * max(0, len(idx) - len(_orig_slices)) +
                            _orig_slices[ellipsis_index:])
            # Replace all the following Ellipses by :
            while Ellipsis in _orig_slices:
                _orig_slices[_orig_slices.index(Ellipsis)] = slice(None)
            _orig_slices = tuple(_orig_slices)

        if len(_orig_slices) > len(idx):
            raise IndexError("too many indices")

        slices = np.array([slice(None,)] *
                          len(_signal.axes_manager._axes))

        slices[idx] = _orig_slices + (slice(None),) * max(
            0, len(idx) - len(_orig_slices))

        array_slices = []
        for slice_, axis in zip(slices, _signal.axes_manager._axes):
            if (isinstance(slice_, slice) or
                    len(_signal.axes_manager._axes) < 2):
                array_slices.append(axis._slice_me(slice_))
            else:
                if isinstance(slice_, float):
                    slice_ = axis.value2index(slice_)
                array_slices.append(slice_)
                _signal._remove_axis(axis.index_in_axes_manager)

        _signal.data = _signal.data[array_slices]
        if self.metadata.has_item('Signal.Noise_properties.variance'):
            if isinstance(
                    self.metadata.Signal.Noise_properties.variance, Signal):
                _signal.metadata.Signal.Noise_properties.variance = self.metadata.Signal.Noise_properties.variance.__getitem__(
                    _orig_slices,
                    isNavigation)
        _signal.get_dimensions_from_data()

        return _signal

    def __setitem__(self, i, j):
        """x.__setitem__(i, y) <==> x[i]=y

        """
        if isinstance(j, Signal):
            j = j.data
        self.__getitem__(i).data[:] = j

    def _binary_operator_ruler(self, other, op_name):
        exception_message = (
            "Invalid dimensions for this operation")
        if isinstance(other, Signal):
            if other.data.shape != self.data.shape:
                # Are they aligned?
                are_aligned = array_tools.are_aligned(self.data.shape,
                                                      other.data.shape)
                if are_aligned is True:
                    sdata, odata = array_tools.homogenize_ndim(self.data,
                                                               other.data)
                else:
                    # Let's align them if possible
                    sig_and_nav = [s for s in [self, other] if
                                   s.axes_manager.signal_size > 1 and
                                   s.axes_manager.navigation_size > 1]

                    sig = [s for s in [self, other] if
                           s.axes_manager.signal_size > 1 and
                           s.axes_manager.navigation_size == 0]

                    if sig_and_nav and sig:
                        self = sig_and_nav[0]
                        other = sig[0]
                        if (self.axes_manager.signal_shape ==
                                other.axes_manager.signal_shape):
                            sdata = self.data
                            other_new_shape = [
                                axis.size if axis.navigate is False
                                else 1
                                for axis in self.axes_manager._axes]
                            odata = other.data.reshape(
                                other_new_shape)
                        elif (self.axes_manager.navigation_shape ==
                                other.axes_manager.signal_shape):
                            sdata = self.data
                            other_new_shape = [
                                axis.size if axis.navigate is True
                                else 1
                                for axis in self.axes_manager._axes]
                            odata = other.data.reshape(
                                other_new_shape)
                        else:
                            raise ValueError(exception_message)
                    elif len(sig) == 2:
                        sdata = self.data.reshape(
                            (1,) * other.axes_manager.signal_dimension
                            + self.data.shape)
                        odata = other.data.reshape(
                            other.data.shape +
                            (1,) * self.axes_manager.signal_dimension)
                    else:
                        raise ValueError(exception_message)

                # The data are now aligned but the shapes are not the
                # same and therefore we have to calculate the resulting
                # axes
                ref_axes = self if (
                    len(self.axes_manager._axes) >
                    len(other.axes_manager._axes)) else other

                new_axes = []
                for i, (ssize, osize) in enumerate(
                        zip(sdata.shape, odata.shape)):
                    if ssize > osize:
                        if are_aligned or len(sig) != 2:
                            new_axes.append(
                                self.axes_manager._axes[i].copy())
                        else:
                            new_axes.append(self.axes_manager._axes[
                                i - other.axes_manager.signal_dimension
                            ].copy())

                    elif ssize < osize:
                        new_axes.append(
                            other.axes_manager._axes[i].copy())

                    else:
                        new_axes.append(
                            ref_axes.axes_manager._axes[i].copy())

            else:
                sdata = self.data
                odata = other.data
                new_axes = [axis.copy()
                            for axis in self.axes_manager._axes]
            exec("result = sdata.%s(odata)" % op_name)
            new_signal = self._deepcopy_with_new_data(result)
            new_signal.axes_manager._axes = new_axes
            new_signal.axes_manager.set_signal_dimension(
                self.axes_manager.signal_dimension)
            return new_signal
        else:
            exec("result = self.data.%s(other)" % op_name)
            return self._deepcopy_with_new_data(result)

    def _unary_operator_ruler(self, op_name):
        exec("result = self.data.%s()" % op_name)
        return self._deepcopy_with_new_data(result)

    def _check_signal_dimension_equals_one(self):
        if self.axes_manager.signal_dimension != 1:
            raise SignalDimensionError(self.axes_manager.signal_dimension, 1)

    def _check_signal_dimension_equals_two(self):
        if self.axes_manager.signal_dimension != 2:
            raise SignalDimensionError(self.axes_manager.signal_dimension, 2)

    def _deepcopy_with_new_data(self, data=None):
        """Returns a deepcopy of itself replacing the data.

        This method has the advantage over deepcopy that it does not
        copy the data what can save precious memory

        Parameters
        ---------
        data : {None | np.array}

        Returns
        -------
        ns : Signal

        """
        try:
            old_data = self.data
            self.data = None
            old_plot = self._plot
            self._plot = None
            ns = self.deepcopy()
            ns.data = data
            return ns
        finally:
            self.data = old_data
            self._plot = old_plot

    def _print_summary(self):
        string = "\n\tTitle: "
        string += self.metadata.General.title.decode('utf8')
        if self.metadata.has_item("Signal.signal_type"):
            string += "\n\tSignal type: "
            string += self.metadata.Signal.signal_type
        string += "\n\tData dimensions: "
        string += str(self.axes_manager.shape)
        if self.metadata.has_item('Signal.record_by'):
            string += "\n\tData representation: "
            string += self.metadata.Signal.record_by
            string += "\n\tData type: "
            string += str(self.data.dtype)
        print string

    def _load_dictionary(self, file_data_dict):
        """Load data from dictionary.

        Parameters
        ----------
        file_data_dict : dictionary
            A dictionary containing at least a 'data' keyword with an array of
            arbitrary dimensions. Additionally the dictionary can contain the
            following items:
            data : numpy array
               The signal data. It can be an array of any dimensions.
            axes : dictionary (optional)
                Dictionary to define the axes (see the
                documentation of the AxesManager class for more details).
            attributes : dictionary (optional)
                A dictionary whose items are stored as attributes.
            metadata : dictionary (optional)
                A dictionary containing a set of parameters
                that will to stores in the `metadata` attribute.
                Some parameters might be mandatory in some cases.
            original_metadata : dictionary (optional)
                A dictionary containing a set of parameters
                that will to stores in the `original_metadata` attribute. It
                typically contains all the parameters that has been
                imported from the original data file.

        """

        self.data = np.asanyarray(file_data_dict['data'])
        if 'axes' not in file_data_dict:
            file_data_dict['axes'] = self._get_undefined_axes_list()
        self.axes_manager = AxesManager(
            file_data_dict['axes'])
        if not 'metadata' in file_data_dict:
            file_data_dict['metadata'] = {}
        if not 'original_metadata' in file_data_dict:
            file_data_dict['original_metadata'] = {}
        if 'attributes' in file_data_dict:
            for key, value in file_data_dict['attributes'].iteritems():
                if hasattr(self, key):
                    if isinstance(value, dict):
                        for k, v in value.iteritems():
                            eval('self.%s.__setattr__(k,v)' % key)
                    else:
                        self.__setattr__(key, value)
        self.original_metadata.add_dictionary(
            file_data_dict['original_metadata'])
        self.metadata.add_dictionary(
            file_data_dict['metadata'])
        if "title" not in self.metadata.General:
            self.metadata.General.title = ''
        if (self._record_by or
                "Signal.record_by" not in self.metadata):
            self.metadata.Signal.record_by = self._record_by
        if (self._signal_origin or
                "Signal.signal_origin" not in self.metadata):
            self.metadata.Signal.signal_origin = self._signal_origin
        if (self._signal_type or
                not self.metadata.has_item("Signal.signal_type")):
            self.metadata.Signal.signal_type = self._signal_type

    def squeeze(self):
        """Remove single-dimensional entries from the shape of an array
        and the axes.

        """
        # We deepcopy everything but data
        self = self._deepcopy_with_new_data(self.data)
        for axis in self.axes_manager._axes:
            if axis.size == 1:
                self._remove_axis(axis.index_in_axes_manager)
        self.data = self.data.squeeze()
        return self

    def _to_dictionary(self, add_learning_results=True):
        """Returns a dictionary that can be used to recreate the signal.

        All items but `data` are copies.

        Parameters
        ----------
        add_learning_results : bool

        Returns
        -------
        dic : dictionary

        """
        dic = {}
        dic['data'] = self.data
        dic['axes'] = self.axes_manager._get_axes_dicts()
        dic['metadata'] = \
            self.metadata.deepcopy().as_dictionary()
        dic['original_metadata'] = \
            self.original_metadata.deepcopy().as_dictionary()
        dic['tmp_parameters'] = \
            self.tmp_parameters.deepcopy().as_dictionary()
        if add_learning_results and hasattr(self, 'learning_results'):
            dic['learning_results'] = copy.deepcopy(
                self.learning_results.__dict__)
        return dic

    def _get_undefined_axes_list(self):
        axes = []
        for i in xrange(len(self.data.shape)):
            axes.append({'size': int(self.data.shape[i]), })
        return axes

    def __call__(self, axes_manager=None):
        if axes_manager is None:
            axes_manager = self.axes_manager
        return np.atleast_1d(
            self.data.__getitem__(axes_manager._getitem_tuple))

    def plot(self, navigator="auto", axes_manager=None, **kwargs):
        """Plot the signal at the current coordinates.

        For multidimensional datasets an optional figure,
        the "navigator", with a cursor to navigate that data is
        raised. In any case it is possible to navigate the data using
        the sliders. Currently only signals with signal_dimension equal to
        0, 1 and 2 can be plotted.

        Parameters
        ----------
        navigator : {"auto", None, "slider", "spectrum", Signal}
            If "auto", if navigation_dimension > 0, a navigator is
            provided to explore the data.
            If navigation_dimension is 1 and the signal is an image
            the navigator is a spectrum obtained by integrating
            over the signal axes (the image).
            If navigation_dimension is 1 and the signal is a spectrum
            the navigator is an image obtained by stacking horizontally
            all the spectra in the dataset.
            If navigation_dimension is > 1, the navigator is an image
            obtained by integrating the data over the signal axes.
            Additionaly, if navigation_dimension > 2 a window
            with one slider per axis is raised to navigate the data.
            For example,
            if the dataset consists of 3 navigation axes X, Y, Z and one
            signal axis, E, the default navigator will be an image
            obtained by integrating the data over E at the current Z
            index and a window with sliders for the X, Y and Z axes
            will be raised. Notice that changing the Z-axis index
            changes the navigator in this case.
            If "slider" and the navigation dimension > 0 a window
            with one slider per axis is raised to navigate the data.
            If "spectrum" and navigation_dimension > 0 the navigator
            is always a spectrum obtained by integrating the data
            over all other axes.
            If None, no navigator will be provided.
            Alternatively a Signal instance can be provided. The signal
            dimension must be 1 (for a spectrum navigator) or 2 (for a
            image navigator) and navigation_shape must be 0 (for a static
            navigator) or navigation_shape + signal_shape must be equal
            to the navigator_shape of the current object (for a dynamic
            navigator).
            If the signal dtype is RGB or RGBA this parameters has no
            effect and is always "slider".

        axes_manager : {None, axes_manager}
            If None `axes_manager` is used.

        **kwargs : optional
            Any extra keyword arguments are passed to the signal plot.

        """

        if self._plot is not None:
            try:
                self._plot.close()
            except:
                # If it was already closed it will raise an exception,
                # but we want to carry on...
                pass

        if axes_manager is None:
            axes_manager = self.axes_manager
        if self.is_rgbx is True:
            if axes_manager.navigation_size < 2:
                navigator = None
            else:
                navigator = "slider"
        if axes_manager.signal_dimension == 0:
            self._plot = mpl_he.MPL_HyperExplorer()
        elif axes_manager.signal_dimension == 1:
            # Hyperspectrum
            self._plot = mpl_hse.MPL_HyperSpectrum_Explorer()
        elif axes_manager.signal_dimension == 2:
            self._plot = mpl_hie.MPL_HyperImage_Explorer()
        else:
            raise ValueError('Plotting is not supported for this view')

        self._plot.axes_manager = axes_manager
        self._plot.signal_data_function = self.__call__
        if self.metadata.General.title:
            self._plot.signal_title = self.metadata.General.title
        elif self.tmp_parameters.has_item('filename'):
            self._plot.signal_title = self.tmp_parameters.filename

        def get_static_explorer_wrapper(*args, **kwargs):
            return navigator()

        def get_1D_sum_explorer_wrapper(*args, **kwargs):
            navigator = self
            # Sum over all but the first navigation axis.
            while len(navigator.axes_manager.shape) > 1:
                navigator = navigator.sum(-1)
            return np.nan_to_num(navigator.data).squeeze()

        def get_dynamic_explorer_wrapper(*args, **kwargs):
            navigator.axes_manager.indices = self.axes_manager.indices[
                navigator.axes_manager.signal_dimension:]
            navigator.axes_manager._update_attributes()
            return navigator()

        if not isinstance(navigator, Signal) and navigator == "auto":
            if (self.axes_manager.navigation_dimension == 1 and
                    self.axes_manager.signal_dimension == 1):
                navigator = "data"
            elif self.axes_manager.navigation_dimension > 0:
                if self.axes_manager.signal_dimension == 0:
                    navigator = self.deepcopy()
                else:
                    navigator = self
                    while navigator.axes_manager.signal_dimension > 0:
                        navigator = navigator.sum(-1)
                if navigator.axes_manager.navigation_dimension == 1:
                    navigator = navigator.as_spectrum(0)
                else:
                    navigator = navigator.as_image((0, 1))
            else:
                navigator = None
        # Navigator properties
        if axes_manager.navigation_axes:
            if navigator is "slider":
                self._plot.navigator_data_function = "slider"
            elif navigator is None:
                self._plot.navigator_data_function = None
            elif isinstance(navigator, Signal):
                # Dynamic navigator
                if (axes_manager.navigation_shape ==
                        navigator.axes_manager.signal_shape +
                        navigator.axes_manager.navigation_shape):
                    self._plot.navigator_data_function = \
                        get_dynamic_explorer_wrapper

                elif (axes_manager.navigation_shape ==
                        navigator.axes_manager.signal_shape or
                        axes_manager.navigation_shape[:2] ==
                        navigator.axes_manager.signal_shape or
                        (axes_manager.navigation_shape[0],) ==
                        navigator.axes_manager.signal_shape):
                    self._plot.navigator_data_function = \
                        get_static_explorer_wrapper
                else:
                    raise ValueError(
                        "The navigator dimensions are not compatible with "
                        "those of self.")
            elif navigator == "data":
                self._plot.navigator_data_function = \
                    lambda axes_manager=None: self.data
            elif navigator == "spectrum":
                self._plot.navigator_data_function = \
                    get_1D_sum_explorer_wrapper
            else:
                raise ValueError(
                    "navigator must be one of \"spectrum\",\"auto\","
                    " \"slider\", None, a Signal instance")

<<<<<<< HEAD
        self._plot.plot(**kwargs)
=======
        self._plot.plot()
        self.events.data_changed.connect(self.update_plot)
>>>>>>> 18d66cf6

    def save(self, filename=None, overwrite=None, extension=None,
             **kwds):
        """Saves the signal in the specified format.

        The function gets the format from the extension.:
            - hdf5 for HDF5
            - rpl for Ripple (useful to export to Digital Micrograph)
            - msa for EMSA/MSA single spectrum saving.
            - Many image formats such as png, tiff, jpeg...

        If no extension is provided the default file format as defined
        in the `preferences` is used.
        Please note that not all the formats supports saving datasets of
        arbitrary dimensions, e.g. msa only supports 1D data.

        Each format accepts a different set of parameters. For details
        see the specific format documentation.

        Parameters
        ----------
        filename : str or None
            If None (default) and tmp_parameters.filename and
            `tmp_paramters.folder` are defined, the
            filename and path will be taken from there. A valid
            extension can be provided e.g. "my_file.rpl", see `extension`.
        overwrite : None, bool
            If None, if the file exists it will query the user. If
            True(False) it (does not) overwrites the file if it exists.
        extension : {None, 'hdf5', 'rpl', 'msa',common image extensions e.g. 'tiff', 'png'}
            The extension of the file that defines the file format.
            If None, the extension is taken from the first not None in the following list:
            i) the filename
            ii)  `tmp_parameters.extension`
            iii) `preferences.General.default_file_format` in this order.

        """
        if filename is None:
            if (self.tmp_parameters.has_item('filename') and
                    self.tmp_parameters.has_item('folder')):
                filename = os.path.join(
                    self.tmp_parameters.folder,
                    self.tmp_parameters.filename)
                extension = (self.tmp_parameters.extension
                             if not extension
                             else extension)
            elif self.metadata.has_item('General.original_filename'):
                filename = self.metadata.General.original_filename
            else:
                raise ValueError('File name not defined')
        if extension is not None:
            basename, ext = os.path.splitext(filename)
            filename = basename + '.' + extension
        io.save(filename, self, overwrite=overwrite, **kwds)

    def _replot(self):
        if self._plot is not None:
            if self._plot.is_active() is True:
                self.plot()

    @auto_replot
    def get_dimensions_from_data(self):
        """Get the dimension parameters from the data_cube. Useful when
        the data_cube was externally modified, or when the SI was not
        loaded from a file

        """
        dc = self.data
        for axis in self.axes_manager._axes:
            axis.size = int(dc.shape[axis.index_in_array])

    def crop(self, axis, start=None, end=None):
        """Crops the data in a given axis. The range is given in pixels

        Parameters
        ----------
        axis : {int | string}
            Specify the data axis in which to perform the cropping
            operation. The axis can be specified using the index of the
            axis in `axes_manager` or the axis name.
        start, end : {int | float | None}
            The beginning and end of the cropping interval. If int
            the value is taken as the axis index. If float the index
            is calculated using the axis calibration. If start/end is
            None crop from/to the low/high end of the axis.

        """
        axis = self.axes_manager[axis]
        i1, i2 = axis._get_index(start), axis._get_index(end)
        if i1 is not None:
            new_offset = axis.axis[i1]
        # We take a copy to guarantee the continuity of the data
        self.data = self.data[
            (slice(None),) * axis.index_in_array + (slice(i1, i2),
                                                    Ellipsis)]

        if i1 is not None:
            axis.offset = new_offset
        self.get_dimensions_from_data()
        self.squeeze()

    def swap_axes(self, axis1, axis2):
        """Swaps the axes.

        Parameters
        ----------
        axis1, axis2 : {int | str}
            Specify the data axes in which to perform the operation.
            The axis can be specified using the index of the
            axis in `axes_manager` or the axis name.

        Returns
        -------
        s : a copy of the object with the axes swapped.

        """
        axis1 = self.axes_manager[axis1].index_in_array
        axis2 = self.axes_manager[axis2].index_in_array
        s = self._deepcopy_with_new_data(self.data.swapaxes(axis1, axis2))
        c1 = s.axes_manager._axes[axis1]
        c2 = s.axes_manager._axes[axis2]
        s.axes_manager._axes[axis1] = c2
        s.axes_manager._axes[axis2] = c1
        s.axes_manager._update_attributes()
        s._make_sure_data_is_contiguous()
        return s

    def rollaxis(self, axis, to_axis):
        """Roll the specified axis backwards, until it lies in a given position.

        Parameters
        ----------
        axis : {int, str}
            The axis to roll backwards.  The positions of the other axes do not
            change relative to one another.
        to_axis : {int, str}
            The axis is rolled until it lies before this other axis.

        Returns
        -------
        s : Signal or subclass
            Output signal.

        See Also
        --------
        roll : swap_axes

        Examples
        --------
        >>> s = signals.Spectrum(np.ones((5,4,3,6)))
        >>> s
        <Spectrum, title: , dimensions: (3, 4, 5, 6)>
        >>> s.rollaxis(3, 1)
        <Spectrum, title: , dimensions: (3, 4, 5, 6)>
        >>> s.rollaxis(2,0)
        <Spectrum, title: , dimensions: (5, 3, 4, 6)>

        """
        axis = self.axes_manager[axis].index_in_array
        to_index = self.axes_manager[to_axis].index_in_array
        if axis == to_index:
            return self.deepcopy()
        new_axes_indices = hyperspy.misc.utils.rollelem(
            [axis_.index_in_array for axis_ in self.axes_manager._axes],
            index=axis,
            to_index=to_index)

        s = self._deepcopy_with_new_data(self.data.transpose(new_axes_indices))
        s.axes_manager._axes = hyperspy.misc.utils.rollelem(
            s.axes_manager._axes,
            index=axis,
            to_index=to_index)
        s.axes_manager._update_attributes()
        s._make_sure_data_is_contiguous()
        return s

    def rebin(self, new_shape):
        """Returns the object with the data rebinned.

        Parameters
        ----------
        new_shape: tuple of ints
            The new shape elements must be divisors of the original shape
            elements.

        Returns
        -------
        s : Signal subclass

        Raises
        ------
        ValueError
            When there is a mismatch between the number of elements in the
            signal shape and `new_shape` or `new_shape` elements are not
            divisors of the original signal shape.


        Examples
        --------
        >>> import hyperspy.hspy as hs
        >>> s = hs.signals.Spectrum(np.zeros((10, 100)))
        >>> s
        <Spectrum, title: , dimensions: (10|100)>
        >>> s.rebin((5, 100))
        <Spectrum, title: , dimensions: (5|100)>
        I
        """
        if len(new_shape) != len(self.data.shape):
            raise ValueError("Wrong shape size")
        new_shape_in_array = []
        for axis in self.axes_manager._axes:
            new_shape_in_array.append(
                new_shape[axis.index_in_axes_manager])
        factors = (np.array(self.data.shape) /
                   np.array(new_shape_in_array))
        s = self._deepcopy_with_new_data(
            array_tools.rebin(self.data, new_shape_in_array))
        for axis in s.axes_manager._axes:
            axis.scale *= factors[axis.index_in_array]
        s.get_dimensions_from_data()
        if s.metadata.has_item('Signal.Noise_properties.variance'):
            if isinstance(s.metadata.Signal.Noise_properties.variance, Signal):
                var = s.metadata.Signal.Noise_properties.variance
                s.metadata.Signal.Noise_properties.variance = var.rebin(
                    new_shape)
        return s

    def split(self,
              axis='auto',
              number_of_parts='auto',
              step_sizes='auto'):
        """Splits the data into several signals.

        The split can be defined by giving the number_of_parts, a homogeneous
        step size or a list of customized step sizes. By default ('auto'),
        the function is the reverse of utils.stack().

        Parameters
        ----------
        axis : {'auto' | int | string}
            Specify the data axis in which to perform the splitting
            operation.  The axis can be specified using the index of the
            axis in `axes_manager` or the axis name.
            - If 'auto' and if the object has been created with utils.stack,
            split will return the former list of signals
            (options stored in 'metadata._HyperSpy.Stacking_history'
             else the last navigation axis will be used.
        number_of_parts : {'auto' | int}
            Number of parts in which the SI will be splitted. The
            splitting is homegenous. When the axis size is not divisible
            by the number_of_parts the reminder data is lost without
            warning. If number_of_parts and step_sizes is 'auto',
            number_of_parts equals the length of the axis,
            step_sizes equals one  and the axis is supress from each sub_spectra.
        step_sizes : {'auto' | list of ints | int}
            Size of the splitted parts. If 'auto', the step_sizes equals one.
            If int, the splitting is homogenous.

        Examples
        --------
        >>> s=signals.Spectrum(random.random([4,3,2]))
        >>> s
            <Spectrum, title: , dimensions: (3, 4|2)>
        >>> s.split()
            [<Spectrum, title: , dimensions: (3 |2)>,
            <Spectrum, title: , dimensions: (3 |2)>,
            <Spectrum, title: , dimensions: (3 |2)>,
            <Spectrum, title: , dimensions: (3 |2)>]
        >>> s.split(step_sizes=2)
            [<Spectrum, title: , dimensions: (3, 2|2)>,
            <Spectrum, title: , dimensions: (3, 2|2)>]
        >>> s.split(step_sizes=[1,2])
            [<Spectrum, title: , dimensions: (3, 1|2)>,
            <Spectrum, title: , dimensions: (3, 2|2)>]

        Returns
        -------
        list of the splitted signals
        """

        shape = self.data.shape
        signal_dict = self._to_dictionary(add_learning_results=False)

        if axis == 'auto':
            mode = 'auto'
            if hasattr(self.metadata._HyperSpy, 'Stacking_history'):
                axis_in_manager = self.metadata._HyperSpy.Stacking_history.axis
                step_sizes = self.metadata._HyperSpy.Stacking_history.step_sizes
            else:
                axis_in_manager = self.axes_manager[-1 +
                                                    1j].index_in_axes_manager
        else:
            mode = 'manual'
            axis_in_manager = self.axes_manager[axis].index_in_axes_manager

        axis = self.axes_manager[axis_in_manager].index_in_array
        len_axis = self.axes_manager[axis_in_manager].size

        if number_of_parts is 'auto' and step_sizes is 'auto':
            step_sizes = 1
            number_of_parts = len_axis
        elif number_of_parts is not 'auto' and step_sizes is not 'auto':
            raise ValueError(
                "You can define step_sizes or number_of_parts "
                "but not both.")
        elif step_sizes is 'auto':
            if number_of_parts > shape[axis]:
                raise ValueError(
                    "The number of parts is greater than "
                    "the axis size.")
            else:
                step_sizes = ([shape[axis] // number_of_parts, ] *
                              number_of_parts)

        if isinstance(step_sizes, int):
            step_sizes = [step_sizes] * int(len_axis / step_sizes)

        splitted = []
        cut_index = np.array([0] + step_sizes).cumsum()

        axes_dict = signal_dict['axes']
        for i in xrange(len(cut_index) - 1):
            axes_dict[axis]['offset'] = \
                self.axes_manager._axes[axis].index2value(cut_index[i])
            axes_dict[axis]['size'] = cut_index[i + 1] - cut_index[i]
            data = self.data[
                (slice(None), ) * axis +
                (slice(cut_index[i], cut_index[i + 1]), Ellipsis)]
            signal_dict['data'] = data
            splitted += self.__class__(**signal_dict),

        if number_of_parts == len_axis \
                or step_sizes == [1] * len_axis:
            for i, spectrum in enumerate(splitted):
                spectrum.data = spectrum.data[
                    spectrum.axes_manager._get_data_slice([(axis, 0)])]
                spectrum._remove_axis(axis_in_manager)

        if mode == 'auto' and hasattr(
                self.original_metadata, 'stack_elements'):
            for i, spectrum in enumerate(splitted):
                spectrum.metadata = copy.deepcopy(
                    self.original_metadata.stack_elements[
                        'element' +
                        str(i)]['metadata'])
                spectrum.original_metadata = copy.deepcopy(self.original_metadata.stack_elements['element' +
                                                                                                 str(i)]['original_metadata'])
                spectrum.metadata.General.title = self.original_metadata.stack_elements['element' +
                                                                                        str(i)].metadata.General.title

        return splitted

    def unfold_if_multidim(self):
        """Unfold the datacube if it is >2D

        Returns
        -------

        Boolean. True if the data was unfolded by the function.
        """
        if len(self.axes_manager._axes) > 2:
            print "Automatically unfolding the data"
            self.unfold()
            return True
        else:
            return False

    @auto_replot
    def _unfold(self, steady_axes, unfolded_axis):
        """Modify the shape of the data by specifying the axes whose
        dimension do not change and the axis over which the remaining axes will
        be unfolded

        Parameters
        ----------
        steady_axes : list
            The indices of the axes which dimensions do not change
        unfolded_axis : int
            The index of the axis over which all the rest of the axes (except
            the steady axes) will be unfolded

        See also
        --------
        fold
        """

        # It doesn't make sense unfolding when dim < 3
        if len(self.data.squeeze().shape) < 3:
            return False

        # We need to store the original shape and coordinates to be used
        # by
        # the fold function only if it has not been already stored by a
        # previous unfold
        folding = self.metadata._HyperSpy.Folding
        if folding.unfolded is False:
            folding.original_shape = self.data.shape
            folding.original_axes_manager = self.axes_manager
            folding.unfolded = True

        new_shape = [1] * len(self.data.shape)
        for index in steady_axes:
            new_shape[index] = self.data.shape[index]
        new_shape[unfolded_axis] = -1
        self.data = self.data.reshape(new_shape)
        self.axes_manager = self.axes_manager.deepcopy()
        uname = ''
        uunits = ''
        to_remove = []
        for axis, dim in zip(self.axes_manager._axes, new_shape):
            if dim == 1:
                uname += ',' + unicode(axis)
                uunits = ',' + unicode(axis.units)
                to_remove.append(axis)
        ua = self.axes_manager._axes[unfolded_axis]
        ua.name = unicode(ua) + uname
        ua.units = unicode(ua.units) + uunits
        ua.size = self.data.shape[unfolded_axis]
        for axis in to_remove:
            self.axes_manager.remove(axis.index_in_axes_manager)
        self.data = self.data.squeeze()
        if self.metadata.has_item('Signal.Noise_properties.variance'):
            variance = self.metadata.Signal.Noise_properties.variance
            if isinstance(variance, Signal):
                variance._unfold(steady_axes, unfolded_axis)

    def unfold(self):
        """Modifies the shape of the data by unfolding the signal and
        navigation dimensions separately

        """
        self.unfold_navigation_space()
        self.unfold_signal_space()

    def unfold_navigation_space(self):
        """Modify the shape of the data to obtain a navigation space of
        dimension 1
        """

        if self.axes_manager.navigation_dimension < 2:
            return False
        steady_axes = [
            axis.index_in_array for axis in
            self.axes_manager.signal_axes]
        unfolded_axis = (
            self.axes_manager.navigation_axes[0].index_in_array)
        self._unfold(steady_axes, unfolded_axis)

    def unfold_signal_space(self):
        """Modify the shape of the data to obtain a signal space of
        dimension 1
        """
        if self.axes_manager.signal_dimension < 2:
            return False
        steady_axes = [
            axis.index_in_array for axis in
            self.axes_manager.navigation_axes]
        unfolded_axis = self.axes_manager.signal_axes[0].index_in_array
        self._unfold(steady_axes, unfolded_axis)

    @auto_replot
    def fold(self):
        """If the signal was previously unfolded, folds it back"""
        folding = self.metadata._HyperSpy.Folding
        # Note that == must be used instead of is True because
        # if the value was loaded from a file its type can be np.bool_
        if folding.unfolded is True:
            self.data = self.data.reshape(folding.original_shape)
            self.axes_manager = folding.original_axes_manager
            folding.original_shape = None
            folding.original_axes_manager = None
            folding.unfolded = False
            if self.metadata.has_item('Signal.Noise_properties.variance'):
                variance = self.metadata.Signal.Noise_properties.variance
                if isinstance(variance, Signal):
                    variance.fold()

    def _make_sure_data_is_contiguous(self):
        if self.data.flags['C_CONTIGUOUS'] is False:
            self.data = np.ascontiguousarray(self.data)

    def _iterate_signal(self):
        """Iterates over the signal data.

        It is faster than using the signal iterator.

        """
        if self.axes_manager.navigation_size < 2:
            yield self()
            return
        self._make_sure_data_is_contiguous()
        axes = [axis.index_in_array for
                axis in self.axes_manager.signal_axes]
        unfolded_axis = (
            self.axes_manager.navigation_axes[0].index_in_array)
        new_shape = [1] * len(self.data.shape)
        for axis in axes:
            new_shape[axis] = self.data.shape[axis]
        new_shape[unfolded_axis] = -1
        # Warning! if the data is not contigous it will make a copy!!
        data = self.data.reshape(new_shape)
        for i in xrange(data.shape[unfolded_axis]):
            getitem = [0] * len(data.shape)
            for axis in axes:
                getitem[axis] = slice(None)
            getitem[unfolded_axis] = i
            yield(data[getitem])

    def _remove_axis(self, axis):
        axis = self.axes_manager[axis]
        self.axes_manager.remove(axis.index_in_axes_manager)
        if axis.navigate is False:  # The removed axis is a signal axis
            if self.axes_manager.signal_dimension == 2:
                self._record_by = "image"
            elif self.axes_manager.signal_dimension == 1:
                self._record_by = "spectrum"
            elif self.axes_manager.signal_dimension == 0:
                self._record_by = ""
            else:
                return
            self.metadata.Signal.record_by = self._record_by
            self._assign_subclass()

    def _apply_function_on_data_and_remove_axis(self, function, axis):
        s = self._deepcopy_with_new_data(
            function(self.data,
                     axis=self.axes_manager[axis].index_in_array))
        s._remove_axis(axis)
        return s

    def sum(self, axis):
        """Sum the data over the given axis.

        Parameters
        ----------
        axis : {int, string}
           The axis can be specified using the index of the axis in
           `axes_manager` or the axis name.

        Returns
        -------
        s : Signal

        See also
        --------
        sum_in_mask, mean

        Examples
        --------
        >>> import numpy as np
        >>> s = Signal(np.random.random((64,64,1024)))
        >>> s.data.shape
        (64,64,1024)
        >>> s.sum(-1).data.shape
        (64,64)
        # If we just want to plot the result of the operation
        s.sum(-1, True).plot()

        """
        return self._apply_function_on_data_and_remove_axis(np.sum, axis)

    def max(self, axis, return_signal=False):
        """Returns a signal with the maximum of the signal along an axis.

        Parameters
        ----------
        axis : {int | string}
           The axis can be specified using the index of the axis in
           `axes_manager` or the axis name.

        Returns
        -------
        s : Signal

        See also
        --------
        sum, mean, min

        Examples
        --------
        >>> import numpy as np
        >>> s = Signal(np.random.random((64,64,1024)))
        >>> s.data.shape
        (64,64,1024)
        >>> s.max(-1).data.shape
        (64,64)

        """
        return self._apply_function_on_data_and_remove_axis(np.max, axis)

    def min(self, axis):
        """Returns a signal with the minimum of the signal along an axis.

        Parameters
        ----------
        axis : {int | string}
           The axis can be specified using the index of the axis in
           `axes_manager` or the axis name.

        Returns
        -------
        s : Signal

        See also
        --------
        sum, mean, max, std, var

        Examples
        --------
        >>> import numpy as np
        >>> s = Signal(np.random.random((64,64,1024)))
        >>> s.data.shape
        (64,64,1024)
        >>> s.min(-1).data.shape
        (64,64)

        """

        return self._apply_function_on_data_and_remove_axis(np.min, axis)

    def mean(self, axis):
        """Returns a signal with the average of the signal along an axis.

        Parameters
        ----------
        axis : {int | string}
           The axis can be specified using the index of the axis in
           `axes_manager` or the axis name.

        Returns
        -------
        s : Signal

        See also
        --------
        sum_in_mask, mean

        Examples
        --------
        >>> import numpy as np
        >>> s = Signal(np.random.random((64,64,1024)))
        >>> s.data.shape
        (64,64,1024)
        >>> s.mean(-1).data.shape
        (64,64)

        """
        return self._apply_function_on_data_and_remove_axis(np.mean,
                                                            axis)

    def std(self, axis):
        """Returns a signal with the standard deviation of the signal along
        an axis.

        Parameters
        ----------
        axis : {int | string}
           The axis can be specified using the index of the axis in
           `axes_manager` or the axis name.

        Returns
        -------
        s : Signal

        See also
        --------
        sum_in_mask, mean

        Examples
        --------
        >>> import numpy as np
        >>> s = Signal(np.random.random((64,64,1024)))
        >>> s.data.shape
        (64,64,1024)
        >>> s.std(-1).data.shape
        (64,64)

        """
        return self._apply_function_on_data_and_remove_axis(np.std, axis)

    def var(self, axis):
        """Returns a signal with the variances of the signal along an axis.

        Parameters
        ----------
        axis : {int | string}
           The axis can be specified using the index of the axis in
           `axes_manager` or the axis name.

        Returns
        -------
        s : Signal

        See also
        --------
        sum_in_mask, mean

        Examples
        --------
        >>> import numpy as np
        >>> s = Signal(np.random.random((64,64,1024)))
        >>> s.data.shape
        (64,64,1024)
        >>> s.var(-1).data.shape
        (64,64)

        """
        return self._apply_function_on_data_and_remove_axis(np.var, axis)

    def diff(self, axis, order=1):
        """Returns a signal with the n-th order discrete difference along
        given axis.

        Parameters
        ----------
        axis : {int | string}
           The axis can be specified using the index of the axis in
           `axes_manager` or the axis name.
        order: the order of the derivative

        See also
        --------
        mean, sum

        Examples
        --------
        >>> import numpy as np
        >>> s = Signal(np.random.random((64,64,1024)))
        >>> s.data.shape
        (64,64,1024)
        >>> s.diff(-1).data.shape
        (64,64,1023)

        """

        s = self._deepcopy_with_new_data(
            np.diff(self.data, order, axis))
        axis = s.axes_manager._axes[axis]
        axis.offset += (axis.scale / 2)
        s.get_dimensions_from_data()
        return s

    def integrate_simpson(self, axis):
        """Returns a signal with the result of calculating the integral
        of the signal along an axis using Simpson's rule.

        Parameters
        ----------
        axis : {int | string}
           The axis can be specified using the index of the axis in
           `axes_manager` or the axis name.

        Returns
        -------
        s : Signal

        See also
        --------
        sum_in_mask, mean

        Examples
        --------
        >>> import numpy as np
        >>> s = Signal(np.random.random((64,64,1024)))
        >>> s.data.shape
        (64,64,1024)
        >>> s.var(-1).data.shape
        (64,64)

        """
        axis = self.axes_manager[axis]
        s = self._deepcopy_with_new_data(
            sp.integrate.simps(y=self.data,
                               x=axis.axis,
                               axis=axis.index_in_array))
        s._remove_axis(axis.index_in_axes_manager)
        return s

    def integrate1D(self, axis):
        """Integrate the signal over the given axis.

        The integration is performed using Simpson's rule if
        `metadata.Signal.binned` is False and summation over the given axis if
        True.

        Parameters
        ----------
        axis : {int | string}
           The axis can be specified using the index of the axis in
           `axes_manager` or the axis name.

        Returns
        -------
        s : Signal

        See also
        --------
        sum_in_mask, mean

        Examples
        --------
        >>> import numpy as np
        >>> s = Signal(np.random.random((64,64,1024)))
        >>> s.data.shape
        (64,64,1024)
        >>> s.var(-1).data.shape
        (64,64)

        """
        if self.metadata.Signal.binned is False:
            return self.integrate_simpson(axis)
        else:
            return self.sum(axis)

    def indexmax(self, axis):
        """Returns a signal with the index of the maximum along an axis.

        Parameters
        ----------
        axis : {int | string}
           The axis can be specified using the index of the axis in
           `axes_manager` or the axis name.

        Returns
        -------
        s : Signal
            The data dtype is always int.

        See also
        --------
        sum, mean, min

        Usage
        -----
        >>> import numpy as np
        >>> s = Signal(np.random.random((64,64,1024)))
        >>> s.data.shape
        (64,64,1024)
        >>> s.indexmax(-1).data.shape
        (64,64)

        """
        return self._apply_function_on_data_and_remove_axis(np.argmax, axis)

    def valuemax(self, axis):
        """Returns a signal with the value of the maximum along an axis.

        Parameters
        ----------
        axis : {int | string}
           The axis can be specified using the index of the axis in
           `axes_manager` or the axis name.

        Returns
        -------
        s : Signal
            The data dtype is always int.

        See also
        --------
        sum, mean, min

        Usage
        -----
        >>> import numpy as np
        >>> s = Signal(np.random.random((64,64,1024)))
        >>> s.data.shape
        (64,64,1024)
        >>> s.valuemax(-1).data.shape
        (64,64)

        """
        s = self.indexmax(axis)
        s.data = self.axes_manager[axis].index2value(s.data)
        return s

    def get_histogram(img, bins='freedman', range_bins=None, **kwargs):
        """Return a histogram of the signal data.

        More sophisticated algorithms for determining bins can be used.
        Aside from the `bins` argument allowing a string specified how bins
        are computed, the parameters are the same as numpy.histogram().

        Parameters
        ----------
        bins : int or list or str, optional
            If bins is a string, then it must be one of:
            'knuth' : use Knuth's rule to determine bins
            'scotts' : use Scott's rule to determine bins
            'freedman' : use the Freedman-diaconis rule to determine bins
            'blocks' : use bayesian blocks for dynamic bin widths
        range_bins : tuple or None, optional
            the minimum and maximum range for the histogram. If not specified,
            it will be (x.min(), x.max())
        **kwargs
            other keyword arguments (weight and density) are described in
            np.histogram().

        Returns
        -------
        hist_spec : An 1D spectrum instance containing the histogram.

        See Also
        --------
        print_summary_statistics
        astroML.density_estimation.histogram, numpy.histogram : these are the
            functions that hyperspy uses to compute the histogram.

        Notes
        -----
        The number of bins estimators are taken from AstroML. Read
        their documentation for more info.

        Examples
        --------
        >>> s = signals.Spectrum(np.random.normal(size=(10, 100)))
        Plot the data histogram
        >>> s.get_histogram().plot()
        Plot the histogram of the signal at the current coordinates
        >>> s.get_current_signal().get_histogram().plot()

        """
        from hyperspy import signals

        hist, bin_edges = histogram(img.data.flatten(),
                                    bins=bins,
                                    range=range_bins,
                                    **kwargs)
        hist_spec = signals.Spectrum(hist)
        if bins == 'blocks':
            hist_spec.axes_manager.signal_axes[0].axis = bin_edges[:-1]
            warnings.warn(
                "The options `bins = 'blocks'` is not fully supported in this "
                "versions of hyperspy. It should be used for plotting purpose"
                "only.")
        else:
            hist_spec.axes_manager[0].scale = bin_edges[1] - bin_edges[0]
            hist_spec.axes_manager[0].offset = bin_edges[0]

        hist_spec.axes_manager[0].name = 'value'
        hist_spec.metadata.General.title = (img.metadata.General.title +
                                            " histogram")
        hist_spec.metadata.Signal.binned = True
        return hist_spec

    def map(self, function,
            show_progressbar=None, **kwargs):
        """Apply a function to the signal data at all the coordinates.

        The function must operate on numpy arrays and the output *must have the
        same dimensions as the input*. The function is applied to the data at
        each coordinate and the result is stored in the current signal i.e.
        this method operates *in-place*.  Any extra keyword argument is passed
        to the function. The keywords can take different values at different
        coordinates. If the function takes an `axis` or `axes` argument, the
        function is assumed to be vectorial and the signal axes are assigned to
        `axis` or `axes`.  Otherwise, the signal is iterated over the
        navigation axes and a progress bar is displayed to monitor the
        progress.

        Parameters
        ----------

        function : function
            A function that can be applied to the signal.
        show_progressbar : None or bool
            If True, display a progress bar. If None the default is set in
            `preferences`.
        keyword arguments : any valid keyword argument
            All extra keyword arguments are passed to the

        Notes
        -----
        This method is similar to Python's :func:`map` that can also be utilize
        with a :class:`Signal` instance for similar purposes. However, this
        method has the advantage of being faster because it iterates the numpy
        array instead of the :class:`Signal`.

        Examples
        --------
        Apply a gaussian filter to all the images in the dataset. The sigma
        parameter is constant.

        >>> import scipy.ndimage
        >>> im = signals.Image(np.random.random((10, 64, 64)))
        >>> im.map(scipy.ndimage.gaussian_filter, sigma=2.5)

        Apply a gaussian filter to all the images in the dataset. The sigmal
        parameter is variable.

        >>> im = signals.Image(np.random.random((10, 64, 64)))
        >>> sigmas = signals.Signal(np.linspace(2,5,10))
        >>> sigmas.axes_manager.set_signal_dimension(0)
        >>> im.map(scipy.ndimage.gaussian_filter, sigma=sigmas)

        """
        if show_progressbar is None:
            show_progressbar = preferences.General.show_progressbar
        # Sepate ndkwargs
        ndkwargs = ()
        for key, value in kwargs.iteritems():
            if isinstance(value, Signal):
                ndkwargs += ((key, value),)

        # Check if the signal axes have inhomogenous scales and/or units and
        # display in warning if yes.
        scale = set()
        units = set()
        for i in range(len(self.axes_manager.signal_axes)):
            scale.add(self.axes_manager[i].scale)
            units.add(self.axes_manager[i].units)
        if len(units) != 1 or len(scale) != 1:
            warnings.warn("The function you applied does not take into "
                          "account the difference of units and of scales in-between"
                          " axes.")
        # If the function has an axis argument and the signal dimension is 1,
        # we suppose that it can operate on the full array and we don't
        # interate over the coordinates.
        try:
            fargs = inspect.getargspec(function).args
        except TypeError:
            # This is probably a Cython function that is not supported by
            # inspect.
            fargs = []

        if not ndkwargs and (self.axes_manager.signal_dimension == 1 and
                             "axis" in fargs):
            kwargs['axis'] = \
                self.axes_manager.signal_axes[-1].index_in_array

            self.data = function(self.data, **kwargs)
        # If the function has an axes argument
        # we suppose that it can operate on the full array and we don't
        # interate over the coordinates.
        elif not ndkwargs and "axes" in fargs:
            kwargs['axes'] = tuple([axis.index_in_array for axis in
                                    self.axes_manager.signal_axes])
            self.data = function(self.data, **kwargs)
        else:
            # Iteration over coordinates.
            pbar = progressbar(
                maxval=self.axes_manager.navigation_size,
                disabled=not show_progressbar)
            iterators = [signal[1]._iterate_signal() for signal in ndkwargs]
            iterators = tuple([self._iterate_signal()] + iterators)
            for data in zip(*iterators):
                for (key, value), datum in zip(ndkwargs, data[1:]):
                    kwargs[key] = datum[0]
                data[0][:] = function(data[0], **kwargs)
                pbar.next()
            pbar.finish()

    def copy(self):
        try:
            backup_plot = self._plot
            self._plot = None
            return copy.copy(self)
        finally:
            self._plot = backup_plot

    def __deepcopy__(self, memo):
        dc = type(self)(**self._to_dictionary())
        if dc.data is not None:
            dc.data = dc.data.copy()
        # The Signal subclasses might change the view on init
        # The following code just copies the original view
        for oaxis, caxis in zip(self.axes_manager._axes,
                                dc.axes_manager._axes):
            caxis.navigate = oaxis.navigate
        return dc

    def deepcopy(self):
        return copy.deepcopy(self)

    def change_dtype(self, dtype):
        """Change the data type.

        Parameters
        ----------
        dtype : str or dtype
            Typecode or data-type to which the array is cast. In
            addition to all standard numpy dtypes HyperSpy
            supports four extra dtypes for RGB images:
            "rgb8", "rgba8", "rgb16" and "rgba16". Changing from
            and to any rgbx dtype is more constrained than most
            other dtype conversions. To change to a rgbx dtype
            the signal `record_by` must be "spectrum",
            `signal_dimension` must be 3(4) for rgb(rgba) dtypes
            and the dtype must be uint8(uint16) for rgbx8(rgbx16).
            After conversion `record_by` becomes `image` and the
            spectra dimension is removed. The dtype of images of
            dtype rgbx8(rgbx16) can only be changed to uint8(uint16)
            and the `record_by` becomes "spectrum".


        Examples
        --------
        >>> import numpy as np
        >>> from hyperspy.signals import Spectrum
        >>> s = signals.Spectrum(np.array([1,2,3,4,5]))
        >>> s.data
        array([1, 2, 3, 4, 5])
        >>> s.change_dtype('float')
        >>> s.data
        array([ 1.,  2.,  3.,  4.,  5.])

        """
        if not isinstance(dtype, np.dtype):
            if dtype in rgb_tools.rgb_dtypes:
                if self.metadata.Signal.record_by != "spectrum":
                    raise AttributeError("Only spectrum signals can be converted "
                                         "to RGB images.")
                    if "rgba" in dtype:
                        if self.axes_manager.signal_size != 4:
                            raise AttributeError(
                                "Only spectra with signal_size equal to 4 can be"
                                "converted to RGBA images")
                    else:
                        if self.axes_manager.signal_size != 3:
                            raise AttributeError(
                                "Only spectra with signal_size equal to 3 can be"
                                " converted to RGBA images")
                if "8" in dtype and self.data.dtype.name != "uint8":
                    raise AttributeError(
                        "Only signals with dtype uint8 can be converted to rgb8 images")
                elif "16" in dtype and self.data.dtype.name != "uint16":
                    raise AttributeError(
                        "Only signals with dtype uint16 can be converted to rgb16 images")
                dtype = rgb_tools.rgb_dtypes[dtype]
                self.data = rgb_tools.regular_array2rgbx(self.data)
                self.axes_manager.remove(-1)
                self.metadata.Signal.record_by = "image"
                self._assign_subclass()
                return
            else:
                dtype = np.dtype(dtype)
        if rgb_tools.is_rgbx(self.data) is True:
            ddtype = self.data.dtype.fields["B"][0]

            if ddtype != dtype:
                raise ValueError(
                    "It is only possibile to change to %s." %
                    ddtype)
            self.data = rgb_tools.rgbx2regular_array(self.data)
            self.get_dimensions_from_data()
            self.metadata.Signal.record_by = "spectrum"
            self.axes_manager[-1 + 2j].name = "RGB index"
            self._assign_subclass()
            return
        else:
            self.data = self.data.astype(dtype)

    def estimate_poissonian_noise_variance(self,
                                           expected_value=None,
                                           gain_factor=None,
                                           gain_offset=None,
                                           correlation_factor=None):
        """Estimate the poissonian noise variance of the signal.

        The variance is stored in the
        ``metadata.Signal.Noise_properties.variance`` attribute.

        A poissonian noise  variance is equal to the expected value. With the
        default arguments, this method simply sets the variance attribute to
        the given `expected_value`. However, more generally (although then
        noise is not strictly poissonian), the variance may be proportional to
        the expected value. Moreover, when the noise is a mixture of white
        (gaussian) and poissonian noise, the variance is described by the
        following linear model:

            .. math::

                \mathrm{Var}[X] = (a * \mathrm{E}[X] + b) * c

        Where `a` is the `gain_factor`, `b` is the `gain_offset` (the gaussian
        noise variance) and `c` the `correlation_factor`. The correlation
        factor accounts for correlation of adjacent signal elements that can
        be modeled as a convolution with a gaussian point spread function.


        Parameters
        ----------
        expected_value : None or Signal instance.
            If None, the signal data is taken as the expected value. Note that
            this may be inaccurate where `data` is small.
        gain_factor, gain_offset, correlation_factor: None or float.
            All three must be positive. If None, take the values from
            ``metadata.Signal.Noise_properties.Variance_linear_model`` if
            defined. Otherwise suppose poissonian noise i.e. ``gain_factor=1``,
            ``gain_offset=0``, ``correlation_factor=1``. If not None, the
            values are stored in
            ``metadata.Signal.Noise_properties.Variance_linear_model``.

        """
        if expected_value is None:
            dc = self.data.copy()
        else:
            dc = expected_value.data.copy()
        if self.metadata.has_item(
                "Signal.Noise_properties.Variance_linear_model"):
            vlm = self.metadata.Signal.Noise_properties.Variance_linear_model
        else:
            self.metadata.add_node(
                "Signal.Noise_properties.Variance_linear_model")
            vlm = self.metadata.Signal.Noise_properties.Variance_linear_model

        if gain_factor is None:
            if not vlm.has_item("gain_factor"):
                vlm.gain_factor = 1
            gain_factor = vlm.gain_factor

        if gain_offset is None:
            if not vlm.has_item("gain_offset"):
                vlm.gain_offset = 0
            gain_offset = vlm.gain_offset

        if correlation_factor is None:
            if not vlm.has_item("correlation_factor"):
                vlm.correlation_factor = 1
            correlation_factor = vlm.correlation_factor

        if gain_offset < 0:
            raise ValueError("`gain_offset` must be positive.")
        if gain_factor < 0:
            raise ValueError("`gain_factor` must be positive.")
        if correlation_factor < 0:
            raise ValueError("`correlation_factor` must be positive.")

        variance = (dc * gain_factor + gain_offset) * correlation_factor
        # The lower bound of the variance is the gaussian noise.
        variance = np.clip(variance, gain_offset * correlation_factor, np.inf)
        variance = type(self)(variance)
        variance.axes_manager = self.axes_manager
        variance.metadata.General.title = ("Variance of " +
                                           self.metadata.General.title)
        self.metadata.set_item(
            "Signal.Noise_properties.variance", variance)

    def get_current_signal(self, auto_title=True, auto_filename=True):
        """Returns the data at the current coordinates as a Signal subclass.

        The signal subclass is the same as that of the current object. All the
        axes navigation attribute are set to False.

        Parameters
        ----------
        auto_title : bool
            If True an space followed by the current indices in parenthesis
            are appended to the title.
        auto_filename : bool
            If True and `tmp_parameters.filename` is defined
            (what is always the case when the Signal has been read from a file),
            the filename is modified by appending an underscore and a parenthesis
            containing the current indices.

        Returns
        -------
        cs : Signal subclass instance.

        Examples
        --------
        >>> im = signals.Image(np.zeros((2,3, 32,32)))
        >>> im
        <Image, title: , dimensions: (3, 2, 32, 32)>
        >>> im.axes_manager.indices = 2,1
        >>> im.get_current_signal()
        <Image, title:  (2, 1), dimensions: (32, 32)>

        """
        cs = self.__class__(
            self(),
            axes=self.axes_manager._get_signal_axes_dicts(),
            metadata=self.metadata.as_dictionary(),)

        if auto_filename is True and self.tmp_parameters.has_item('filename'):
            cs.tmp_parameters.filename = (self.tmp_parameters.filename +
                                          '_' +
                                          str(self.axes_manager.indices))
            cs.tmp_parameters.extension = self.tmp_parameters.extension
            cs.tmp_parameters.folder = self.tmp_parameters.folder
        if auto_title is True:
            cs.metadata.General.title = (cs.metadata.General.title +
                                         ' ' + str(self.axes_manager.indices))
        cs.axes_manager._set_axis_attribute_values("navigate", False)
        return cs

    def _get_navigation_signal(self):
        if self.axes_manager.navigation_dimension == 0:
            s = Signal(np.array([0, ]).astype(self.data.dtype))
        elif self.axes_manager.navigation_dimension == 1:
            from hyperspy._signals.spectrum import Spectrum
            s = Spectrum(
                np.zeros(self.axes_manager._navigation_shape_in_array,
                         dtype=self.data.dtype),
                axes=self.axes_manager._get_navigation_axes_dicts())
        elif self.axes_manager.navigation_dimension == 2:
            from hyperspy._signals.image import Image
            s = Image(np.zeros(self.axes_manager._navigation_shape_in_array,
                               dtype=self.data.dtype),
                      axes=self.axes_manager._get_navigation_axes_dicts())
        else:
            s = Signal(np.zeros(self.axes_manager._navigation_shape_in_array,
                                dtype=self.data.dtype),
                       axes=self.axes_manager._get_navigation_axes_dicts())
            s.axes_manager.set_signal_dimension(
                self.axes_manager.navigation_dimension)
        return s

    def _get_signal_signal(self):
        if self.axes_manager.signal_dimension == 0:
            s = Signal(np.array([0, ]).astype(self.data.dtype))
        elif self.axes_manager.signal_dimension == 1:
            from hyperspy._signals.spectrum import Spectrum
            s = Spectrum(np.zeros(
                self.axes_manager._signal_shape_in_array,
                dtype=self.data.dtype),
                axes=self.axes_manager._get_signal_axes_dicts())
        elif self.axes_manager.signal_dimension == 2:
            from hyperspy._signals.image import Image
            s = Image(np.zeros(
                self.axes_manager._signal_shape_in_array,
                dtype=self.data.dtype),
                axes=self.axes_manager._get_signal_axes_dicts())
        else:
            s = Signal(np.zeros(
                self.axes_manager._signal_shape_in_array,
                dtype=self.data.dtype),
                axes=self.axes_manager._get_signal_axes_dicts())
        s.set_signal_type(self.metadata.Signal.signal_type)
        return s

    def __iter__(self):
        # Reset AxesManager iteration index
        self.axes_manager.__iter__()
        return self

    def next(self):
        self.axes_manager.next()
        return self.get_current_signal()

    def __len__(self):
        nitem = int(self.axes_manager.navigation_size)
        nitem = nitem if nitem > 0 else 1
        return nitem

    def as_spectrum(self, spectral_axis):
        """Return the Signal as a spectrum.

        The chosen spectral axis is moved to the last index in the
        array and the data is made contiguous for effecient
        iteration over spectra.


        Parameters
        ----------
        spectral_axis : {int, complex, str}
            Select the spectral axis to-be using its index or name.

        Examples
        --------
        >>> img = signals.Image(np.ones((3,4,5,6)))
        >>> img
        <Image, title: , dimensions: (4, 3, 6, 5)>
        >>> img.to_spectrum(-1+1j)
        <Spectrum, title: , dimensions: (6, 5, 4, 3)>
        >>> img.to_spectrum(0)
        <Spectrum, title: , dimensions: (6, 5, 3, 4)>

        """
        # Roll the spectral axis to-be to the latex index in the array
        sp = self.rollaxis(spectral_axis, -1 + 3j)
        sp.metadata.Signal.record_by = "spectrum"
        sp._assign_subclass()
        return sp

    def as_image(self, image_axes):
        """Convert signal to image.

        The chosen image axes are moved to the last indices in the
        array and the data is made contiguous for effecient
        iteration over images.

        Parameters
        ----------
        image_axes : tuple of {int, complex, str}
            Select the image axes. Note that the order of the axes matters
            and it is given in the "natural" i.e. X, Y, Z... order.

        Examples
        --------
        >>> s = signals.Spectrum(np.ones((2,3,4,5)))
        >>> s
        <Spectrum, title: , dimensions: (4, 3, 2, 5)>
        >>> s.as_image((0,1))
        <Image, title: , dimensions: (5, 2, 4, 3)>

        >>> s.to_image((1,2))
        <Image, title: , dimensions: (4, 5, 3, 2)>

        Raises
        ------
        DataDimensionError : when data.ndim < 2

        """
        if self.data.ndim < 2:
            raise DataDimensionError(
                "A Signal dimension must be >= 2 to be converted to an Image")
        axes = (self.axes_manager[image_axes[0]],
                self.axes_manager[image_axes[1]])
        iaxes = [axis.index_in_array for axis in axes]
        im = self.rollaxis(iaxes[0] + 3j, -1 + 3j).rollaxis(
            iaxes[1] - np.argmax(iaxes) + 3j, -2 + 3j)
        im.metadata.Signal.record_by = "image"
        im._assign_subclass()
        return im

    def _assign_subclass(self):
        mp = self.metadata
        current_class = self.__class__
        self.__class__ = hyperspy.io.assign_signal_subclass(
            record_by=mp.Signal.record_by
            if "Signal.record_by" in mp
            else self._record_by,
            signal_type=mp.Signal.signal_type
            if "Signal.signal_type" in mp
            else self._signal_type,
            signal_origin=mp.Signal.signal_origin
            if "Signal.signal_origin" in mp
            else self._signal_origin)
        self.__init__(**self._to_dictionary())

    def set_signal_type(self, signal_type):
        """Set the signal type and change the current class
        accordingly if pertinent.

        The signal_type attribute specifies the kind of data that the signal
        containts e.g. "EELS" for electron energy-loss spectroscopy,
        "PES" for photoemission spectroscopy. There are some methods that are
        only available for certain kind of signals, so setting this
        parameter can enable/disable features.

        Parameters
        ----------
        signal_type : {"EELS", "EDS_TEM", "EDS_SEM", "DielectricFunction"}
            Currently there are special features for "EELS" (electron
            energy-loss spectroscopy), "EDS_TEM" (energy dispersive X-rays of
            thin samples, normally obtained in a transmission electron
            microscope), "EDS_SEM" (energy dispersive X-rays of thick samples,
            normally obtained in a scanning electron microscope) and
            "DielectricFuction". Setting the signal_type to the correct acronym
            is highly advisable when analyzing any signal for which HyperSpy
            provides extra features. Even if HyperSpy does not provide extra
            features for the signal that you are analyzing, it is good practice
            to set signal_type to a value that best describes the data signal
            type.

        """
        self.metadata.Signal.signal_type = signal_type
        self._assign_subclass()

    def set_signal_origin(self, origin):
        """Set the origin of the signal and change the current class
        accordingly if pertinent.

        The signal_origin attribute specifies if the data was obtained
        through experiment or simulation. There are some methods that are
        only available for experimental or simulated data, so setting this
        parameter can enable/disable features.


        Parameters
        ----------
        origin : {'experiment', 'simulation', None, ""}
            None an the empty string mean that the signal origin is uknown.

        Raises
        ------
        ValueError if origin is not 'experiment' or 'simulation'

        """
        if origin not in ['experiment', 'simulation', "", None]:
            raise ValueError("`origin` must be one of: experiment, simulation")
        if origin is None:
            origin = ""
        self.metadata.Signal.signal_origin = origin
        self._assign_subclass()

    def print_summary_statistics(self, formatter="%.3f"):
        """Prints the five-number summary statistics of the data, the mean and
        the standard deviation.

        Prints the mean, standandard deviation (std), maximum (max), minimum
        (min), first quartile (Q1), median and third quartile. nans are
        removed from the calculations.

        Parameters
        ----------
        formatter : bool
           Number formatter.

        See Also
        --------
        get_histogram

        """
        data = self.data
        # To make it work with nans
        data = data[~np.isnan(data)]
        print(underline("Summary statistics"))
        print("mean:\t" + formatter % data.mean())
        print("std:\t" + formatter % data.std())
        print
        print("min:\t" + formatter % data.min())
        print("Q1:\t" + formatter % np.percentile(data,
                                                  25))
        print("median:\t" + formatter % np.median(data))
        print("Q3:\t" + formatter % np.percentile(data,
                                                  75))
        print("max:\t" + formatter % data.max())

    @property
    def is_rgba(self):
        return rgb_tools.is_rgba(self.data)

    @property
    def is_rgb(self):
        return rgb_tools.is_rgb(self.data)

    @property
    def is_rgbx(self):
        return rgb_tools.is_rgbx(self.data)

    def add_marker(self, marker, plot_on_signal=True, plot_marker=True):
        """
        Add a marker to the signal or navigator plot.

        Plot the signal, if not yet plotted

        Parameters
        ----------
        marker: `hyperspy.drawing._markers`
            the marker to add. see `utils.markers`
        plot_on_signal: bool
            If True, add the marker to the signal
            If False, add the marker to the navigator
        plot_marker: bool
            if True, plot the marker

        Examples
        -------
        >>> import scipy.misc
        >>> im = signals.Image(scipy.misc.lena())
        >>> m = utils.plot.markers.rectangle(x1=150, y1=100, x2=400,
        >>>                                  y2=400, color='red')
        >>> im.add_marker(m)

        """
        if self._plot is None:
            self.plot()
        if plot_on_signal:
            self._plot.signal_plot.add_marker(marker)
        else:
            self._plot.navigator_plot.add_marker(marker)
        if plot_marker:
            marker.plot()


# Implement binary operators
for name in (
    # Arithmetic operators
    "__add__",
    "__sub__",
    "__mul__",
    "__floordiv__",
    "__mod__",
    "__divmod__",
    "__pow__",
    "__lshift__",
    "__rshift__",
    "__and__",
    "__xor__",
    "__or__",
    "__div__",
    "__truediv__",
    # Comparison operators
    "__lt__",
    "__le__",
    "__eq__",
    "__ne__",
    "__ge__",
    "__gt__",
):
    exec(
        ("def %s(self, other):\n" % name) +
        ("   return self._binary_operator_ruler(other, \'%s\')\n" %
         name))
    exec("%s.__doc__ = int.%s.__doc__" % (name, name))
    exec("setattr(Signal, \'%s\', %s)" % (name, name))
    # The following commented line enables the operators with swapped
    # operands. They should be defined only for commutative operators
    # but for simplicity we don't support this at all atm.

    # exec("setattr(Signal, \'%s\', %s)" % (name[:2] + "r" + name[2:],
    # name))

# Implement unary arithmetic operations
for name in (
        "__neg__",
        "__pos__",
        "__abs__",
        "__invert__",):
    exec(
        ("def %s(self):" % name) +
        ("   return self._unary_operator_ruler(\'%s\')" % name))
    exec("%s.__doc__ = int.%s.__doc__" % (name, name))
    exec("setattr(Signal, \'%s\', %s)" % (name, name))


class SpecialSlicers:

    def __init__(self, signal, isNavigation):
        self.isNavigation = isNavigation
        self.signal = signal

    def __getitem__(self, slices):
        return self.signal.__getitem__(slices, self.isNavigation)

    def __setitem__(self, i, j):
        """x.__setitem__(i, y) <==> x[i]=y
        """
        if isinstance(j, Signal):
            j = j.data
        self.signal.__getitem__(i, self.isNavigation).data[:] = j

    def __len__(self):
        return self.signal.axes_manager.signal_shape[0]<|MERGE_RESOLUTION|>--- conflicted
+++ resolved
@@ -3058,12 +3058,8 @@
                     "navigator must be one of \"spectrum\",\"auto\","
                     " \"slider\", None, a Signal instance")
 
-<<<<<<< HEAD
         self._plot.plot(**kwargs)
-=======
-        self._plot.plot()
         self.events.data_changed.connect(self.update_plot)
->>>>>>> 18d66cf6
 
     def save(self, filename=None, overwrite=None, extension=None,
              **kwds):
