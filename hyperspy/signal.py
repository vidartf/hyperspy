# -*- coding: utf-8 -*-
# Copyright 2007-2011 The HyperSpy developers
#
# This file is part of  HyperSpy.
#
#  HyperSpy is free software: you can redistribute it and/or modify
# it under the terms of the GNU General Public License as published by
# the Free Software Foundation, either version 3 of the License, or
# (at your option) any later version.
#
#  HyperSpy is distributed in the hope that it will be useful,
# but WITHOUT ANY WARRANTY; without even the implied warranty of
# MERCHANTABILITY or FITNESS FOR A PARTICULAR PURPOSE.  See the
# GNU General Public License for more details.
#
# You should have received a copy of the GNU General Public License
# along with  HyperSpy.  If not, see <http://www.gnu.org/licenses/>.

import copy
import os.path
import warnings
import math
import inspect

import numpy as np
import numpy.ma as ma
import scipy.interpolate
try:
    from scipy.signal import savgol_filter
    savgol_imported = True
except ImportError:
    savgol_imported = False
import scipy as sp
from matplotlib import pyplot as plt
try:
    from statsmodels.nonparametric.smoothers_lowess import lowess
    statsmodels_installed = True
except:
    statsmodels_installed = False

from hyperspy.axes import AxesManager
from hyperspy import io
from hyperspy.drawing import mpl_hie, mpl_hse, mpl_he
from hyperspy.learn.mva import MVA, LearningResults
import hyperspy.misc.utils
from hyperspy.misc.utils import DictionaryTreeBrowser
from hyperspy.drawing import signal as sigdraw
from hyperspy.decorators import auto_replot
from hyperspy.defaults_parser import preferences
from hyperspy.misc.io.tools import ensure_directory
from hyperspy.misc.progressbar import progressbar
from hyperspy.gui.tools import (
    SpectrumCalibration,
    SmoothingSavitzkyGolay,
    SmoothingLowess,
    SmoothingTV,
    ButterworthFilter)
from hyperspy.misc.tv_denoise import _tv_denoise_1d
from hyperspy.gui.egerton_quantification import BackgroundRemoval
from hyperspy.decorators import only_interactive
from hyperspy.decorators import interactive_range_selector
from scipy.ndimage.filters import gaussian_filter1d
from hyperspy.misc.spectrum_tools import find_peaks_ohaver
from hyperspy.misc.image_tools import (shift_image, estimate_image_shift)
from hyperspy.misc.math_tools import symmetrize, antisymmetrize
from hyperspy.exceptions import SignalDimensionError, DataDimensionError
from hyperspy.misc import array_tools
from hyperspy.misc import spectrum_tools
from hyperspy.misc import rgb_tools
from hyperspy.gui.tools import IntegrateArea
from hyperspy import components
from hyperspy.misc.utils import underline
from hyperspy.misc.borrowed.astroML.histtools import histogram
from hyperspy.drawing.utils import animate_legend
from hyperspy.events import Events, Event



class Signal2DTools(object):

    def estimate_shift2D(self,
                         reference='current',
                         correlation_threshold=None,
                         chunk_size=30,
                         roi=None,
                         normalize_corr=False,
                         sobel=True,
                         medfilter=True,
                         hanning=True,
                         plot=False,
                         dtype='float',
                         show_progressbar=None):
        """Estimate the shifts in a image using phase correlation

        This method can only estimate the shift by comparing
        bidimensional features that should not change position
        between frames. To decrease the memory usage, the time of
        computation and the accuracy of the results it is convenient
        to select a region of interest by setting the roi keyword.

        Parameters
        ----------

        reference : {'current', 'cascade' ,'stat'}
            If 'current' (default) the image at the current
            coordinates is taken as reference. If 'cascade' each image
            is aligned with the previous one. If 'stat' the translation
            of every image with all the rest is estimated and by
            performing statistical analysis on the result the
            translation is estimated.
        correlation_threshold : {None, 'auto', float}
            This parameter is only relevant when `reference` is 'stat'.
            If float, the shift estimations with a maximum correlation
            value lower than the given value are not used to compute
            the estimated shifts. If 'auto' the threshold is calculated
            automatically as the minimum maximum correlation value
            of the automatically selected reference image.
        chunk_size: {None, int}
            If int and `reference`=='stat' the number of images used
            as reference are limited to the given value.
        roi : tuple of ints or floats (left, right, top bottom)
             Define the region of interest. If int(float) the position
             is given axis index(value).
        sobel : bool
            apply a sobel filter for edge enhancement
        medfilter :  bool
            apply a median filter for noise reduction
        hanning : bool
            Apply a 2d hanning filter
        plot : bool
            If True plots the images after applying the filters and
            the phase correlation
        dtype : str or dtype
            Typecode or data-type in which the calculations must be
            performed.
        show_progressbar : None or bool
            If True, display a progress bar. If None the default is set in
            `preferences`.

        Returns
        -------

        list of applied shifts

        Notes
        -----

        The statistical analysis approach to the translation estimation
        when using `reference`='stat' roughly follows [1]_ . If you use
        it please cite their article.

        References
        ----------

        .. [1] Schaffer, Bernhard, Werner Grogger, and Gerald
        Kothleitner. “Automated Spatial Drift Correction for EFTEM
        Image Series.”
        Ultramicroscopy 102, no. 1 (December 2004): 27–36.

        """
        if show_progressbar is None:
            show_progressbar = preferences.General.show_progressbar
        self._check_signal_dimension_equals_two()
        if roi is not None:
            # Get the indices of the roi
            yaxis = self.axes_manager.signal_axes[1]
            xaxis = self.axes_manager.signal_axes[0]
            roi = tuple([xaxis._get_index(i) for i in roi[2:]] +
                        [yaxis._get_index(i) for i in roi[:2]])

        ref = None if reference == 'cascade' else \
            self.__call__().copy()
        shifts = []
        nrows = None
        images_number = self.axes_manager._max_index + 1
        if reference == 'stat':
            nrows = images_number if chunk_size is None else \
                min(images_number, chunk_size)
            pcarray = ma.zeros((nrows, self.axes_manager._max_index + 1,
                                ),
                               dtype=np.dtype([('max_value', np.float),
                                               ('shift', np.int32,
                                                (2,))]))
            nshift, max_value = estimate_image_shift(
                self(),
                self(),
                roi=roi,
                sobel=sobel,
                medfilter=medfilter,
                hanning=hanning,
                normalize_corr=normalize_corr,
                plot=plot,
                dtype=dtype)
            np.fill_diagonal(pcarray['max_value'], max_value)
            pbar = progressbar(maxval=nrows * images_number,
                               disabled=not show_progressbar).start()
        else:
            pbar = progressbar(maxval=images_number,
                               disabled=not show_progressbar).start()

        # Main iteration loop. Fills the rows of pcarray when reference
        # is stat
        for i1, im in enumerate(self._iterate_signal()):
            if reference in ['current', 'cascade']:
                if ref is None:
                    ref = im.copy()
                    shift = np.array([0, 0])
                nshift, max_val = estimate_image_shift(ref,
                                                       im,
                                                       roi=roi,
                                                       sobel=sobel,
                                                       medfilter=medfilter,
                                                       hanning=hanning,
                                                       plot=plot,
                                                       normalize_corr=normalize_corr,
                                                       dtype=dtype)
                if reference == 'cascade':
                    shift += nshift
                    ref = im.copy()
                else:
                    shift = nshift
                shifts.append(shift.copy())
                pbar.update(i1 + 1)
            elif reference == 'stat':
                if i1 == nrows:
                    break
                # Iterate to fill the columns of pcarray
                for i2, im2 in enumerate(
                        self._iterate_signal()):
                    if i2 > i1:
                        nshift, max_value = estimate_image_shift(
                            im,
                            im2,
                            roi=roi,
                            sobel=sobel,
                            medfilter=medfilter,
                            hanning=hanning,
                            normalize_corr=normalize_corr,
                            plot=plot,
                            dtype=dtype)

                        pcarray[i1, i2] = max_value, nshift
                    del im2
                    pbar.update(i2 + images_number * i1 + 1)
                del im
        if reference == 'stat':
            # Select the reference image as the one that has the
            # higher max_value in the row
            sqpcarr = pcarray[:, :nrows]
            sqpcarr['max_value'][:] = symmetrize(sqpcarr['max_value'])
            sqpcarr['shift'][:] = antisymmetrize(sqpcarr['shift'])
            ref_index = np.argmax(pcarray['max_value'].min(1))
            self.ref_index = ref_index
            shifts = (pcarray['shift'] +
                      pcarray['shift'][ref_index, :nrows][:, np.newaxis])
            if correlation_threshold is not None:
                if correlation_threshold == 'auto':
                    correlation_threshold = \
                        (pcarray['max_value'].min(0)).max()
                    print("Correlation threshold = %1.2f" %
                          correlation_threshold)
                shifts[pcarray['max_value'] <
                       correlation_threshold] = ma.masked
                shifts.mask[ref_index, :] = False

            shifts = shifts.mean(0)
        else:
            shifts = np.array(shifts)
            del ref
        return shifts

    def align2D(self, crop=True, fill_value=np.nan, shifts=None,
                roi=None,
                sobel=True,
                medfilter=True,
                hanning=True,
                plot=False,
                normalize_corr=False,
                reference='current',
                dtype='float',
                correlation_threshold=None,
                chunk_size=30):
        """Align the images in place using user provided shifts or by
        estimating the shifts.

        Please, see `estimate_shift2D` docstring for details
        on the rest of the parameters not documented in the following
        section

        Parameters
        ----------
        crop : bool
            If True, the data will be cropped not to include regions
            with missing data
        fill_value : int, float, nan
            The areas with missing data are filled with the given value.
            Default is nan.
        shifts : None or list of tuples
            If None the shifts are estimated using
            `estimate_shift2D`.

        Returns
        -------
        shifts : np.array
            The shifts are returned only if `shifts` is None

        Notes
        -----

        The statistical analysis approach to the translation estimation
        when using `reference`='stat' roughly follows [1]_ . If you use
        it please cite their article.

        References
        ----------

        .. [1] Schaffer, Bernhard, Werner Grogger, and Gerald
        Kothleitner. “Automated Spatial Drift Correction for EFTEM
        Image Series.”
        Ultramicroscopy 102, no. 1 (December 2004): 27–36.

        """
        self._check_signal_dimension_equals_two()
        if shifts is None:
            shifts = self.estimate_shift2D(
                roi=roi,
                sobel=sobel,
                medfilter=medfilter,
                hanning=hanning,
                plot=plot,
                reference=reference,
                dtype=dtype,
                correlation_threshold=correlation_threshold,
                normalize_corr=normalize_corr,
                chunk_size=chunk_size)
            return_shifts = True
        else:
            return_shifts = False
        # Translate with sub-pixel precision if necesary
        for im, shift in zip(self._iterate_signal(),
                             shifts):
            if np.any(shift):
                shift_image(im, -shift,
                            fill_value=fill_value)
                del im

        # Crop the image to the valid size
        if crop is True:
            shifts = -shifts
            bottom, top = (int(np.floor(shifts[:, 0].min())) if
                           shifts[:, 0].min() < 0 else None,
                           int(np.ceil(shifts[:, 0].max())) if
                           shifts[:, 0].max() > 0 else 0)
            right, left = (int(np.floor(shifts[:, 1].min())) if
                           shifts[:, 1].min() < 0 else None,
                           int(np.ceil(shifts[:, 1].max())) if
                           shifts[:, 1].max() > 0 else 0)
            self.crop_image(top, bottom, left, right)
            shifts = -shifts
        if return_shifts:
            return shifts

    def crop_image(self, top=None, bottom=None,
                   left=None, right=None):
        """Crops an image in place.

        top, bottom, left, right : int or float

            If int the values are taken as indices. If float the values are
            converted to indices.

        See also:
        ---------
        crop

        """
        self._check_signal_dimension_equals_two()
        self.crop(self.axes_manager.signal_axes[1].index_in_axes_manager,
                  top,
                  bottom)
        self.crop(self.axes_manager.signal_axes[0].index_in_axes_manager,
                  left,
                  right)


class Signal1DTools(object):

    def shift1D(self,
                shift_array,
                interpolation_method='linear',
                crop=True,
                fill_value=np.nan,
                show_progressbar=None):
        """Shift the data in place over the signal axis by the amount specified
        by an array.

        Parameters
        ----------
        shift_array : numpy array
            An array containing the shifting amount. It must have
            `axes_manager._navigation_shape_in_array` shape.
        interpolation_method : str or int
            Specifies the kind of interpolation as a string ('linear',
            'nearest', 'zero', 'slinear', 'quadratic, 'cubic') or as an
            integer specifying the order of the spline interpolator to
            use.
        crop : bool
            If True automatically crop the signal axis at both ends if
            needed.
        fill_value : float
            If crop is False fill the data outside of the original
            interval with the given value where needed.
        show_progressbar : None or bool
            If True, display a progress bar. If None the default is set in
            `preferences`.

        Raises
        ------
        SignalDimensionError if the signal dimension is not 1.

        """
        if show_progressbar is None:
            show_progressbar = preferences.General.show_progressbar
        self._check_signal_dimension_equals_one()
        axis = self.axes_manager.signal_axes[0]
        offset = axis.offset
        original_axis = axis.axis.copy()
        pbar = progressbar(
            maxval=self.axes_manager.navigation_size,
            disabled=not show_progressbar)
        for i, (dat, shift) in enumerate(zip(
                self._iterate_signal(),
                shift_array.ravel(()))):
            if np.isnan(shift):
                continue
            si = sp.interpolate.interp1d(original_axis,
                                         dat,
                                         bounds_error=False,
                                         fill_value=fill_value,
                                         kind=interpolation_method)
            axis.offset = float(offset - shift)
            dat[:] = si(axis.axis)
            pbar.update(i + 1)

        axis.offset = offset

        if crop is True:
            minimum, maximum = np.nanmin(shift_array), np.nanmax(shift_array)
            if minimum < 0:
                iminimum = 1 + axis.value2index(
                    axis.high_value + minimum,
                    rounding=math.floor)
                print iminimum
                self.crop(axis.index_in_axes_manager,
                          None,
                          iminimum)
            if maximum > 0:
                imaximum = axis.value2index(offset + maximum,
                                            rounding=math.ceil)
                self.crop(axis.index_in_axes_manager,
                          imaximum)

    def interpolate_in_between(self, start, end, delta=3,
                               show_progressbar=None, **kwargs):
        """Replace the data in a given range by interpolation.

        The operation is performed in place.

        Parameters
        ----------
        start, end : {int | float}
            The limits of the interval. If int they are taken as the
            axis index. If float they are taken as the axis value.

        All extra keyword arguments are passed to
        scipy.interpolate.interp1d. See the function documentation
        for details.
        show_progressbar : None or bool
            If True, display a progress bar. If None the default is set in
            `preferences`.

        Raises
        ------
        SignalDimensionError if the signal dimension is not 1.

        """
        if show_progressbar is None:
            show_progressbar = preferences.General.show_progressbar
        self._check_signal_dimension_equals_one()
        axis = self.axes_manager.signal_axes[0]
        i1 = axis._get_index(start)
        i2 = axis._get_index(end)
        i0 = int(np.clip(i1 - delta, 0, np.inf))
        i3 = int(np.clip(i2 + delta, 0, axis.size))
        pbar = progressbar(
            maxval=self.axes_manager.navigation_size,
            disabled=not show_progressbar)
        for i, dat in enumerate(self._iterate_signal()):
            dat_int = sp.interpolate.interp1d(
                range(i0, i1) + range(i2, i3),
                dat[i0:i1].tolist() + dat[i2:i3].tolist(),
                **kwargs)
            dat[i1:i2] = dat_int(range(i1, i2))
            pbar.update(i + 1)

    def _check_navigation_mask(self, mask):
        if mask is not None:
            if not isinstance(mask, Signal):
                raise ValueError("mask must be a Signal instance.")
            elif mask.axes_manager.signal_dimension not in (0, 1):
                raise ValueError("mask must be a Signal with signal_dimension "
                                 "equal to 1")
            elif (mask.axes_manager.navigation_dimension !=
                  self.axes_manager.navigation_dimension):
                raise ValueError("mask must be a Signal with the same "
                                 "navigation_dimension as the current signal.")

    def estimate_shift1D(self,
                         start=None,
                         end=None,
                         reference_indices=None,
                         max_shift=None,
                         interpolate=True,
                         number_of_interpolation_points=5,
                         mask=None,
                         show_progressbar=None):
        """Estimate the shifts in the current signal axis using
         cross-correlation.

        This method can only estimate the shift by comparing
        unidimensional features that should not change the position in
        the signal axis. To decrease the memory usage, the time of
        computation and the accuracy of the results it is convenient to
        select the feature of interest providing sensible values for
        `start` and `end`. By default interpolation is used to obtain
        subpixel precision.

        Parameters
        ----------
        start, end : {int | float | None}
            The limits of the interval. If int they are taken as the
            axis index. If float they are taken as the axis value.
        reference_indices : tuple of ints or None
            Defines the coordinates of the spectrum that will be used
            as eference. If None the spectrum at the current
            coordinates is used for this purpose.
        max_shift : int
            "Saturation limit" for the shift.
        interpolate : bool
            If True, interpolation is used to provide sub-pixel
            accuracy.
        number_of_interpolation_points : int
            Number of interpolation points. Warning: making this number
            too big can saturate the memory
        mask : Signal of bool data type.
            It must have signal_dimension = 0 and navigation_shape equal to the
            current signal. Where mask is True the shift is not computed
            and set to nan.
        show_progressbar : None or bool
            If True, display a progress bar. If None the default is set in
            `preferences`.

        Returns
        -------
        An array with the result of the estimation in the axis units.

        Raises
        ------
        SignalDimensionError if the signal dimension is not 1.

        """
        if show_progressbar is None:
            show_progressbar = preferences.General.show_progressbar
        self._check_signal_dimension_equals_one()
        ip = number_of_interpolation_points + 1
        axis = self.axes_manager.signal_axes[0]
        self._check_navigation_mask(mask)
        if reference_indices is None:
            reference_indices = self.axes_manager.indices

        i1, i2 = axis._get_index(start), axis._get_index(end)
        shift_array = np.zeros(self.axes_manager._navigation_shape_in_array,
                               dtype=float)
        ref = self.inav[reference_indices].data[i1:i2]
        if interpolate is True:
            ref = spectrum_tools.interpolate1D(ip, ref)
        pbar = progressbar(
            maxval=self.axes_manager.navigation_size,
            disabled=not show_progressbar)
        for i, (dat, indices) in enumerate(zip(
                self._iterate_signal(),
                self.axes_manager._array_indices_generator())):
            if mask is not None and bool(mask.data[indices]) is True:
                shift_array[indices] = np.nan
            else:
                dat = dat[i1:i2]
                if interpolate is True:
                    dat = spectrum_tools.interpolate1D(ip, dat)
                shift_array[indices] = np.argmax(
                    np.correlate(ref, dat, 'full')) - len(ref) + 1
            pbar.update(i + 1)
        pbar.finish()

        if max_shift is not None:
            if interpolate is True:
                max_shift *= ip
            shift_array.clip(-max_shift, max_shift)
        if interpolate is True:
            shift_array /= ip
        shift_array *= axis.scale
        return shift_array

    def align1D(self,
                start=None,
                end=None,
                reference_indices=None,
                max_shift=None,
                interpolate=True,
                number_of_interpolation_points=5,
                interpolation_method='linear',
                crop=True,
                fill_value=np.nan,
                also_align=[],
                mask=None):
        """Estimate the shifts in the signal axis using
        cross-correlation and use the estimation to align the data in place.

        This method can only estimate the shift by comparing
        unidimensional
        features that should not change the position.
        To decrease memory usage, time of computation and improve
        accuracy it is convenient to select the feature of interest
        setting the `start` and `end` keywords. By default interpolation is
        used to obtain subpixel precision.

        Parameters
        ----------
        start, end : {int | float | None}
            The limits of the interval. If int they are taken as the
            axis index. If float they are taken as the axis value.
        reference_indices : tuple of ints or None
            Defines the coordinates of the spectrum that will be used
            as eference. If None the spectrum at the current
            coordinates is used for this purpose.
        max_shift : int
            "Saturation limit" for the shift.
        interpolate : bool
            If True, interpolation is used to provide sub-pixel
            accuracy.
        number_of_interpolation_points : int
            Number of interpolation points. Warning: making this number
            too big can saturate the memory
        interpolation_method : str or int
            Specifies the kind of interpolation as a string ('linear',
            'nearest', 'zero', 'slinear', 'quadratic, 'cubic') or as an
            integer specifying the order of the spline interpolator to
            use.
        crop : bool
            If True automatically crop the signal axis at both ends if
            needed.
        fill_value : float
            If crop is False fill the data outside of the original
            interval with the given value where needed.
        also_align : list of signals
            A list of Signal instances that has exactly the same
            dimensions
            as this one and that will be aligned using the shift map
            estimated using the this signal.
        mask : Signal of bool data type.
            It must have signal_dimension = 0 and navigation_shape equal to the
            current signal. Where mask is True the shift is not computed
            and set to nan.

        Returns
        -------
        An array with the result of the estimation. The shift will be

        Raises
        ------
        SignalDimensionError if the signal dimension is not 1.

        See also
        --------
        estimate_shift1D

        """
        self._check_signal_dimension_equals_one()
        shift_array = self.estimate_shift1D(
            start=start,
            end=end,
            reference_indices=reference_indices,
            max_shift=max_shift,
            interpolate=interpolate,
            number_of_interpolation_points=number_of_interpolation_points,
            mask=mask)
        for signal in also_align + [self]:
            signal.shift1D(shift_array=shift_array,
                           interpolation_method=interpolation_method,
                           crop=crop,
                           fill_value=fill_value)

    def integrate_in_range(self, signal_range='interactive'):
        """ Sums the spectrum over an energy range, giving the integrated
        area.

        The energy range can either be selected through a GUI or the command
        line.

        Parameters
        ----------
        signal_range : {a tuple of this form (l, r), "interactive"}
            l and r are the left and right limits of the range. They can be numbers or None,
            where None indicates the extremes of the interval. If l and r are floats the
            `signal_range` will be in axis units (for example eV). If l and r are integers
            the `signal_range` will be in index units.
            When `signal_range` is "interactive" (default) the range is selected using a GUI.

        Returns
        -------
        integrated_spectrum : Signal subclass

        See Also
        --------
        integrate_simpson

        Examples
        --------

        Using the GUI

        >>> s.integrate_in_range()

        Using the CLI

        >>> s_int = s.integrate_in_range(signal_range=(560,None))

        Selecting a range in the axis units, by specifying the
        signal range with floats.

        >>> s_int = s.integrate_in_range(signal_range=(560.,590.))

        Selecting a range using the index, by specifying the
        signal range with integers.

        >>> s_int = s.integrate_in_range(signal_range=(100,120))

        """

        if signal_range == 'interactive':
            self_copy = self.deepcopy()
            ia = IntegrateArea(self_copy, signal_range)
            ia.edit_traits()
            integrated_spectrum = self_copy
        else:
            integrated_spectrum = self._integrate_in_range_commandline(
                signal_range)
        return integrated_spectrum

    def _integrate_in_range_commandline(self, signal_range):
        e1 = signal_range[0]
        e2 = signal_range[1]
        integrated_spectrum = self[..., e1:e2].integrate1D(-1)
        return(integrated_spectrum)

    @only_interactive
    def calibrate(self):
        """Calibrate the spectral dimension using a gui.

        It displays a window where the new calibration can be set by:
        * Setting the offset, units and scale directly
        * Selection a range by dragging the mouse on the spectrum figure
         and
        setting the new values for the given range limits

        Notes
        -----
        For this method to work the output_dimension must be 1. Set the
        view
        accordingly

        Raises
        ------
        SignalDimensionError if the signal dimension is not 1.

        """
        self._check_signal_dimension_equals_one()
        calibration = SpectrumCalibration(self)
        calibration.edit_traits()

    def smooth_savitzky_golay(self,
                              polynomial_order=None,
                              window_length=None,
                              differential_order=0):
        """Apply a Savitzky-Golay filter to the data in place.

        If `polynomial_order` or `window_length` or `differential_order` are
        None the method is run in interactive mode.

        Parameters
        ----------
        window_length : int
            The length of the filter window (i.e. the number of coefficients).
            `window_length` must be a positive odd integer.
        polynomial_order : int
            The order of the polynomial used to fit the samples.
            `polyorder` must be less than `window_length`.
        differential_order: int, optional
            The order of the derivative to compute.  This must be a
            nonnegative integer.  The default is 0, which means to filter
            the data without differentiating.

        Notes
        -----
        More information about the filter in `scipy.signal.savgol_filter`.

        """
        if not savgol_imported:
            raise ImportError("scipy >= 0.14 needs to be installed to use"
                              "this feature.")
        self._check_signal_dimension_equals_one()
        if (polynomial_order is not None and
                window_length is not None):
            axis = self.axes_manager.signal_axes[0]
            self.data = savgol_filter(
                x=self.data,
                window_length=window_length,
                polyorder=polynomial_order,
                deriv=differential_order,
                delta=axis.scale,
                axis=axis.index_in_array)

        else:
            # Interactive mode
            smoother = SmoothingSavitzkyGolay(self)
            smoother.differential_order = differential_order
            if polynomial_order is not None:
                smoother.polynomial_order = polynomial_order
            if window_length is not None:
                smoother.window_length = window_length
            smoother.edit_traits()

    def smooth_lowess(self,
                      smoothing_parameter=None,
                      number_of_iterations=None,
                      show_progressbar=None):
        """Lowess data smoothing in place.

        If `smoothing_parameter` or `number_of_iterations` are None the method
        is run in interactive mode.

        Parameters
        ----------
        smoothing_parameter: float or None
            Between 0 and 1. The fraction of the data used
            when estimating each y-value.
        number_of_iterations: int or None
            The number of residual-based reweightings
            to perform.
        show_progressbar : None or bool
            If True, display a progress bar. If None the default is set in
            `preferences`.

        Raises
        ------
        SignalDimensionError if the signal dimension is not 1.
        ImportError if statsmodels is not installed.

        Notes
        -----
        This method uses the lowess algorithm from statsmodels. statsmodels
        is required for this method.

        """
        if not statsmodels_installed:
            raise ImportError("statsmodels is not installed. This package is "
                              "required for this feature.")
        self._check_signal_dimension_equals_one()
        if smoothing_parameter is None or number_of_iterations is None:
            smoother = SmoothingLowess(self)
            if smoothing_parameter is not None:
                smoother.smoothing_parameter = smoothing_parameter
            if number_of_iterations is not None:
                smoother.number_of_iterations = number_of_iterations
            smoother.edit_traits()
        else:
            self.map(lowess,
                     exog=self.axes_manager[-1].axis,
                     frac=smoothing_parameter,
                     it=number_of_iterations,
                     is_sorted=True,
                     return_sorted=False,
                     show_progressbar=show_progressbar)

    def smooth_tv(self, smoothing_parameter=None, show_progressbar=None):
        """Total variation data smoothing in place.

        Parameters
        ----------
        smoothing_parameter: float or None
           Denoising weight relative to L2 minimization. If None the method
           is run in interactive mode.
        show_progressbar : None or bool
            If True, display a progress bar. If None the default is set in
            `preferences`.

        Raises
        ------
        SignalDimensionError if the signal dimension is not 1.

        """
        self._check_signal_dimension_equals_one()
        if smoothing_parameter is None:
            smoother = SmoothingTV(self)
            smoother.edit_traits()
        else:
            self.map(_tv_denoise_1d, weight=smoothing_parameter,
                     show_progressbar=show_progressbar)

    def filter_butterworth(self,
                           cutoff_frequency_ratio=None,
                           type='low',
                           order=2):
        """Butterworth filter in place.

        Raises
        ------
        SignalDimensionError if the signal dimension is not 1.

        """
        self._check_signal_dimension_equals_one()
        smoother = ButterworthFilter(self)
        if cutoff_frequency_ratio is not None:
            smoother.cutoff_frequency_ratio = cutoff_frequency_ratio
            smoother.apply()
        else:
            smoother.edit_traits()

    def _remove_background_cli(self, signal_range, background_estimator):
        from hyperspy.model import Model
        model = Model(self)
        model.append(background_estimator)
        background_estimator.estimate_parameters(
            self,
            signal_range[0],
            signal_range[1],
            only_current=False)
        return self - model.as_signal()

    def remove_background(
            self,
            signal_range='interactive',
            background_type='PowerLaw',
            polynomial_order=2):
        """Remove the background, either in place using a gui or returned as a new
        spectrum using the command line.

        Parameters
        ----------
        signal_range : tuple, optional
            If this argument is not specified, the signal range has to be selected
            using a GUI. And the original spectrum will be replaced.
            If tuple is given, the a spectrum will be returned.
        background_type : string
            The type of component which should be used to fit the background.
            Possible components: PowerLaw, Gaussian, Offset, Polynomial
            If Polynomial is used, the polynomial order can be specified
        polynomial_order : int, default 2
            Specify the polynomial order if a Polynomial background is used.

        Examples
        --------
        >>>> s.remove_background() # Using gui, replaces spectrum s
        >>>> s2 = s.remove_background(signal_range=(400,450), background_type='PowerLaw') #Using cli, returns a spectrum

        Raises
        ------
        SignalDimensionError if the signal dimension is not 1.

        """
        self._check_signal_dimension_equals_one()
        if signal_range == 'interactive':
            br = BackgroundRemoval(self)
            br.edit_traits()
        else:
            if background_type == 'PowerLaw':
                background_estimator = components.PowerLaw()
            elif background_type == 'Gaussian':
                background_estimator = components.Gaussian()
            elif background_type == 'Offset':
                background_estimator = components.Offset()
            elif background_type == 'Polynomial':
                background_estimator = components.Polynomial(polynomial_order)
            else:
                raise ValueError(
                    "Background type: " +
                    background_type +
                    " not recognized")

            spectra = self._remove_background_cli(
                signal_range, background_estimator)
            return spectra

    @interactive_range_selector
    def crop_spectrum(self, left_value=None, right_value=None,):
        """Crop in place the spectral dimension.

        Parameters
        ----------
        left_value, righ_value: {int | float | None}
            If int the values are taken as indices. If float they are
            converted to indices using the spectral axis calibration.
            If left_value is None crops from the beginning of the axis.
            If right_value is None crops up to the end of the axis. If
            both are
            None the interactive cropping interface is activated
            enabling
            cropping the spectrum using a span selector in the signal
            plot.

        Raises
        ------
        SignalDimensionError if the signal dimension is not 1.

        """
        self._check_signal_dimension_equals_one()
        self.crop(
            axis=self.axes_manager.signal_axes[0].index_in_axes_manager,
            start=left_value, end=right_value)

    @auto_replot
    def gaussian_filter(self, FWHM):
        """Applies a Gaussian filter in the spectral dimension in place.

        Parameters
        ----------
        FWHM : float
            The Full Width at Half Maximum of the gaussian in the
            spectral axis units

        Raises
        ------
        ValueError if FWHM is equal or less than zero.

        SignalDimensionError if the signal dimension is not 1.

        """
        self._check_signal_dimension_equals_one()
        if FWHM <= 0:
            raise ValueError(
                "FWHM must be greater than zero")
        axis = self.axes_manager.signal_axes[0]
        FWHM *= 1 / axis.scale
        self.data = gaussian_filter1d(
            self.data,
            axis=axis.index_in_array,
            sigma=FWHM / 2.35482)

    @auto_replot
    def hanning_taper(self, side='both', channels=None, offset=0):
        """Apply a hanning taper to the data in place.

        Parameters
        ----------
        side : {'left', 'right', 'both'}
        channels : {None, int}
            The number of channels to taper. If None 5% of the total
            number of channels are tapered.
        offset : int

        Returns
        -------
        channels

        Raises
        ------
        SignalDimensionError if the signal dimension is not 1.

        """
        # TODO: generalize it
        self._check_signal_dimension_equals_one()
        if channels is None:
            channels = int(round(len(self()) * 0.02))
            if channels < 20:
                channels = 20
        dc = self.data
        if side == 'left' or side == 'both':
            dc[..., offset:channels + offset] *= (
                np.hanning(2 * channels)[:channels])
            dc[..., :offset] *= 0.
        if side == 'right' or side == 'both':
            if offset == 0:
                rl = None
            else:
                rl = -offset
            dc[..., -channels - offset:rl] *= (
                np.hanning(2 * channels)[-channels:])
            if offset != 0:
                dc[..., -offset:] *= 0.
        return channels

    def find_peaks1D_ohaver(self, xdim=None, slope_thresh=0, amp_thresh=None,
                            subchannel=True, medfilt_radius=5, maxpeakn=30000,
                            peakgroup=10):
        """Find peaks along a 1D line (peaks in spectrum/spectra).

        Function to locate the positive peaks in a noisy x-y data set.

        Detects peaks by looking for downward zero-crossings in the
        first
        derivative that exceed 'slope_thresh'.

        Returns an array containing position, height, and width of each
        peak.

        'slope_thresh' and 'amp_thresh', control sensitivity: higher
        values will
        neglect smaller features.


        peakgroup is the number of points around the top peak to search
        around

        Parameters
        ---------


        slope_thresh : float (optional)
                       1st derivative threshold to count the peak
                       default is set to 0.5
                       higher values will neglect smaller features.

        amp_thresh : float (optional)
                     intensity threshold above which
                     default is set to 10% of max(y)
                     higher values will neglect smaller features.

        medfilt_radius : int (optional)
                     median filter window to apply to smooth the data
                     (see scipy.signal.medfilt)
                     if 0, no filter will be applied.
                     default is set to 5

        peakgroup : int (optional)
                    number of points around the "top part" of the peak
                    default is set to 10

        maxpeakn : int (optional)
                   number of maximum detectable peaks
                   default is set to 5000

        subpix : bool (optional)
                 default is set to True

        Returns
        -------
        peaks : structured array of shape _navigation_shape_in_array in which
        each cell contains an array that contains as many structured arrays as
        peaks where found at that location and which fields: position, width,
        height contains position, height, and width of each peak.

        Raises
        ------
        SignalDimensionError if the signal dimension is not 1.

        """
        # TODO: add scipy.signal.find_peaks_cwt
        self._check_signal_dimension_equals_one()
        axis = self.axes_manager.signal_axes[0].axis
        arr_shape = (self.axes_manager._navigation_shape_in_array
                     if self.axes_manager.navigation_size > 0
                     else [1, ])
        peaks = np.zeros(arr_shape, dtype=object)
        for y, indices in zip(self._iterate_signal(),
                              self.axes_manager._array_indices_generator()):
            peaks[indices] = find_peaks_ohaver(
                y,
                axis,
                slope_thresh=slope_thresh,
                amp_thresh=amp_thresh,
                medfilt_radius=medfilt_radius,
                maxpeakn=maxpeakn,
                peakgroup=peakgroup,
                subchannel=subchannel)
        return peaks

    def estimate_peak_width(self,
                            factor=0.5,
                            window=None,
                            return_interval=False,
                            show_progressbar=None):
        """Estimate the width of the highest intensity of peak
        of the spectra at a given fraction of its maximum.

        It can be used with asymmetric peaks. For accurate results any
        background must be previously substracted.
        The estimation is performed by interpolation using cubic splines.

        Parameters
        ----------
        factor : 0 < float < 1
            The default, 0.5, estimates the FWHM.
        window : None, float
            The size of the window centred at the peak maximum
            used to perform the estimation.
            The window size must be chosen with care: if it is narrower
            than the width of the peak at some positions or if it is
            so wide that it includes other more intense peaks this
            method cannot compute the width and a NaN is stored instead.
        return_interval: bool
            If True, returns 2 extra signals with the positions of the
            desired height fraction at the left and right of the
            peak.
        show_progressbar : None or bool
            If True, display a progress bar. If None the default is set in
            `preferences`.

        Returns
        -------
        width or [width, left, right], depending on the value of
        `return_interval`.

        """
        if show_progressbar is None:
            show_progressbar = preferences.General.show_progressbar
        self._check_signal_dimension_equals_one()
        if not 0 < factor < 1:
            raise ValueError("factor must be between 0 and 1.")

        left, right = (self._get_navigation_signal(),
                       self._get_navigation_signal())
        # The signals must be of dtype float to contain np.nan
        left.change_dtype('float')
        right.change_dtype('float')
        axis = self.axes_manager.signal_axes[0]
        x = axis.axis
        maxval = self.axes_manager.navigation_size
        if maxval > 0:
            pbar = progressbar(maxval=maxval,
                               disabled=not show_progressbar)
        for i, spectrum in enumerate(self):
            if window is not None:
                vmax = axis.index2value(spectrum.data.argmax())
                spectrum = spectrum[vmax - window / 2.:vmax + window / 2.]
                x = spectrum.axes_manager[0].axis
            spline = scipy.interpolate.UnivariateSpline(
                x,
                spectrum.data - factor * spectrum.data.max(),
                s=0)
            roots = spline.roots()
            if len(roots) == 2:
                left[self.axes_manager.indices] = roots[0]
                right[self.axes_manager.indices] = roots[1]
            else:
                left[self.axes_manager.indices] = np.nan
                right[self.axes_manager.indices] = np.nan
            if maxval > 0:
                pbar.update(i)
        if maxval > 0:
            pbar.finish()
        width = right - left
        if factor == 0.5:
            width.metadata.General.title = (
                self.metadata.General.title + " FWHM")
            left.metadata.General.title = (
                self.metadata.General.title + " FWHM left position")

            right.metadata.General.title = (
                self.metadata.General.title + " FWHM right position")
        else:
            width.metadata.General.title = (
                self.metadata.General.title +
                " full-width at %.1f maximum" % factor)
            left.metadata.General.title = (
                self.metadata.General.title +
                " full-width at %.1f maximum left position" % factor)
            right.metadata.General.title = (
                self.metadata.General.title +
                " full-width at %.1f maximum right position" % factor)
        if return_interval is True:
            return [width, left, right]
        else:
            return width


class MVATools(object):
    # TODO: All of the plotting methods here should move to drawing

    def _plot_factors_or_pchars(self, factors, comp_ids=None,
                                calibrate=True, avg_char=False,
                                same_window=None, comp_label='PC',
                                img_data=None,
                                plot_shifts=True, plot_char=4,
                                cmap=plt.cm.gray, quiver_color='white',
                                vector_scale=1,
                                per_row=3, ax=None):
        """Plot components from PCA or ICA, or peak characteristics

        Parameters
        ----------

        comp_ids : None, int, or list of ints
            if None, returns maps of all components.
            if int, returns maps of components with ids from 0 to given
            int.
            if list of ints, returns maps of components with ids in
            given list.
        calibrate : bool
            if True, plots are calibrated according to the data in the
            axes
            manager.
        same_window : bool
            if True, plots each factor to the same window.  They are
            not scaled.
        comp_label : string, the label that is either the plot title
        (if plotting in
            separate windows) or the label in the legend (if plotting
            in the
            same window)
        cmap : a matplotlib colormap
            The colormap used for factor images or
            any peak characteristic scatter map
            overlay.

        Parameters only valid for peak characteristics (or pk char factors):
        --------------------------------------------------------------------

        img_data - 2D numpy array,
            The array to overlay peak characteristics onto.  If None,
            defaults to the average image of your stack.

        plot_shifts - bool, default is True
            If true, plots a quiver (arrow) plot showing the shifts for
            each
            peak present in the component being plotted.

        plot_char - None or int
            If int, the id of the characteristic to plot as the colored
            scatter plot.
            Possible components are:
               4: peak height
               5: peak orientation
               6: peak eccentricity

       quiver_color : any color recognized by matplotlib
           Determines the color of vectors drawn for
           plotting peak shifts.

       vector_scale : integer or None
           Scales the quiver plot arrows.  The vector
           is defined as one data unit along the X axis.
           If shifts are small, set vector_scale so
           that when they are multiplied by vector_scale,
           they are on the scale of the image plot.
           If None, uses matplotlib's autoscaling.

        """
        if same_window is None:
            same_window = preferences.MachineLearning.same_window
        if comp_ids is None:
            comp_ids = xrange(factors.shape[1])

        elif not hasattr(comp_ids, '__iter__'):
            comp_ids = xrange(comp_ids)

        n = len(comp_ids)
        if same_window:
            rows = int(np.ceil(n / float(per_row)))

        fig_list = []

        if n < per_row:
            per_row = n

        if same_window and self.axes_manager.signal_dimension == 2:
            f = plt.figure(figsize=(4 * per_row, 3 * rows))
        else:
            f = plt.figure()
        for i in xrange(len(comp_ids)):
            if self.axes_manager.signal_dimension == 1:
                if same_window:
                    ax = plt.gca()
                else:
                    if i > 0:
                        f = plt.figure()
                    ax = f.add_subplot(111)
                ax = sigdraw._plot_1D_component(factors=factors,
                                                idx=comp_ids[
                                                    i], axes_manager=self.axes_manager,
                                                ax=ax, calibrate=calibrate,
                                                comp_label=comp_label,
                                                same_window=same_window)
                if same_window:
                    plt.legend(ncol=factors.shape[1] // 2, loc='best')
            elif self.axes_manager.signal_dimension == 2:
                if same_window:
                    ax = f.add_subplot(rows, per_row, i + 1)
                else:
                    if i > 0:
                        f = plt.figure()
                    ax = f.add_subplot(111)

                sigdraw._plot_2D_component(factors=factors,
                                           idx=comp_ids[i],
                                           axes_manager=self.axes_manager,
                                           calibrate=calibrate, ax=ax,
                                           cmap=cmap, comp_label=comp_label)
            if not same_window:
                fig_list.append(f)
        try:
            plt.tight_layout()
        except:
            pass
        if not same_window:
            return fig_list
        else:
            return f

    def _plot_loadings(self, loadings, comp_ids=None, calibrate=True,
                       same_window=None, comp_label=None,
                       with_factors=False, factors=None,
                       cmap=plt.cm.gray, no_nans=False, per_row=3):
        if same_window is None:
            same_window = preferences.MachineLearning.same_window
        if comp_ids is None:
            comp_ids = xrange(loadings.shape[0])

        elif not hasattr(comp_ids, '__iter__'):
            comp_ids = xrange(comp_ids)

        n = len(comp_ids)
        if same_window:
            rows = int(np.ceil(n / float(per_row)))

        fig_list = []

        if n < per_row:
            per_row = n

        if same_window and self.axes_manager.signal_dimension == 2:
            f = plt.figure(figsize=(4 * per_row, 3 * rows))
        else:
            f = plt.figure()

        for i in xrange(n):
            if self.axes_manager.navigation_dimension == 1:
                if same_window:
                    ax = plt.gca()
                else:
                    if i > 0:
                        f = plt.figure()
                    ax = f.add_subplot(111)
            elif self.axes_manager.navigation_dimension == 2:
                if same_window:
                    ax = f.add_subplot(rows, per_row, i + 1)
                else:
                    if i > 0:
                        f = plt.figure()
                    ax = f.add_subplot(111)
            sigdraw._plot_loading(loadings, idx=comp_ids[i],
                                  axes_manager=self.axes_manager,
                                  no_nans=no_nans, calibrate=calibrate,
                                  cmap=cmap, comp_label=comp_label, ax=ax,
                                  same_window=same_window)
            if not same_window:
                fig_list.append(f)
        try:
            plt.tight_layout()
        except:
            pass
        if not same_window:
            if with_factors:
                return fig_list, self._plot_factors_or_pchars(factors,
                                                              comp_ids=comp_ids,
                                                              calibrate=calibrate,
                                                              same_window=same_window,
                                                              comp_label=comp_label,
                                                              per_row=per_row)
            else:
                return fig_list
        else:
            if self.axes_manager.navigation_dimension == 1:
                plt.legend(ncol=loadings.shape[0] // 2, loc='best')
                animate_legend()
            if with_factors:
                return f, self._plot_factors_or_pchars(factors,
                                                       comp_ids=comp_ids,
                                                       calibrate=calibrate,
                                                       same_window=same_window,
                                                       comp_label=comp_label,
                                                       per_row=per_row)
            else:
                return f

    def _export_factors(self,
                        factors,
                        folder=None,
                        comp_ids=None,
                        multiple_files=None,
                        save_figures=False,
                        save_figures_format='png',
                        factor_prefix=None,
                        factor_format=None,
                        comp_label=None,
                        cmap=plt.cm.gray,
                        plot_shifts=True,
                        plot_char=4,
                        img_data=None,
                        same_window=False,
                        calibrate=True,
                        quiver_color='white',
                        vector_scale=1,
                        no_nans=True, per_row=3):

        from hyperspy._signals.image import Image
        from hyperspy._signals.spectrum import Spectrum

        if multiple_files is None:
            multiple_files = preferences.MachineLearning.multiple_files

        if factor_format is None:
            factor_format = preferences.MachineLearning.\
                export_factors_default_file_format

        # Select the desired factors
        if comp_ids is None:
            comp_ids = xrange(factors.shape[1])
        elif not hasattr(comp_ids, '__iter__'):
            comp_ids = range(comp_ids)
        mask = np.zeros(factors.shape[1], dtype=np.bool)
        for idx in comp_ids:
            mask[idx] = 1
        factors = factors[:, mask]

        if save_figures is True:
            plt.ioff()
            fac_plots = self._plot_factors_or_pchars(factors,
                                                     comp_ids=comp_ids,
                                                     same_window=same_window,
                                                     comp_label=comp_label,
                                                     img_data=img_data,
                                                     plot_shifts=plot_shifts,
                                                     plot_char=plot_char,
                                                     cmap=cmap,
                                                     per_row=per_row,
                                                     quiver_color=quiver_color,
                                                     vector_scale=vector_scale)
            for idx in xrange(len(comp_ids)):
                filename = '%s_%02i.%s' % (factor_prefix, comp_ids[idx],
                                           save_figures_format)
                if folder is not None:
                    filename = os.path.join(folder, filename)
                ensure_directory(filename)
                fac_plots[idx].savefig(filename, save_figures_format,
                                       dpi=600)
            plt.ion()

        elif multiple_files is False:
            if self.axes_manager.signal_dimension == 2:
                # factor images
                axes_dicts = []
                axes = self.axes_manager.signal_axes[::-1]
                shape = (axes[1].size, axes[0].size)
                factor_data = np.rollaxis(
                    factors.reshape((shape[0], shape[1], -1)), 2)
                axes_dicts.append(axes[0].get_axis_dictionary())
                axes_dicts.append(axes[1].get_axis_dictionary())
                axes_dicts.append({'name': 'factor_index',
                                   'scale': 1.,
                                   'offset': 0.,
                                   'size': int(factors.shape[1]),
                                   'units': 'factor',
                                   'index_in_array': 0, })
                s = Image(factor_data,
                          axes=axes_dicts,
                          metadata={
                              'General': {'title': '%s from %s' % (
                                  factor_prefix,
                                  self.metadata.General.title),
                              }})
            elif self.axes_manager.signal_dimension == 1:
                axes = []
                axes.append(
                    self.axes_manager.signal_axes[0].get_axis_dictionary())
                axes[0]['index_in_array'] = 1

                axes.append({
                    'name': 'factor_index',
                    'scale': 1.,
                    'offset': 0.,
                    'size': int(factors.shape[1]),
                    'units': 'factor',
                    'index_in_array': 0,
                })
                s = Spectrum(factors.T,
                             axes=axes,
                             metadata={
                                 "General": {'title': '%s from %s' % (
                                     factor_prefix, self.metadata.General.title),
                                 }})
            filename = '%ss.%s' % (factor_prefix, factor_format)
            if folder is not None:
                filename = os.path.join(folder, filename)
            s.save(filename)
        else:  # Separate files
            if self.axes_manager.signal_dimension == 1:

                axis_dict = self.axes_manager.signal_axes[0].\
                    get_axis_dictionary()
                axis_dict['index_in_array'] = 0
                for dim, index in zip(comp_ids, range(len(comp_ids))):
                    s = Spectrum(factors[:, index],
                                 axes=[axis_dict, ],
                                 metadata={
                                     "General": {'title': '%s from %s' % (
                                         factor_prefix,
                                         self.metadata.General.title),
                                     }})
                    filename = '%s-%i.%s' % (factor_prefix,
                                             dim,
                                             factor_format)
                    if folder is not None:
                        filename = os.path.join(folder, filename)
                    s.save(filename)

            if self.axes_manager.signal_dimension == 2:
                axes = self.axes_manager.signal_axes
                axes_dicts = []
                axes_dicts.append(axes[0].get_axis_dictionary())
                axes_dicts.append(axes[1].get_axis_dictionary())
                axes_dicts[0]['index_in_array'] = 0
                axes_dicts[1]['index_in_array'] = 1

                factor_data = factors.reshape(
                    self.axes_manager._signal_shape_in_array + [-1, ])

                for dim, index in zip(comp_ids, range(len(comp_ids))):
                    im = Image(factor_data[..., index],
                               axes=axes_dicts,
                               metadata={
                                   "General": {'title': '%s from %s' % (
                                       factor_prefix,
                                       self.metadata.General.title),
                                   }})
                    filename = '%s-%i.%s' % (factor_prefix,
                                             dim,
                                             factor_format)
                    if folder is not None:
                        filename = os.path.join(folder, filename)
                    im.save(filename)

    def _export_loadings(self,
                         loadings,
                         folder=None,
                         comp_ids=None,
                         multiple_files=None,
                         loading_prefix=None,
                         loading_format=None,
                         save_figures_format='png',
                         comp_label=None,
                         cmap=plt.cm.gray,
                         save_figures=False,
                         same_window=False,
                         calibrate=True,
                         no_nans=True,
                         per_row=3):

        from hyperspy._signals.image import Image
        from hyperspy._signals.spectrum import Spectrum

        if multiple_files is None:
            multiple_files = preferences.MachineLearning.multiple_files

        if loading_format is None:
            loading_format = preferences.MachineLearning.\
                export_loadings_default_file_format

        if comp_ids is None:
            comp_ids = range(loadings.shape[0])
        elif not hasattr(comp_ids, '__iter__'):
            comp_ids = range(comp_ids)
        mask = np.zeros(loadings.shape[0], dtype=np.bool)
        for idx in comp_ids:
            mask[idx] = 1
        loadings = loadings[mask]

        if save_figures is True:
            plt.ioff()
            sc_plots = self._plot_loadings(loadings, comp_ids=comp_ids,
                                           calibrate=calibrate,
                                           same_window=same_window,
                                           comp_label=comp_label,
                                           cmap=cmap, no_nans=no_nans,
                                           per_row=per_row)
            for idx in xrange(len(comp_ids)):
                filename = '%s_%02i.%s' % (loading_prefix, comp_ids[idx],
                                           save_figures_format)
                if folder is not None:
                    filename = os.path.join(folder, filename)
                ensure_directory(filename)
                sc_plots[idx].savefig(filename, dpi=600)
            plt.ion()
        elif multiple_files is False:
            if self.axes_manager.navigation_dimension == 2:
                axes_dicts = []
                axes = self.axes_manager.navigation_axes[::-1]
                shape = (axes[1].size, axes[0].size)
                loading_data = loadings.reshape((-1, shape[0], shape[1]))
                axes_dicts.append(axes[0].get_axis_dictionary())
                axes_dicts[0]['index_in_array'] = 1
                axes_dicts.append(axes[1].get_axis_dictionary())
                axes_dicts[1]['index_in_array'] = 2
                axes_dicts.append({'name': 'loading_index',
                                   'scale': 1.,
                                   'offset': 0.,
                                   'size': int(loadings.shape[0]),
                                   'units': 'factor',
                                   'index_in_array': 0, })
                s = Image(loading_data,
                          axes=axes_dicts,
                          metadata={
                              "General": {'title': '%s from %s' % (
                                  loading_prefix,
                                  self.metadata.General.title),
                              }})
            elif self.axes_manager.navigation_dimension == 1:
                cal_axis = self.axes_manager.navigation_axes[0].\
                    get_axis_dictionary()
                cal_axis['index_in_array'] = 1
                axes = []
                axes.append({'name': 'loading_index',
                             'scale': 1.,
                             'offset': 0.,
                             'size': int(loadings.shape[0]),
                             'units': 'comp_id',
                             'index_in_array': 0, })
                axes.append(cal_axis)
                s = Image(loadings,
                          axes=axes,
                          metadata={
                              "General": {'title': '%s from %s' % (
                                  loading_prefix,
                                  self.metadata.General.title),
                              }})
            filename = '%ss.%s' % (loading_prefix, loading_format)
            if folder is not None:
                filename = os.path.join(folder, filename)
            s.save(filename)
        else:  # Separate files
            if self.axes_manager.navigation_dimension == 1:
                axis_dict = self.axes_manager.navigation_axes[0].\
                    get_axis_dictionary()
                axis_dict['index_in_array'] = 0
                for dim, index in zip(comp_ids, range(len(comp_ids))):
                    s = Spectrum(loadings[index],
                                 axes=[axis_dict, ])
                    filename = '%s-%i.%s' % (loading_prefix,
                                             dim,
                                             loading_format)
                    if folder is not None:
                        filename = os.path.join(folder, filename)
                    s.save(filename)
            elif self.axes_manager.navigation_dimension == 2:
                axes_dicts = []
                axes = self.axes_manager.navigation_axes[::-1]
                shape = (axes[0].size, axes[1].size)
                loading_data = loadings.reshape((-1, shape[0], shape[1]))
                axes_dicts.append(axes[0].get_axis_dictionary())
                axes_dicts[0]['index_in_array'] = 0
                axes_dicts.append(axes[1].get_axis_dictionary())
                axes_dicts[1]['index_in_array'] = 1
                for dim, index in zip(comp_ids, range(len(comp_ids))):
                    s = Image(loading_data[index, ...],
                              axes=axes_dicts,
                              metadata={
                                  "General": {'title': '%s from %s' % (
                                      loading_prefix,
                                      self.metadata.General.title),
                                  }})
                    filename = '%s-%i.%s' % (loading_prefix,
                                             dim,
                                             loading_format)
                    if folder is not None:
                        filename = os.path.join(folder, filename)
                    s.save(filename)

    def plot_decomposition_factors(self,
                                   comp_ids=None,
                                   calibrate=True,
                                   same_window=None,
                                   comp_label='Decomposition factor',
                                   per_row=3):
        """Plot factors from a decomposition.

        Parameters
        ----------

        comp_ids : None, int, or list of ints
            if None, returns maps of all components.
            if int, returns maps of components with ids from 0 to given
            int.
            if list of ints, returns maps of components with ids in
            given list.

        calibrate : bool
            if True, calibrates plots where calibration is available
            from
            the axes_manager.  If False, plots are in pixels/channels.

        same_window : bool
            if True, plots each factor to the same window.  They are
            not scaled.

        comp_label : string, the label that is either the plot title
        (if plotting in
            separate windows) or the label in the legend (if plotting
            in the
            same window)

        cmap : The colormap used for the factor image, or for peak
            characteristics, the colormap used for the scatter plot of
            some peak characteristic.

        per_row : int, the number of plots in each row, when the
        same_window
            parameter is True.

        See Also
        --------
        plot_decomposition_loadings, plot_decomposition_results.

        """
        if self.axes_manager.signal_dimension > 2:
            raise NotImplementedError("This method cannot plot factors of "
                                      "signals of dimension higher than 2."
                                      "You can use "
                                      "`plot_decomposition_results` instead.")
        if same_window is None:
            same_window = preferences.MachineLearning.same_window
        factors = self.learning_results.factors
        if comp_ids is None:
            comp_ids = self.learning_results.output_dimension

        return self._plot_factors_or_pchars(factors,
                                            comp_ids=comp_ids,
                                            calibrate=calibrate,
                                            same_window=same_window,
                                            comp_label=comp_label,
                                            per_row=per_row)

    def plot_bss_factors(self, comp_ids=None, calibrate=True,
                         same_window=None, comp_label='BSS factor',
                         per_row=3):
        """Plot factors from blind source separation results.

        Parameters
        ----------

        comp_ids : None, int, or list of ints
            if None, returns maps of all components.
            if int, returns maps of components with ids from 0 to
            given int.
            if list of ints, returns maps of components with ids in
            given list.

        calibrate : bool
            if True, calibrates plots where calibration is available
            from
            the axes_manager.  If False, plots are in pixels/channels.

        same_window : bool
            if True, plots each factor to the same window.  They are
            not scaled.

        comp_label : string, the label that is either the plot title
        (if plotting in
            separate windows) or the label in the legend (if plotting
            in the
            same window)

        cmap : The colormap used for the factor image, or for peak
            characteristics, the colormap used for the scatter plot of
            some peak characteristic.

        per_row : int, the number of plots in each row, when the
        same_window
            parameter is True.

        See Also
        --------
        plot_bss_loadings, plot_bss_results.

        """
        if self.axes_manager.signal_dimension > 2:
            raise NotImplementedError("This method cannot plot factors of "
                                      "signals of dimension higher than 2."
                                      "You can use "
                                      "`plot_decomposition_results` instead.")

        if same_window is None:
            same_window = preferences.MachineLearning.same_window
        factors = self.learning_results.bss_factors
        return self._plot_factors_or_pchars(factors,
                                            comp_ids=comp_ids,
                                            calibrate=calibrate,
                                            same_window=same_window,
                                            comp_label=comp_label,
                                            per_row=per_row)

    def plot_decomposition_loadings(self,
                                    comp_ids=None,
                                    calibrate=True,
                                    same_window=None,
                                    comp_label='Decomposition loading',
                                    with_factors=False,
                                    cmap=plt.cm.gray,
                                    no_nans=False,
                                    per_row=3):
        """Plot loadings from PCA.

        Parameters
        ----------

        comp_ids : None, int, or list of ints
            if None, returns maps of all components.
            if int, returns maps of components with ids from 0 to
            given int.
            if list of ints, returns maps of components with ids in
            given list.

        calibrate : bool
            if True, calibrates plots where calibration is available
            from
            the axes_manager.  If False, plots are in pixels/channels.

        same_window : bool
            if True, plots each factor to the same window.  They are
            not scaled.

        comp_label : string,
            The label that is either the plot title (if plotting in
            separate windows) or the label in the legend (if plotting
            in the same window). In this case, each loading line can be
            toggled on and off by clicking on the legended line.

        with_factors : bool
            If True, also returns figure(s) with the factors for the
            given comp_ids.

        cmap : matplotlib colormap
            The colormap used for the factor image, or for peak
            characteristics, the colormap used for the scatter plot of
            some peak characteristic.

        no_nans : bool
            If True, removes NaN's from the loading plots.

        per_row : int
            the number of plots in each row, when the same_window
            parameter is True.

        See Also
        --------
        plot_decomposition_factors, plot_decomposition_results.

        """
        if self.axes_manager.navigation_dimension > 2:
            raise NotImplementedError("This method cannot plot loadings of "
                                      "dimension higher than 2."
                                      "You can use "
                                      "`plot_decomposition_results` instead.")
        if same_window is None:
            same_window = preferences.MachineLearning.same_window
        loadings = self.learning_results.loadings.T
        if with_factors:
            factors = self.learning_results.factors
        else:
            factors = None

        if comp_ids is None:
            comp_ids = self.learning_results.output_dimension
        return self._plot_loadings(
            loadings,
            comp_ids=comp_ids,
            with_factors=with_factors,
            factors=factors,
            same_window=same_window,
            comp_label=comp_label,
            cmap=cmap,
            no_nans=no_nans,
            per_row=per_row)

    def plot_bss_loadings(self, comp_ids=None, calibrate=True,
                          same_window=None, comp_label='BSS loading',
                          with_factors=False, cmap=plt.cm.gray,
                          no_nans=False, per_row=3):
        """Plot loadings from ICA

        Parameters
        ----------

        comp_ids : None, int, or list of ints
            if None, returns maps of all components.
            if int, returns maps of components with ids from 0 to
            given int.
            if list of ints, returns maps of components with ids in
            given list.

        calibrate : bool
            if True, calibrates plots where calibration is available
            from
            the axes_manager.  If False, plots are in pixels/channels.

        same_window : bool
            if True, plots each factor to the same window.  They are
            not scaled.

        comp_label : string,
            The label that is either the plot title (if plotting in
            separate windows) or the label in the legend (if plotting
            in the same window). In this case, each loading line can be
            toggled on and off by clicking on the legended line.

        with_factors : bool
            If True, also returns figure(s) with the factors for the
            given comp_ids.

        cmap : matplotlib colormap
            The colormap used for the factor image, or for peak
            characteristics, the colormap used for the scatter plot of
            some peak characteristic.

        no_nans : bool
            If True, removes NaN's from the loading plots.

        per_row : int
            the number of plots in each row, when the same_window
            parameter is True.

        See Also
        --------
        plot_bss_factors, plot_bss_results.

        """
        if self.axes_manager.navigation_dimension > 2:
            raise NotImplementedError("This method cannot plot loadings of "
                                      "dimension higher than 2."
                                      "You can use "
                                      "`plot_bss_results` instead.")
        if same_window is None:
            same_window = preferences.MachineLearning.same_window
        loadings = self.learning_results.bss_loadings.T
        if with_factors:
            factors = self.learning_results.bss_factors
        else:
            factors = None
        return self._plot_loadings(
            loadings,
            comp_ids=comp_ids,
            with_factors=with_factors,
            factors=factors,
            same_window=same_window,
            comp_label=comp_label,
            cmap=cmap,
            no_nans=no_nans,
            per_row=per_row)

    def export_decomposition_results(self, comp_ids=None,
                                     folder=None,
                                     calibrate=True,
                                     factor_prefix='factor',
                                     factor_format=None,
                                     loading_prefix='loading',
                                     loading_format=None,
                                     comp_label=None,
                                     cmap=plt.cm.gray,
                                     same_window=False,
                                     multiple_files=None,
                                     no_nans=True,
                                     per_row=3,
                                     save_figures=False,
                                     save_figures_format='png'):
        """Export results from a decomposition to any of the supported
        formats.

        Parameters
        ----------
        comp_ids : None, int, or list of ints
            if None, returns all components/loadings.
            if int, returns components/loadings with ids from 0 to
            given int.
            if list of ints, returns components/loadings with ids in
            given list.
        folder : str or None
            The path to the folder where the file will be saved.
            If `None` the
            current folder is used by default.
        factor_prefix : string
            The prefix that any exported filenames for
            factors/components
            begin with
        factor_format : string
            The extension of the format that you wish to save to.
        loading_prefix : string
            The prefix that any exported filenames for
            factors/components
            begin with
        loading_format : string
            The extension of the format that you wish to save to.
            Determines
            the kind of output.
                - For image formats (tif, png, jpg, etc.), plots are
                created
                  using the plotting flags as below, and saved at
                  600 dpi.
                  One plot per loading is saved.
                - For multidimensional formats (rpl, hdf5), arrays are
                saved
                  in single files.  All loadings are contained in the
                  one
                  file.
                - For spectral formats (msa), each loading is saved to a
                  separate file.
        multiple_files : Bool
            If True, on exporting a file per factor and per loading will
             be
            created. Otherwise only two files will be created, one for
            the
            factors and another for the loadings. The default value can
            be
            chosen in the preferences.
        save_figures : Bool
            If True the same figures that are obtained when using the
            plot
            methods will be saved with 600 dpi resolution

        Plotting options (for save_figures = True ONLY)
        ----------------------------------------------

        calibrate : bool
            if True, calibrates plots where calibration is available
            from
            the axes_manager.  If False, plots are in pixels/channels.
        same_window : bool
            if True, plots each factor to the same window.
        comp_label : string, the label that is either the plot title
            (if plotting in separate windows) or the label in the legend
            (if plotting in the same window)
        cmap : The colormap used for the factor image, or for peak
            characteristics, the colormap used for the scatter plot of
            some peak characteristic.
        per_row : int, the number of plots in each row, when the
        same_window
            parameter is True.
        save_figures_format : str
            The image format extension.

        See Also
        --------
        get_decomposition_factors,
        get_decomposition_loadings.

        """

        factors = self.learning_results.factors
        loadings = self.learning_results.loadings.T
        self._export_factors(
            factors,
            folder=folder,
            comp_ids=comp_ids,
            calibrate=calibrate,
            multiple_files=multiple_files,
            factor_prefix=factor_prefix,
            factor_format=factor_format,
            comp_label=comp_label,
            save_figures=save_figures,
            cmap=cmap,
            no_nans=no_nans,
            same_window=same_window,
            per_row=per_row,
            save_figures_format=save_figures_format)
        self._export_loadings(
            loadings,
            comp_ids=comp_ids, folder=folder,
            calibrate=calibrate,
            multiple_files=multiple_files,
            loading_prefix=loading_prefix,
            loading_format=loading_format,
            comp_label=comp_label,
            cmap=cmap,
            save_figures=save_figures,
            same_window=same_window,
            no_nans=no_nans,
            per_row=per_row)

    def export_bss_results(self,
                           comp_ids=None,
                           folder=None,
                           calibrate=True,
                           multiple_files=None,
                           save_figures=False,
                           factor_prefix='bss_factor',
                           factor_format=None,
                           loading_prefix='bss_loading',
                           loading_format=None,
                           comp_label=None, cmap=plt.cm.gray,
                           same_window=False,
                           no_nans=True,
                           per_row=3,
                           save_figures_format='png'):
        """Export results from ICA to any of the supported formats.

        Parameters
        ----------
        comp_ids : None, int, or list of ints
            if None, returns all components/loadings.
            if int, returns components/loadings with ids from 0 to given
             int.
            if list of ints, returns components/loadings with ids in
            iven list.
        folder : str or None
            The path to the folder where the file will be saved. If
            `None` the
            current folder is used by default.
        factor_prefix : string
            The prefix that any exported filenames for
            factors/components
            begin with
        factor_format : string
            The extension of the format that you wish to save to.
            Determines
            the kind of output.
                - For image formats (tif, png, jpg, etc.), plots are
                created
                  using the plotting flags as below, and saved at
                  600 dpi.
                  One plot per factor is saved.
                - For multidimensional formats (rpl, hdf5), arrays are
                saved
                  in single files.  All factors are contained in the one
                  file.
                - For spectral formats (msa), each factor is saved to a
                  separate file.

        loading_prefix : string
            The prefix that any exported filenames for
            factors/components
            begin with
        loading_format : string
            The extension of the format that you wish to save to.
        multiple_files : Bool
            If True, on exporting a file per factor and per loading
            will be
            created. Otherwise only two files will be created, one
            for the
            factors and another for the loadings. The default value
            can be
            chosen in the preferences.
        save_figures : Bool
            If True the same figures that are obtained when using the
            plot
            methods will be saved with 600 dpi resolution

        Plotting options (for save_figures = True ONLY)
        ----------------------------------------------
        calibrate : bool
            if True, calibrates plots where calibration is available
            from
            the axes_manager.  If False, plots are in pixels/channels.
        same_window : bool
            if True, plots each factor to the same window.
        comp_label : string
            the label that is either the plot title (if plotting in
            separate windows) or the label in the legend (if plotting
            in the
            same window)
        cmap : The colormap used for the factor image, or for peak
            characteristics, the colormap used for the scatter plot of
            some peak characteristic.
        per_row : int, the number of plots in each row, when the
        same_window
            parameter is True.
        save_figures_format : str
            The image format extension.

        See Also
        --------
        get_bss_factors,
        get_bss_loadings.

        """

        factors = self.learning_results.bss_factors
        loadings = self.learning_results.bss_loadings.T
        self._export_factors(factors,
                             folder=folder,
                             comp_ids=comp_ids,
                             calibrate=calibrate,
                             multiple_files=multiple_files,
                             factor_prefix=factor_prefix,
                             factor_format=factor_format,
                             comp_label=comp_label,
                             save_figures=save_figures,
                             cmap=cmap,
                             no_nans=no_nans,
                             same_window=same_window,
                             per_row=per_row,
                             save_figures_format=save_figures_format)

        self._export_loadings(loadings,
                              comp_ids=comp_ids,
                              folder=folder,
                              calibrate=calibrate,
                              multiple_files=multiple_files,
                              loading_prefix=loading_prefix,
                              loading_format=loading_format,
                              comp_label=comp_label,
                              cmap=cmap,
                              save_figures=save_figures,
                              same_window=same_window,
                              no_nans=no_nans,
                              per_row=per_row,
                              save_figures_format=save_figures_format)

    def _get_loadings(self, loadings):
        from hyperspy.hspy import signals
        data = loadings.T.reshape(
            (-1,) + self.axes_manager.navigation_shape[::-1])
        signal = signals.Signal(data,
                                axes=([{"size": data.shape[0],
                                        "navigate": True}] +
                                      self.axes_manager._get_navigation_axes_dicts()))
        signal.set_signal_origin(self.metadata.Signal.signal_origin)
        for axis in signal.axes_manager._axes[1:]:
            axis.navigate = False
        return signal

    def _get_factors(self, factors):
        signal = self.__class__(factors.T.reshape((-1,) +
                                                  self.axes_manager.signal_shape[::-1]),
                                axes=[{"size": factors.shape[-1],
                                       "navigate": True}] +
                                self.axes_manager._get_signal_axes_dicts())
        signal.set_signal_origin(self.metadata.Signal.signal_origin)
        signal.set_signal_type(self.metadata.Signal.signal_type)
        for axis in signal.axes_manager._axes[1:]:
            axis.navigate = False
        return signal

    def get_decomposition_loadings(self):
        """Return the decomposition loadings as a Signal.

        See Also
        -------
        get_decomposition_factors, export_decomposition_results.

        """
        signal = self._get_loadings(self.learning_results.loadings)
        signal.axes_manager._axes[0].name = "Decomposition component index"
        signal.metadata.General.title = "Decomposition loadings of " + \
            self.metadata.General.title
        return signal

    def get_decomposition_factors(self):
        """Return the decomposition factors as a Signal.

        See Also
        -------
        get_decomposition_loadings, export_decomposition_results.

        """
        signal = self._get_factors(self.learning_results.factors)
        signal.axes_manager._axes[0].name = "Decomposition component index"
        signal.metadata.General.title = ("Decomposition factors of " +
                                         self.metadata.General.title)
        return signal

    def get_bss_loadings(self):
        """Return the blind source separtion loadings as a Signal.

        See Also
        -------
        get_bss_factors, export_bss_results.

        """
        signal = self._get_loadings(
            self.learning_results.bss_loadings)
        signal.axes_manager[0].name = "BSS component index"
        signal.metadata.General.title = ("BSS loadings of " +
                                         self.metadata.General.title)
        return signal

    def get_bss_factors(self):
        """Return the blind source separtion factors as a Signal.

        See Also
        -------
        get_bss_loadings, export_bss_results.

        """
        signal = self._get_factors(self.learning_results.bss_factors)
        signal.axes_manager[0].name = "BSS component index"
        signal.metadata.General.title = ("BSS factors of " +
                                         self.metadata.General.title)
        return signal

    def plot_bss_results(self,
                         factors_navigator="auto",
                         loadings_navigator="auto",
                         factors_dim=2,
                         loadings_dim=2,):
        """Plot the blind source separation factors and loadings.

        Unlike `plot_bss_factors` and `plot_bss_loadings`, this method displays
        one component at a time. Therefore it provides a more compact
        visualization than then other two methods.  The loadings and factors
        are displayed in different windows and each has its own
        navigator/sliders to navigate them if they are multidimensional. The
        component index axis is syncronize between the two.

        Parameters
        ----------
        factor_navigator, loadings_navigator : {"auto", None, "spectrum",
        Signal}
            See `plot` documentation for details.
        factors_dim, loadings_dim: int
            Currently HyperSpy cannot plot signals of dimension higher than
            two. Therefore, to visualize the BSS results when the
            factors or the loadings have signal dimension greater than 2
            we can view the data as spectra(images) by setting this parameter
            to 1(2). (Default 2)

        See Also
        --------
        plot_bss_factors, plot_bss_loadings, plot_decomposition_results.

        """
        factors = self.get_bss_factors()
        loadings = self.get_bss_loadings()
        factors.axes_manager._axes[0] = loadings.axes_manager._axes[0]
        if loadings.axes_manager.signal_dimension > 2:
            loadings.axes_manager.set_signal_dimension(loadings_dim)
        if factors.axes_manager.signal_dimension > 2:
            factors.axes_manager.set_signal_dimension(factors_dim)
        loadings.plot(navigator=loadings_navigator)
        factors.plot(navigator=factors_navigator)

    def plot_decomposition_results(self,
                                   factors_navigator="auto",
                                   loadings_navigator="auto",
                                   factors_dim=2,
                                   loadings_dim=2):
        """Plot the decompostion factors and loadings.

        Unlike `plot_factors` and `plot_loadings`, this method displays
        one component at a time. Therefore it provides a more compact
        visualization than then other two methods.  The loadings and factors
        are displayed in different windows and each has its own
        navigator/sliders to navigate them if they are multidimensional. The
        component index axis is syncronize between the two.

        Parameters
        ----------
        factor_navigator, loadings_navigator : {"auto", None, "spectrum",
        Signal}
            See `plot` documentation for details.
        factors_dim, loadings_dim : int
            Currently HyperSpy cannot plot signals of dimension higher than
            two. Therefore, to visualize the BSS results when the
            factors or the loadings have signal dimension greater than 2
            we can view the data as spectra(images) by setting this parameter
            to 1(2). (Default 2)

        See Also
        --------
        plot_factors, plot_loadings, plot_bss_results.

        """
        factors = self.get_decomposition_factors()
        loadings = self.get_decomposition_loadings()
        factors.axes_manager._axes[0] = loadings.axes_manager._axes[0]
        if loadings.axes_manager.signal_dimension > 2:
            loadings.axes_manager.set_signal_dimension(loadings_dim)
        if factors.axes_manager.signal_dimension > 2:
            factors.axes_manager.set_signal_dimension(factors_dim)
        loadings.plot(navigator=loadings_navigator)
        factors.plot(navigator=factors_navigator)


class Signal(MVA,
             MVATools,
             Signal1DTools,
             Signal2DTools,):

    _record_by = ""
    _signal_type = ""
    _signal_origin = ""

    def __init__(self, data, **kwds):
        """Create a Signal from a numpy array.

        Parameters
        ----------
        data : numpy array
           The signal data. It can be an array of any dimensions.
        axes : dictionary (optional)
            Dictionary to define the axes (see the
            documentation of the AxesManager class for more details).
        attributes : dictionary (optional)
            A dictionary whose items are stored as attributes.
        metadata : dictionary (optional)
            A dictionary containing a set of parameters
            that will to stores in the `metadata` attribute.
            Some parameters might be mandatory in some cases.
        original_metadata : dictionary (optional)
            A dictionary containing a set of parameters
            that will to stores in the `original_metadata` attribute. It
            typically contains all the parameters that has been
            imported from the original data file.

        """

        self._create_metadata()
        self.learning_results = LearningResults()
        kwds['data'] = data
        self._load_dictionary(kwds)
        self._plot = None
        self.auto_replot = True
        self.inav = SpecialSlicers(self, True)
        self.isig = SpecialSlicers(self, False)
        self.events = Events()
        self.events.data_changed = Event()
        self.events.axes_changed = Event()

    @property
    def mapped_parameters(self):
        # Deprecated added for HSpy 0.7
        warnings.warn('This attribute has been renamed to `metadata` '
                      'and will be removed in the next HyperSpy version. '
                      'Please use `metadata` instead',
                      DeprecationWarning)
        if hasattr(self, "metadata"):
            return self.metadata
        else:
            return None

    @property
    def original_parameters(self):
        # Deprecated added for HSpy 0.7
        warnings.warn('This attribute has been renamed to `original_metadata` '
                      'and will be removed in the next HyperSpy version. '
                      'Please use `original_metadata` instead',
                      DeprecationWarning)
        if hasattr(self, "original_metadata"):
            return self.original_metadata
        else:
            return None

    @property
    def navigation_indexer(self):
        warnings.warn(
            "`navigation_indexer` has been renamed to `inav` and"
            " it will be removed in the next version. ",
            DeprecationWarning)
        return self.inav

    @property
    def signal_indexer(self):
        warnings.warn(
            "`navigation_indexer` has been renamed to `isig` and"
            " it will be removed in the next version. ",
            DeprecationWarning)
        return self.isig

    def _create_metadata(self):
        self.metadata = DictionaryTreeBrowser()
        mp = self.metadata
        mp.add_node("_HyperSpy")
        mp.add_node("General")
        mp.add_node("Signal")
        mp._HyperSpy.add_node("Folding")
        folding = mp._HyperSpy.Folding
        folding.unfolded = False
        folding.original_shape = None
        folding.original_axes_manager = None
        mp.Signal.binned = False
        self.original_metadata = DictionaryTreeBrowser()
        self.tmp_parameters = DictionaryTreeBrowser()

    def __repr__(self):
        if self.metadata._HyperSpy.Folding.unfolded:
            unfolded = "unfolded "
        else:
            unfolded = ""
        string = '<'
        string += self.__class__.__name__
        string += ", title: %s" % self.metadata.General.title
        string += ", %sdimensions: %s" % (
            unfolded,
            self.axes_manager._get_dimension_str())

        string += '>'

        return string.encode('utf8')

    def __getitem__(self, slices, isNavigation=None, out=None):
        try:
            len(slices)
        except TypeError:
            slices = (slices,)
        _orig_slices = slices

        has_nav = True if isNavigation is None else isNavigation
        has_signal = True if isNavigation is None else not isNavigation

        # Create a deepcopy of self that contains a view of self.data
        if out is None:
            _signal = self._deepcopy_with_new_data(self.data)
        else:
            out.data = self.data
<<<<<<< HEAD
            out.axes_manager = self.axes_manager.deepcopy()
=======
            out.axes_manager.update_from(self.axes_manager,
                                         fields=('offset', 'scale', 'size'))
>>>>>>> cdfe4775
            _signal = out

        nav_idx = [el.index_in_array for el in
                   _signal.axes_manager.navigation_axes]
        signal_idx = [el.index_in_array for el in
                      _signal.axes_manager.signal_axes]

        if not has_signal:
            idx = nav_idx
        elif not has_nav:
            idx = signal_idx
        else:
            idx = nav_idx + signal_idx

        # Add support for Ellipsis
        if Ellipsis in _orig_slices:
            _orig_slices = list(_orig_slices)
            # Expand the first Ellipsis
            ellipsis_index = _orig_slices.index(Ellipsis)
            _orig_slices.remove(Ellipsis)
            _orig_slices = (_orig_slices[:ellipsis_index] +
                            [slice(None), ] * max(0, len(idx) - len(_orig_slices)) +
                            _orig_slices[ellipsis_index:])
            # Replace all the following Ellipses by :
            while Ellipsis in _orig_slices:
                _orig_slices[_orig_slices.index(Ellipsis)] = slice(None)
            _orig_slices = tuple(_orig_slices)

        if len(_orig_slices) > len(idx):
            raise IndexError("too many indices")

        slices = np.array([slice(None,)] *
                          len(_signal.axes_manager._axes))

        slices[idx] = _orig_slices + (slice(None),) * max(
            0, len(idx) - len(_orig_slices))

        array_slices = []
        for slice_, axis in zip(slices, _signal.axes_manager._axes):
            if (isinstance(slice_, slice) or
                    len(_signal.axes_manager._axes) < 2):
                array_slices.append(axis._slice_me(slice_))
            else:
                if isinstance(slice_, float):
                    slice_ = axis.value2index(slice_)
                array_slices.append(slice_)
                _signal._remove_axis(axis.index_in_axes_manager)

        _signal.data = _signal.data[array_slices]
        if self.metadata.has_item('Signal.Noise_properties.variance'):
            if isinstance(
                    self.metadata.Signal.Noise_properties.variance, Signal):
                _signal.metadata.Signal.Noise_properties.variance = self.metadata.Signal.Noise_properties.variance.__getitem__(
                    _orig_slices,
                    isNavigation)
        _signal.get_dimensions_from_data()

        if out is None:
            return _signal
        else:
<<<<<<< HEAD
=======
            out.events.axes_changed.trigger()
>>>>>>> cdfe4775
            out.events.data_changed.trigger()

    def __setitem__(self, i, j):
        """x.__setitem__(i, y) <==> x[i]=y

        """
        if isinstance(j, Signal):
            j = j.data
        self.__getitem__(i).data[:] = j

    def _binary_operator_ruler(self, other, op_name):
        exception_message = (
            "Invalid dimensions for this operation")
        if isinstance(other, Signal):
            if other.data.shape != self.data.shape:
                # Are they aligned?
                are_aligned = array_tools.are_aligned(self.data.shape,
                                                      other.data.shape)
                if are_aligned is True:
                    sdata, odata = array_tools.homogenize_ndim(self.data,
                                                               other.data)
                else:
                    # Let's align them if possible
                    sig_and_nav = [s for s in [self, other] if
                                   s.axes_manager.signal_size > 1 and
                                   s.axes_manager.navigation_size > 1]

                    sig = [s for s in [self, other] if
                           s.axes_manager.signal_size > 1 and
                           s.axes_manager.navigation_size == 0]

                    if sig_and_nav and sig:
                        self = sig_and_nav[0]
                        other = sig[0]
                        if (self.axes_manager.signal_shape ==
                                other.axes_manager.signal_shape):
                            sdata = self.data
                            other_new_shape = [
                                axis.size if axis.navigate is False
                                else 1
                                for axis in self.axes_manager._axes]
                            odata = other.data.reshape(
                                other_new_shape)
                        elif (self.axes_manager.navigation_shape ==
                                other.axes_manager.signal_shape):
                            sdata = self.data
                            other_new_shape = [
                                axis.size if axis.navigate is True
                                else 1
                                for axis in self.axes_manager._axes]
                            odata = other.data.reshape(
                                other_new_shape)
                        else:
                            raise ValueError(exception_message)
                    elif len(sig) == 2:
                        sdata = self.data.reshape(
                            (1,) * other.axes_manager.signal_dimension
                            + self.data.shape)
                        odata = other.data.reshape(
                            other.data.shape +
                            (1,) * self.axes_manager.signal_dimension)
                    else:
                        raise ValueError(exception_message)

                # The data are now aligned but the shapes are not the
                # same and therefore we have to calculate the resulting
                # axes
                ref_axes = self if (
                    len(self.axes_manager._axes) >
                    len(other.axes_manager._axes)) else other

                new_axes = []
                for i, (ssize, osize) in enumerate(
                        zip(sdata.shape, odata.shape)):
                    if ssize > osize:
                        if are_aligned or len(sig) != 2:
                            new_axes.append(
                                self.axes_manager._axes[i].copy())
                        else:
                            new_axes.append(self.axes_manager._axes[
                                i - other.axes_manager.signal_dimension
                            ].copy())

                    elif ssize < osize:
                        new_axes.append(
                            other.axes_manager._axes[i].copy())

                    else:
                        new_axes.append(
                            ref_axes.axes_manager._axes[i].copy())

            else:
                sdata = self.data
                odata = other.data
                new_axes = [axis.copy()
                            for axis in self.axes_manager._axes]
            exec("result = sdata.%s(odata)" % op_name)
            new_signal = self._deepcopy_with_new_data(result)
            new_signal.axes_manager._axes = new_axes
            new_signal.axes_manager.set_signal_dimension(
                self.axes_manager.signal_dimension)
            return new_signal
        else:
            exec("result = self.data.%s(other)" % op_name)
            return self._deepcopy_with_new_data(result)

    def _unary_operator_ruler(self, op_name):
        exec("result = self.data.%s()" % op_name)
        return self._deepcopy_with_new_data(result)

    def _check_signal_dimension_equals_one(self):
        if self.axes_manager.signal_dimension != 1:
            raise SignalDimensionError(self.axes_manager.signal_dimension, 1)

    def _check_signal_dimension_equals_two(self):
        if self.axes_manager.signal_dimension != 2:
            raise SignalDimensionError(self.axes_manager.signal_dimension, 2)

    def _deepcopy_with_new_data(self, data=None):
        """Returns a deepcopy of itself replacing the data.

        This method has the advantage over deepcopy that it does not
        copy the data what can save precious memory

        Parameters
        ---------
        data : {None | np.array}

        Returns
        -------
        ns : Signal

        """
        try:
            old_data = self.data
            self.data = None
            old_plot = self._plot
            self._plot = None
            ns = self.deepcopy()
            ns.data = data
            return ns
        finally:
            self.data = old_data
            self._plot = old_plot

    def _print_summary(self):
        string = "\n\tTitle: "
        string += self.metadata.General.title.decode('utf8')
        if self.metadata.has_item("Signal.signal_type"):
            string += "\n\tSignal type: "
            string += self.metadata.Signal.signal_type
        string += "\n\tData dimensions: "
        string += str(self.axes_manager.shape)
        if self.metadata.has_item('Signal.record_by'):
            string += "\n\tData representation: "
            string += self.metadata.Signal.record_by
            string += "\n\tData type: "
            string += str(self.data.dtype)
        print string

    def _load_dictionary(self, file_data_dict):
        """Load data from dictionary.

        Parameters
        ----------
        file_data_dict : dictionary
            A dictionary containing at least a 'data' keyword with an array of
            arbitrary dimensions. Additionally the dictionary can contain the
            following items:
            data : numpy array
               The signal data. It can be an array of any dimensions.
            axes : dictionary (optional)
                Dictionary to define the axes (see the
                documentation of the AxesManager class for more details).
            attributes : dictionary (optional)
                A dictionary whose items are stored as attributes.
            metadata : dictionary (optional)
                A dictionary containing a set of parameters
                that will to stores in the `metadata` attribute.
                Some parameters might be mandatory in some cases.
            original_metadata : dictionary (optional)
                A dictionary containing a set of parameters
                that will to stores in the `original_metadata` attribute. It
                typically contains all the parameters that has been
                imported from the original data file.

        """

        self.data = np.asanyarray(file_data_dict['data'])
        if 'axes' not in file_data_dict:
            file_data_dict['axes'] = self._get_undefined_axes_list()
        self.axes_manager = AxesManager(
            file_data_dict['axes'])
        if not 'metadata' in file_data_dict:
            file_data_dict['metadata'] = {}
        if not 'original_metadata' in file_data_dict:
            file_data_dict['original_metadata'] = {}
        if 'attributes' in file_data_dict:
            for key, value in file_data_dict['attributes'].iteritems():
                if hasattr(self, key):
                    if isinstance(value, dict):
                        for k, v in value.iteritems():
                            eval('self.%s.__setattr__(k,v)' % key)
                    else:
                        self.__setattr__(key, value)
        self.original_metadata.add_dictionary(
            file_data_dict['original_metadata'])
        self.metadata.add_dictionary(
            file_data_dict['metadata'])
        if "title" not in self.metadata.General:
            self.metadata.General.title = ''
        if (self._record_by or
                "Signal.record_by" not in self.metadata):
            self.metadata.Signal.record_by = self._record_by
        if (self._signal_origin or
                "Signal.signal_origin" not in self.metadata):
            self.metadata.Signal.signal_origin = self._signal_origin
        if (self._signal_type or
                not self.metadata.has_item("Signal.signal_type")):
            self.metadata.Signal.signal_type = self._signal_type

    def squeeze(self):
        """Remove single-dimensional entries from the shape of an array
        and the axes.

        """
        # We deepcopy everything but data
        self = self._deepcopy_with_new_data(self.data)
        for axis in self.axes_manager._axes:
            if axis.size == 1:
                self._remove_axis(axis.index_in_axes_manager)
        self.data = self.data.squeeze()
        return self

    def _to_dictionary(self, add_learning_results=True):
        """Returns a dictionary that can be used to recreate the signal.

        All items but `data` are copies.

        Parameters
        ----------
        add_learning_results : bool

        Returns
        -------
        dic : dictionary

        """
        dic = {}
        dic['data'] = self.data
        dic['axes'] = self.axes_manager._get_axes_dicts()
        dic['metadata'] = \
            self.metadata.deepcopy().as_dictionary()
        dic['original_metadata'] = \
            self.original_metadata.deepcopy().as_dictionary()
        dic['tmp_parameters'] = \
            self.tmp_parameters.deepcopy().as_dictionary()
        if add_learning_results and hasattr(self, 'learning_results'):
            dic['learning_results'] = copy.deepcopy(
                self.learning_results.__dict__)
        return dic

    def _get_undefined_axes_list(self):
        axes = []
        for i in xrange(len(self.data.shape)):
            axes.append({'size': int(self.data.shape[i]), })
        return axes

    def __call__(self, axes_manager=None):
        if axes_manager is None:
            axes_manager = self.axes_manager
        return np.atleast_1d(
            self.data.__getitem__(axes_manager._getitem_tuple))

    def plot(self, navigator="auto", axes_manager=None):
        """Plot the signal at the current coordinates.

        For multidimensional datasets an optional figure,
        the "navigator", with a cursor to navigate that data is
        raised. In any case it is possible to navigate the data using
        the sliders. Currently only signals with signal_dimension equal to
        0, 1 and 2 can be plotted.

        Parameters
        ----------
        navigator : {"auto", None, "slider", "spectrum", Signal}
            If "auto", if navigation_dimension > 0, a navigator is
            provided to explore the data.
            If navigation_dimension is 1 and the signal is an image
            the navigator is a spectrum obtained by integrating
            over the signal axes (the image).
            If navigation_dimension is 1 and the signal is a spectrum
            the navigator is an image obtained by stacking horizontally
            all the spectra in the dataset.
            If navigation_dimension is > 1, the navigator is an image
            obtained by integrating the data over the signal axes.
            Additionaly, if navigation_dimension > 2 a window
            with one slider per axis is raised to navigate the data.
            For example,
            if the dataset consists of 3 navigation axes X, Y, Z and one
            signal axis, E, the default navigator will be an image
            obtained by integrating the data over E at the current Z
            index and a window with sliders for the X, Y and Z axes
            will be raised. Notice that changing the Z-axis index
            changes the navigator in this case.
            If "slider" and the navigation dimension > 0 a window
            with one slider per axis is raised to navigate the data.
            If "spectrum" and navigation_dimension > 0 the navigator
            is always a spectrum obtained by integrating the data
            over all other axes.
            If None, no navigator will be provided.
            Alternatively a Signal instance can be provided. The signal
            dimension must be 1 (for a spectrum navigator) or 2 (for a
            image navigator) and navigation_shape must be 0 (for a static
            navigator) or navigation_shape + signal_shape must be equal
            to the navigator_shape of the current object (for a dynamic
            navigator).
            If the signal dtype is RGB or RGBA this parameters has no
            effect and is always "slider".

        axes_manager : {None, axes_manager}
            If None `axes_manager` is used.

        """

        if self._plot is not None:
            try:
                self._plot.close()
            except:
                # If it was already closed it will raise an exception,
                # but we want to carry on...
                pass

        if axes_manager is None:
            axes_manager = self.axes_manager
        if self.is_rgbx is True:
            if axes_manager.navigation_size < 2:
                navigator = None
            else:
                navigator = "slider"
        if axes_manager.signal_dimension == 0:
            self._plot = mpl_he.MPL_HyperExplorer()
        elif axes_manager.signal_dimension == 1:
            # Hyperspectrum
            self._plot = mpl_hse.MPL_HyperSpectrum_Explorer()
        elif axes_manager.signal_dimension == 2:
            self._plot = mpl_hie.MPL_HyperImage_Explorer()
        else:
            raise ValueError('Plotting is not supported for this view')

        self._plot.axes_manager = axes_manager
        self._plot.signal_data_function = self.__call__
        if self.metadata.General.title:
            self._plot.signal_title = self.metadata.General.title
        elif self.tmp_parameters.has_item('filename'):
            self._plot.signal_title = self.tmp_parameters.filename

        def get_static_explorer_wrapper(*args, **kwargs):
            return navigator()

        def get_1D_sum_explorer_wrapper(*args, **kwargs):
            navigator = self
            # Sum over all but the first navigation axis.
            while len(navigator.axes_manager.shape) > 1:
                navigator = navigator.sum(-1)
            return np.nan_to_num(navigator.data).squeeze()

        def get_dynamic_explorer_wrapper(*args, **kwargs):
            navigator.axes_manager.indices = self.axes_manager.indices[
                navigator.axes_manager.signal_dimension:]
            return navigator()

        if not isinstance(navigator, Signal) and navigator == "auto":
            if (self.axes_manager.navigation_dimension == 1 and
                    self.axes_manager.signal_dimension == 1):
                navigator = "data"
            elif self.axes_manager.navigation_dimension > 0:
                if self.axes_manager.signal_dimension == 0:
                    navigator = self.deepcopy()
                else:
                    navigator = self
                    while navigator.axes_manager.signal_dimension > 0:
                        navigator = navigator.sum(-1)
                if navigator.axes_manager.navigation_dimension == 1:
                    navigator = navigator.as_spectrum(0)
                else:
                    navigator = navigator.as_image((0, 1))
            else:
                navigator = None
        # Navigator properties
        if axes_manager.navigation_axes:
            if navigator is "slider":
                self._plot.navigator_data_function = "slider"
            elif navigator is None:
                self._plot.navigator_data_function = None
            elif isinstance(navigator, Signal):
                # Dynamic navigator
                if (axes_manager.navigation_shape ==
                        navigator.axes_manager.signal_shape +
                        navigator.axes_manager.navigation_shape):
                    self._plot.navigator_data_function = \
                        get_dynamic_explorer_wrapper

                elif (axes_manager.navigation_shape ==
                        navigator.axes_manager.signal_shape or
                        axes_manager.navigation_shape[:2] ==
                        navigator.axes_manager.signal_shape or
                        (axes_manager.navigation_shape[0],) ==
                        navigator.axes_manager.signal_shape):
                    self._plot.navigator_data_function = \
                        get_static_explorer_wrapper
                else:
                    raise ValueError(
                        "The navigator dimensions are not compatible with "
                        "those of self.")
            elif navigator == "data":
                self._plot.navigator_data_function = \
                    lambda axes_manager=None: self.data
            elif navigator == "spectrum":
                self._plot.navigator_data_function = \
                    get_1D_sum_explorer_wrapper
            else:
                raise ValueError(
                    "navigator must be one of \"spectrum\",\"auto\","
                    " \"slider\", None, a Signal instance")

        self._plot.plot()

    def save(self, filename=None, overwrite=None, extension=None,
             **kwds):
        """Saves the signal in the specified format.

        The function gets the format from the extension.:
            - hdf5 for HDF5
            - rpl for Ripple (useful to export to Digital Micrograph)
            - msa for EMSA/MSA single spectrum saving.
            - Many image formats such as png, tiff, jpeg...

        If no extension is provided the default file format as defined
        in the `preferences` is used.
        Please note that not all the formats supports saving datasets of
        arbitrary dimensions, e.g. msa only supports 1D data.

        Each format accepts a different set of parameters. For details
        see the specific format documentation.

        Parameters
        ----------
        filename : str or None
            If None (default) and tmp_parameters.filename and
            `tmp_paramters.folder` are defined, the
            filename and path will be taken from there. A valid
            extension can be provided e.g. "my_file.rpl", see `extension`.
        overwrite : None, bool
            If None, if the file exists it will query the user. If
            True(False) it (does not) overwrites the file if it exists.
        extension : {None, 'hdf5', 'rpl', 'msa',common image extensions e.g. 'tiff', 'png'}
            The extension of the file that defines the file format.
            If None, the extension is taken from the first not None in the following list:
            i) the filename
            ii)  `tmp_parameters.extension`
            iii) `preferences.General.default_file_format` in this order.

        """
        if filename is None:
            if (self.tmp_parameters.has_item('filename') and
                    self.tmp_parameters.has_item('folder')):
                filename = os.path.join(
                    self.tmp_parameters.folder,
                    self.tmp_parameters.filename)
                extension = (self.tmp_parameters.extension
                            if not extension
                            else extension)
            elif self.metadata.has_item('General.original_filename'):
                filename = self.metadata.General.original_filename
            else:
                raise ValueError('File name not defined')
        if extension is not None:
            basename, ext = os.path.splitext(filename)
            filename = basename + '.' + extension
        io.save(filename, self, overwrite=overwrite, **kwds)

    def _replot(self):
        if self._plot is not None:
            if self._plot.is_active() is True:
                self.plot()

    def update_plot(self):
        if self._plot is not None:
            if self._plot.is_active() is True:
                if self._plot.signal_plot is not None:
                    self._plot.signal_plot.update()
                if self._plot.navigator_plot is not None:
                    self._plot.navigator_plot.update()

    @auto_replot
    def get_dimensions_from_data(self):
        """Get the dimension parameters from the data_cube. Useful when
        the data_cube was externally modified, or when the SI was not
        loaded from a file

        """
        dc = self.data
        for axis in self.axes_manager._axes:
            axis.size = int(dc.shape[axis.index_in_array])

    def crop(self, axis, start=None, end=None):
        """Crops the data in a given axis. The range is given in pixels

        Parameters
        ----------
        axis : {int | string}
            Specify the data axis in which to perform the cropping
            operation. The axis can be specified using the index of the
            axis in `axes_manager` or the axis name.
        start, end : {int | float | None}
            The beginning and end of the cropping interval. If int
            the value is taken as the axis index. If float the index
            is calculated using the axis calibration. If start/end is
            None crop from/to the low/high end of the axis.

        """
        axis = self.axes_manager[axis]
        i1, i2 = axis._get_index(start), axis._get_index(end)
        if i1 is not None:
            new_offset = axis.axis[i1]
        # We take a copy to guarantee the continuity of the data
        self.data = self.data[
            (slice(None),) * axis.index_in_array + (slice(i1, i2),
                                                    Ellipsis)]

        if i1 is not None:
            axis.offset = new_offset
        self.get_dimensions_from_data()
        self.squeeze()

    def swap_axes(self, axis1, axis2):
        """Swaps the axes.

        Parameters
        ----------
        axis1, axis2 : {int | str}
            Specify the data axes in which to perform the operation.
            The axis can be specified using the index of the
            axis in `axes_manager` or the axis name.

        Returns
        -------
        s : a copy of the object with the axes swapped.

        """
        axis1 = self.axes_manager[axis1].index_in_array
        axis2 = self.axes_manager[axis2].index_in_array
        s = self._deepcopy_with_new_data(self.data.swapaxes(axis1, axis2))
        c1 = s.axes_manager._axes[axis1]
        c2 = s.axes_manager._axes[axis2]
        s.axes_manager._axes[axis1] = c2
        s.axes_manager._axes[axis2] = c1
        s.axes_manager._update_attributes()
        s._make_sure_data_is_contiguous()
        return s

    def rollaxis(self, axis, to_axis):
        """Roll the specified axis backwards, until it lies in a given position.

        Parameters
        ----------
        axis : {int, str}
            The axis to roll backwards.  The positions of the other axes do not
            change relative to one another.
        to_axis : {int, str}
            The axis is rolled until it lies before this other axis.

        Returns
        -------
        s : Signal or subclass
            Output signal.

        See Also
        --------
        roll : swap_axes

        Examples
        --------
        >>> s = signals.Spectrum(np.ones((5,4,3,6)))
        >>> s
        <Spectrum, title: , dimensions: (3, 4, 5, 6)>
        >>> s.rollaxis(3, 1)
        <Spectrum, title: , dimensions: (3, 4, 5, 6)>
        >>> s.rollaxis(2,0)
        <Spectrum, title: , dimensions: (5, 3, 4, 6)>

        """
        axis = self.axes_manager[axis].index_in_array
        to_index = self.axes_manager[to_axis].index_in_array
        if axis == to_index:
            return self.deepcopy()
        new_axes_indices = hyperspy.misc.utils.rollelem(
            [axis_.index_in_array for axis_ in self.axes_manager._axes],
            index=axis,
            to_index=to_index)

        s = self._deepcopy_with_new_data(self.data.transpose(new_axes_indices))
        s.axes_manager._axes = hyperspy.misc.utils.rollelem(
            s.axes_manager._axes,
            index=axis,
            to_index=to_index)
        s.axes_manager._update_attributes()
        s._make_sure_data_is_contiguous()
        return s

    def rebin(self, new_shape):
        """Returns the object with the data rebinned.

        Parameters
        ----------
        new_shape: tuple of ints
            The new shape must be a divisor of the original shape

        Returns
        -------
        s : Signal subclass

        """
        if len(new_shape) != len(self.data.shape):
            raise ValueError("Wrong shape size")
        new_shape_in_array = []
        for axis in self.axes_manager._axes:
            new_shape_in_array.append(
                new_shape[axis.index_in_axes_manager])
        factors = (np.array(self.data.shape) /
                   np.array(new_shape_in_array))
        s = self._deepcopy_with_new_data(
            array_tools.rebin(self.data, new_shape_in_array))
        for axis in s.axes_manager._axes:
            axis.scale *= factors[axis.index_in_array]
        s.get_dimensions_from_data()
        return s

    def split(self,
              axis='auto',
              number_of_parts='auto',
              step_sizes='auto'):
        """Splits the data into several signals.

        The split can be defined by giving the number_of_parts, a homogeneous
        step size or a list of customized step sizes. By default ('auto'),
        the function is the reverse of utils.stack().

        Parameters
        ----------
        axis : {'auto' | int | string}
            Specify the data axis in which to perform the splitting
            operation.  The axis can be specified using the index of the
            axis in `axes_manager` or the axis name.
            - If 'auto' and if the object has been created with utils.stack,
            split will return the former list of signals
            (options stored in 'metadata._HyperSpy.Stacking_history'
             else the last navigation axis will be used.
        number_of_parts : {'auto' | int}
            Number of parts in which the SI will be splitted. The
            splitting is homegenous. When the axis size is not divisible
            by the number_of_parts the reminder data is lost without
            warning. If number_of_parts and step_sizes is 'auto',
            number_of_parts equals the length of the axis,
            step_sizes equals one  and the axis is supress from each sub_spectra.
        step_sizes : {'auto' | list of ints | int}
            Size of the splitted parts. If 'auto', the step_sizes equals one.
            If int, the splitting is homogenous.

        Examples
        --------
        >>> s=signals.Spectrum(random.random([4,3,2]))
        >>> s
            <Spectrum, title: , dimensions: (3, 4|2)>
        >>> s.split()
            [<Spectrum, title: , dimensions: (3 |2)>,
            <Spectrum, title: , dimensions: (3 |2)>,
            <Spectrum, title: , dimensions: (3 |2)>,
            <Spectrum, title: , dimensions: (3 |2)>]
        >>> s.split(step_sizes=2)
            [<Spectrum, title: , dimensions: (3, 2|2)>,
            <Spectrum, title: , dimensions: (3, 2|2)>]
        >>> s.split(step_sizes=[1,2])
            [<Spectrum, title: , dimensions: (3, 1|2)>,
            <Spectrum, title: , dimensions: (3, 2|2)>]

        Returns
        -------
        list of the splitted signals
        """

        shape = self.data.shape
        signal_dict = self._to_dictionary(add_learning_results=False)

        if axis == 'auto':
            mode = 'auto'
            if hasattr(self.metadata._HyperSpy, 'Stacking_history'):
                axis_in_manager = self.metadata._HyperSpy.Stacking_history.axis
                step_sizes = self.metadata._HyperSpy.Stacking_history.step_sizes
            else:
                axis_in_manager = self.axes_manager[-1 +
                                                    1j].index_in_axes_manager
        else:
            mode = 'manual'
            axis_in_manager = self.axes_manager[axis].index_in_axes_manager

        axis = self.axes_manager[axis_in_manager].index_in_array
        len_axis = self.axes_manager[axis_in_manager].size

        if number_of_parts is 'auto' and step_sizes is 'auto':
            step_sizes = 1
            number_of_parts = len_axis
        elif number_of_parts is not 'auto' and step_sizes is not 'auto':
            raise ValueError(
                "You can define step_sizes or number_of_parts "
                "but not both.")
        elif step_sizes is 'auto':
            if number_of_parts > shape[axis]:
                raise ValueError(
                    "The number of parts is greater than "
                    "the axis size.")
            else:
                step_sizes = ([shape[axis] // number_of_parts, ] *
                              number_of_parts)

        if isinstance(step_sizes, int):
            step_sizes = [step_sizes] * int(len_axis / step_sizes)

        splitted = []
        cut_index = np.array([0] + step_sizes).cumsum()

        axes_dict = signal_dict['axes']
        for i in xrange(len(cut_index) - 1):
            axes_dict[axis]['offset'] = \
                self.axes_manager._axes[axis].index2value(cut_index[i])
            axes_dict[axis]['size'] = cut_index[i + 1] - cut_index[i]
            data = self.data[
                (slice(None), ) * axis +
                (slice(cut_index[i], cut_index[i + 1]), Ellipsis)]
            signal_dict['data'] = data
            splitted += self.__class__(**signal_dict),

        if number_of_parts == len_axis \
                or step_sizes == [1] * len_axis:
            for i, spectrum in enumerate(splitted):
                spectrum.data = spectrum.data[
                    spectrum.axes_manager._get_data_slice([(axis, 0)])]
                spectrum._remove_axis(axis_in_manager)

        if mode == 'auto' and hasattr(
                self.original_metadata, 'stack_elements'):
            for i, spectrum in enumerate(splitted):
                spectrum.metadata = copy.deepcopy(
                    self.original_metadata.stack_elements[
                        'element' +
                        str(i)]['metadata'])
                spectrum.original_metadata = copy.deepcopy(self.original_metadata.stack_elements['element' +
                                                                                                 str(i)]['original_metadata'])
                spectrum.metadata.General.title = self.original_metadata.stack_elements['element' +
                                                                                        str(i)].metadata.General.title

        return splitted

    def unfold_if_multidim(self):
        """Unfold the datacube if it is >2D

        Returns
        -------

        Boolean. True if the data was unfolded by the function.
        """
        if len(self.axes_manager._axes) > 2:
            print "Automatically unfolding the data"
            self.unfold()
            return True
        else:
            return False

    @auto_replot
    def _unfold(self, steady_axes, unfolded_axis):
        """Modify the shape of the data by specifying the axes whose
        dimension do not change and the axis over which the remaining axes will
        be unfolded

        Parameters
        ----------
        steady_axes : list
            The indices of the axes which dimensions do not change
        unfolded_axis : int
            The index of the axis over which all the rest of the axes (except
            the steady axes) will be unfolded

        See also
        --------
        fold
        """

        # It doesn't make sense unfolding when dim < 3
        if len(self.data.squeeze().shape) < 3:
            return False

        # We need to store the original shape and coordinates to be used
        # by
        # the fold function only if it has not been already stored by a
        # previous unfold
        folding = self.metadata._HyperSpy.Folding
        if folding.unfolded is False:
            folding.original_shape = self.data.shape
            folding.original_axes_manager = self.axes_manager
            folding.unfolded = True

        new_shape = [1] * len(self.data.shape)
        for index in steady_axes:
            new_shape[index] = self.data.shape[index]
        new_shape[unfolded_axis] = -1
        self.data = self.data.reshape(new_shape)
        self.axes_manager = self.axes_manager.deepcopy()
        uname = ''
        uunits = ''
        to_remove = []
        for axis, dim in zip(self.axes_manager._axes, new_shape):
            if dim == 1:
                uname += ',' + unicode(axis)
                uunits = ',' + unicode(axis.units)
                to_remove.append(axis)
        ua = self.axes_manager._axes[unfolded_axis]
        ua.name = unicode(ua) + uname
        ua.units = unicode(ua.units) + uunits
        ua.size = self.data.shape[unfolded_axis]
        for axis in to_remove:
            self.axes_manager.remove(axis.index_in_axes_manager)
        self.data = self.data.squeeze()
        if self.metadata.has_item('Signal.Noise_properties.variance'):
            variance = self.metadata.Signal.Noise_properties.variance
            if isinstance(variance, Signal):
                variance._unfold(steady_axes, unfolded_axis)

    def unfold(self):
        """Modifies the shape of the data by unfolding the signal and
        navigation dimensions separately

        """
        self.unfold_navigation_space()
        self.unfold_signal_space()

    def unfold_navigation_space(self):
        """Modify the shape of the data to obtain a navigation space of
        dimension 1
        """

        if self.axes_manager.navigation_dimension < 2:
            return False
        steady_axes = [
            axis.index_in_array for axis in
            self.axes_manager.signal_axes]
        unfolded_axis = (
            self.axes_manager.navigation_axes[0].index_in_array)
        self._unfold(steady_axes, unfolded_axis)

    def unfold_signal_space(self):
        """Modify the shape of the data to obtain a signal space of
        dimension 1
        """
        if self.axes_manager.signal_dimension < 2:
            return False
        steady_axes = [
            axis.index_in_array for axis in
            self.axes_manager.navigation_axes]
        unfolded_axis = self.axes_manager.signal_axes[0].index_in_array
        self._unfold(steady_axes, unfolded_axis)

    @auto_replot
    def fold(self):
        """If the signal was previously unfolded, folds it back"""
        folding = self.metadata._HyperSpy.Folding
        # Note that == must be used instead of is True because
        # if the value was loaded from a file its type can be np.bool_
        if folding.unfolded is True:
            self.data = self.data.reshape(folding.original_shape)
            self.axes_manager = folding.original_axes_manager
            folding.original_shape = None
            folding.original_axes_manager = None
            folding.unfolded = False
            if self.metadata.has_item('Signal.Noise_properties.variance'):
                variance = self.metadata.Signal.Noise_properties.variance
                if isinstance(variance, Signal):
                    variance.fold()

    def _make_sure_data_is_contiguous(self):
        if self.data.flags['C_CONTIGUOUS'] is False:
            self.data = np.ascontiguousarray(self.data)

    def _iterate_signal(self):
        """Iterates over the signal data.

        It is faster than using the signal iterator.

        """
        if self.axes_manager.navigation_size < 2:
            yield self()
            return
        self._make_sure_data_is_contiguous()
        axes = [axis.index_in_array for
                axis in self.axes_manager.signal_axes]
        unfolded_axis = (
            self.axes_manager.navigation_axes[0].index_in_array)
        new_shape = [1] * len(self.data.shape)
        for axis in axes:
            new_shape[axis] = self.data.shape[axis]
        new_shape[unfolded_axis] = -1
        # Warning! if the data is not contigous it will make a copy!!
        data = self.data.reshape(new_shape)
        for i in xrange(data.shape[unfolded_axis]):
            getitem = [0] * len(data.shape)
            for axis in axes:
                getitem[axis] = slice(None)
            getitem[unfolded_axis] = i
            yield(data[getitem])

    def _remove_axis(self, axis):
        axis = self.axes_manager[axis]
        self.axes_manager.remove(axis.index_in_axes_manager)
        if axis.navigate is False:  # The removed axis is a signal axis
            if self.axes_manager.signal_dimension == 2:
                self._record_by = "image"
            elif self.axes_manager.signal_dimension == 1:
                self._record_by = "spectrum"
            elif self.axes_manager.signal_dimension == 0:
                self._record_by = ""
            else:
                return
            self.metadata.Signal.record_by = self._record_by
            self._assign_subclass()

    def _apply_function_on_data_and_remove_axis(self, function, axis,
                                                out=None):
<<<<<<< HEAD
        if axis not in ("navigation", "signal"):
            if out is None:
                s = self._deepcopy_with_new_data(None)
            else:
                s = out
            s.data = function(self.data,
                            axis=self.axes_manager[axis].index_in_array)
            if out is None:
                s._remove_axis(axis)
                return s
            else:
                return

        if axis == "navigation":
            if out is None:
                s = self.get_current_signal(auto_filename=False,
                                            auto_title=False)
                s.data = s.data.copy() # Don't overwrite self.data 
            else:
                s = out
            iaxes = sorted([ax.index_in_array
                           for ax in self.axes_manager.navigation_axes])
        elif axis == "signal":
            if out is None:
                s = self._get_navigation_signal()
            else:
                s = out
            iaxes = sorted([ax.index_in_array
                            for ax in self.axes_manager.signal_axes])
        data = self.data
        while iaxes:
            data = function(data,
                            axis=iaxes.pop())
        s.data[:] = data
        if out is None:
            return s
        else:
            out.events.data_changed.trigger()

    def sum(self, axis="navigation", out=None):
=======
        if out is None:
            s = self._deepcopy_with_new_data(None)
        else:
            s = out
        s.data = function(self.data,
                          axis=self.axes_manager[axis].index_in_array)
        if out is None:
            s._remove_axis(axis)
            return s

    def sum(self, axis, out=None):
>>>>>>> cdfe4775
        """Sum the data over the given axis.

        Parameters
        ----------
        axis : {int, string}
           The axis can be specified using the index of the axis in
           `axes_manager` or the axis name.

        Returns
        -------
        s : Signal

        See also
        --------
        sum_in_mask, mean

        Examples
        --------
        >>> import numpy as np
        >>> s = Signal(np.random.random((64,64,1024)))
        >>> s.data.shape
        (64,64,1024)
        >>> s.sum(-1).data.shape
        (64,64)
        # If we just want to plot the result of the operation
        s.sum(-1, True).plot()

        """
        return self._apply_function_on_data_and_remove_axis(np.sum, axis,
                                                            out=out)

<<<<<<< HEAD
    def max(self, axis="navigation", out=None):
=======
    def max(self, axis, out=None):
>>>>>>> cdfe4775
        """Returns a signal with the maximum of the signal along an axis.

        Parameters
        ----------
        axis : {int | string}
           The axis can be specified using the index of the axis in
           `axes_manager` or the axis name.

        Returns
        -------
        s : Signal

        See also
        --------
        sum, mean, min

        Examples
        --------
        >>> import numpy as np
        >>> s = Signal(np.random.random((64,64,1024)))
        >>> s.data.shape
        (64,64,1024)
        >>> s.max(-1).data.shape
        (64,64)

        """
        return self._apply_function_on_data_and_remove_axis(np.max, axis,
                                                            out=out)

<<<<<<< HEAD
    def min(self, axis="navigation", out=None):
=======
    def min(self, axis, out=None):
>>>>>>> cdfe4775
        """Returns a signal with the minimum of the signal along an axis.

        Parameters
        ----------
        axis : {int | string}
           The axis can be specified using the index of the axis in
           `axes_manager` or the axis name.

        Returns
        -------
        s : Signal

        See also
        --------
        sum, mean, max, std, var

        Examples
        --------
        >>> import numpy as np
        >>> s = Signal(np.random.random((64,64,1024)))
        >>> s.data.shape
        (64,64,1024)
        >>> s.min(-1).data.shape
        (64,64)

        """

        return self._apply_function_on_data_and_remove_axis(np.min, axis,
                                                            out=out)

<<<<<<< HEAD
    def mean(self, axis="navigation", out=None):
=======
    def mean(self, axis, out=None):
>>>>>>> cdfe4775
        """Returns a signal with the average of the signal along an axis.

        Parameters
        ----------
        axis : {int | string}
           The axis can be specified using the index of the axis in
           `axes_manager` or the axis name.

        Returns
        -------
        s : Signal

        See also
        --------
        sum_in_mask, mean

        Examples
        --------
        >>> import numpy as np
        >>> s = Signal(np.random.random((64,64,1024)))
        >>> s.data.shape
        (64,64,1024)
        >>> s.mean(-1).data.shape
        (64,64)

        """
        return self._apply_function_on_data_and_remove_axis(np.mean, axis,
                                                            out=out)

<<<<<<< HEAD
    def std(self, axis="navigation", out=None):
=======
    def std(self, axis, out=None):
>>>>>>> cdfe4775
        """Returns a signal with the standard deviation of the signal along
        an axis.

        Parameters
        ----------
        axis : {int | string}
           The axis can be specified using the index of the axis in
           `axes_manager` or the axis name.

        Returns
        -------
        s : Signal

        See also
        --------
        sum_in_mask, mean

        Examples
        --------
        >>> import numpy as np
        >>> s = Signal(np.random.random((64,64,1024)))
        >>> s.data.shape
        (64,64,1024)
        >>> s.std(-1).data.shape
        (64,64)

        """
        return self._apply_function_on_data_and_remove_axis(np.std, axis,
                                                            out=out)

<<<<<<< HEAD
    def var(self, axis="navigation", out=None):
=======
    def var(self, axis, out=None):
>>>>>>> cdfe4775
        """Returns a signal with the variances of the signal along an axis.

        Parameters
        ----------
        axis : {int | string}
           The axis can be specified using the index of the axis in
           `axes_manager` or the axis name.

        Returns
        -------
        s : Signal

        See also
        --------
        sum_in_mask, mean

        Examples
        --------
        >>> import numpy as np
        >>> s = Signal(np.random.random((64,64,1024)))
        >>> s.data.shape
        (64,64,1024)
        >>> s.var(-1).data.shape
        (64,64)

        """
        return self._apply_function_on_data_and_remove_axis(np.var, axis,
                                                            out=out)

    def diff(self, axis, order=1):
        """Returns a signal with the n-th order discrete difference along
        given axis.

        Parameters
        ----------
        axis : {int | string}
           The axis can be specified using the index of the axis in
           `axes_manager` or the axis name.
        order: the order of the derivative

        See also
        --------
        mean, sum

        Examples
        --------
        >>> import numpy as np
        >>> s = Signal(np.random.random((64,64,1024)))
        >>> s.data.shape
        (64,64,1024)
        >>> s.diff(-1).data.shape
        (64,64,1023)

        """

        s = self._deepcopy_with_new_data(
            np.diff(self.data, order, axis))
        axis = s.axes_manager._axes[axis]
        axis.offset += (axis.scale / 2)
        s.get_dimensions_from_data()
        return s

    def integrate_simpson(self, axis):
        """Returns a signal with the result of calculating the integral
        of the signal along an axis using Simpson's rule.

        Parameters
        ----------
        axis : {int | string}
           The axis can be specified using the index of the axis in
           `axes_manager` or the axis name.

        Returns
        -------
        s : Signal

        See also
        --------
        sum_in_mask, mean

        Examples
        --------
        >>> import numpy as np
        >>> s = Signal(np.random.random((64,64,1024)))
        >>> s.data.shape
        (64,64,1024)
        >>> s.var(-1).data.shape
        (64,64)

        """
        axis = self.axes_manager[axis]
        s = self._deepcopy_with_new_data(
            sp.integrate.simps(y=self.data,
                               x=axis.axis,
                               axis=axis.index_in_array))
        s._remove_axis(axis.index_in_axes_manager)
        return s

    def integrate1D(self, axis):
        """Integrate the signal over the given axis.

        The integration is performed using Simpson's rule if
        `metadata.Signal.binned` is False and summation over the given axis if
        True.

        Parameters
        ----------
        axis : {int | string}
           The axis can be specified using the index of the axis in
           `axes_manager` or the axis name.

        Returns
        -------
        s : Signal

        See also
        --------
        sum_in_mask, mean

        Examples
        --------
        >>> import numpy as np
        >>> s = Signal(np.random.random((64,64,1024)))
        >>> s.data.shape
        (64,64,1024)
        >>> s.var(-1).data.shape
        (64,64)

        """
        if self.metadata.Signal.binned is False:
            return self.integrate_simpson(axis)
        else:
            return self.sum(axis)

<<<<<<< HEAD
    def indexmax(self, axis="navigation", out=None):
=======
    def indexmax(self, axis, out=None):
>>>>>>> cdfe4775
        """Returns a signal with the index of the maximum along an axis.

        Parameters
        ----------
        axis : {int | string}
           The axis can be specified using the index of the axis in
           `axes_manager` or the axis name.

        Returns
        -------
        s : Signal
            The data dtype is always int.

        See also
        --------
        sum, mean, min

        Usage
        -----
        >>> import numpy as np
        >>> s = Signal(np.random.random((64,64,1024)))
        >>> s.data.shape
        (64,64,1024)
        >>> s.indexmax(-1).data.shape
        (64,64)

        """
        return self._apply_function_on_data_and_remove_axis(np.argmax, axis,
                                                            out=out)

    def valuemax(self, axis):
        """Returns a signal with the value of the maximum along an axis.

        Parameters
        ----------
        axis : {int | string}
           The axis can be specified using the index of the axis in
           `axes_manager` or the axis name.

        Returns
        -------
        s : Signal
            The data dtype is always int.

        See also
        --------
        sum, mean, min

        Usage
        -----
        >>> import numpy as np
        >>> s = Signal(np.random.random((64,64,1024)))
        >>> s.data.shape
        (64,64,1024)
        >>> s.valuemax(-1).data.shape
        (64,64)

        """
        s = self.indexmax(axis)
        s.data = self.axes_manager[axis].index2value(s.data)
        return s

    def get_histogram(img, bins='freedman', range_bins=None, **kwargs):
        """Return a histogram of the signal data.

        More sophisticated algorithms for determining bins can be used.
        Aside from the `bins` argument allowing a string specified how bins
        are computed, the parameters are the same as numpy.histogram().

        Parameters
        ----------
        bins : int or list or str, optional
            If bins is a string, then it must be one of:
            'knuth' : use Knuth's rule to determine bins
            'scotts' : use Scott's rule to determine bins
            'freedman' : use the Freedman-diaconis rule to determine bins
            'blocks' : use bayesian blocks for dynamic bin widths
        range_bins : tuple or None, optional
            the minimum and maximum range for the histogram. If not specified,
            it will be (x.min(), x.max())
        **kwargs
            other keyword arguments (weight and density) are described in
            np.histogram().

        Returns
        -------
        hist_spec : An 1D spectrum instance containing the histogram.

        See Also
        --------
        print_summary_statistics
        astroML.density_estimation.histogram, numpy.histogram : these are the
            functions that hyperspy uses to compute the histogram.

        Notes
        -----
        The number of bins estimators are taken from AstroML. Read
        their documentation for more info.

        Examples
        --------
        >>> s = signals.Spectrum(np.random.normal(size=(10, 100)))
        Plot the data histogram
        >>> s.get_histogram().plot()
        Plot the histogram of the signal at the current coordinates
        >>> s.get_current_signal().get_histogram().plot()

        """
        from hyperspy import signals

        hist, bin_edges = histogram(img.data.flatten(),
                                    bins=bins,
                                    range=range_bins,
                                    **kwargs)
        hist_spec = signals.Spectrum(hist)
        if bins == 'blocks':
            hist_spec.axes_manager.signal_axes[0].axis = bin_edges[:-1]
            warnings.warn(
                "The options `bins = 'blocks'` is not fully supported in this "
                "versions of hyperspy. It should be used for plotting purpose"
                "only.")
        else:
            hist_spec.axes_manager[0].scale = bin_edges[1] - bin_edges[0]
            hist_spec.axes_manager[0].offset = bin_edges[0]

        hist_spec.axes_manager[0].name = 'value'
        hist_spec.metadata.General.title = (img.metadata.General.title +
                                            " histogram")
        hist_spec.metadata.Signal.binned = True
        return hist_spec

    def map(self, function,
            show_progressbar=None, **kwargs):
        """Apply a function to the signal data at all the coordinates.

        The function must operate on numpy arrays and the output *must have the
        same dimensions as the input*. The function is applied to the data at
        each coordinate and the result is stored in the current signal i.e.
        this method operates *in-place*.  Any extra keyword argument is passed
        to the function. The keywords can take different values at different
        coordinates. If the function takes an `axis` or `axes` argument, the
        function is assumed to be vectorial and the signal axes are assigned to
        `axis` or `axes`.  Otherwise, the signal is iterated over the
        navigation axes and a progress bar is displayed to monitor the
        progress.

        Parameters
        ----------

        function : function
            A function that can be applied to the signal.
        show_progressbar : None or bool
            If True, display a progress bar. If None the default is set in
            `preferences`.
        keyword arguments : any valid keyword argument
            All extra keyword arguments are passed to the

        Notes
        -----
        This method is similar to Python's :func:`map` that can also be utilize
        with a :class:`Signal` instance for similar purposes. However, this
        method has the advantage of being faster because it iterates the numpy
        array instead of the :class:`Signal`.

        Examples
        --------
        Apply a gaussian filter to all the images in the dataset. The sigma
        parameter is constant.

        >>> import scipy.ndimage
        >>> im = signals.Image(np.random.random((10, 64, 64)))
        >>> im.map(scipy.ndimage.gaussian_filter, sigma=2.5)

        Apply a gaussian filter to all the images in the dataset. The sigmal
        parameter is variable.

        >>> im = signals.Image(np.random.random((10, 64, 64)))
        >>> sigmas = signals.Signal(np.linspace(2,5,10))
        >>> sigmas.axes_manager.set_signal_dimension(0)
        >>> im.map(scipy.ndimage.gaussian_filter, sigma=sigmas)

        """
        if show_progressbar is None:
            show_progressbar = preferences.General.show_progressbar
        # Sepate ndkwargs
        ndkwargs = ()
        for key, value in kwargs.iteritems():
            if isinstance(value, Signal):
                ndkwargs += ((key, value),)

        # Check if the signal axes have inhomogenous scales and/or units and
        # display in warning if yes.
        scale = set()
        units = set()
        for i in range(len(self.axes_manager.signal_axes)):
            scale.add(self.axes_manager[i].scale)
            units.add(self.axes_manager[i].units)
        if len(units) != 1 or len(scale) != 1:
            warnings.warn("The function you applied does not take into "
                          "account the difference of units and of scales in-between"
                          " axes.")
        # If the function has an axis argument and the signal dimension is 1,
        # we suppose that it can operate on the full array and we don't
        # interate over the coordinates.
        try:
            fargs = inspect.getargspec(function).args
        except TypeError:
            # This is probably a Cython function that is not supported by
            # inspect.
            fargs = []

        if not ndkwargs and (self.axes_manager.signal_dimension == 1 and
                             "axis" in fargs):
            kwargs['axis'] = \
                self.axes_manager.signal_axes[-1].index_in_array

            self.data = function(self.data, **kwargs)
        # If the function has an axes argument
        # we suppose that it can operate on the full array and we don't
        # interate over the coordinates.
        elif not ndkwargs and "axes" in fargs:
            kwargs['axes'] = tuple([axis.index_in_array for axis in
                                    self.axes_manager.signal_axes])
            self.data = function(self.data, **kwargs)
        else:
            # Iteration over coordinates.
            pbar = progressbar(
                maxval=self.axes_manager.navigation_size,
                disabled=not show_progressbar)
            iterators = [signal[1]._iterate_signal() for signal in ndkwargs]
            iterators = tuple([self._iterate_signal()] + iterators)
            for data in zip(*iterators):
                for (key, value), datum in zip(ndkwargs, data[1:]):
                    kwargs[key] = datum[0]
                data[0][:] = function(data[0], **kwargs)
                pbar.next()
            pbar.finish()

    def copy(self):
        try:
            backup_plot = self._plot
            self._plot = None
            return copy.copy(self)
        finally:
            self._plot = backup_plot

    def __deepcopy__(self, memo):
        dc = type(self)(**self._to_dictionary())
        if dc.data is not None:
            dc.data = dc.data.copy()
        # The Signal subclasses might change the view on init
        # The following code just copies the original view
        for oaxis, caxis in zip(self.axes_manager._axes,
                                dc.axes_manager._axes):
            caxis.navigate = oaxis.navigate
        return dc

    def deepcopy(self):
        return copy.deepcopy(self)

    def change_dtype(self, dtype):
        """Change the data type.

        Parameters
        ----------
        dtype : str or dtype
            Typecode or data-type to which the array is cast. In
            addition to all standard numpy dtypes HyperSpy
            supports four extra dtypes for RGB images:
            "rgb8", "rgba8", "rgb16" and "rgba16". Changing from
            and to any rgbx dtype is more constrained than most
            other dtype conversions. To change to a rgbx dtype
            the signal `record_by` must be "spectrum",
            `signal_dimension` must be 3(4) for rgb(rgba) dtypes
            and the dtype must be uint8(uint16) for rgbx8(rgbx16).
            After conversion `record_by` becomes `image` and the
            spectra dimension is removed. The dtype of images of
            dtype rgbx8(rgbx16) can only be changed to uint8(uint16)
            and the `record_by` becomes "spectrum".


        Examples
        --------
        >>> import numpy as np
        >>> from hyperspy.signals import Spectrum
        >>> s = signals.Spectrum(np.array([1,2,3,4,5]))
        >>> s.data
        array([1, 2, 3, 4, 5])
        >>> s.change_dtype('float')
        >>> s.data
        array([ 1.,  2.,  3.,  4.,  5.])

        """
        if not isinstance(dtype, np.dtype):
            if dtype in rgb_tools.rgb_dtypes:
                if self.metadata.Signal.record_by != "spectrum":
                    raise AttributeError("Only spectrum signals can be converted "
                                         "to RGB images.")
                    if "rgba" in dtype:
                        if self.axes_manager.signal_size != 4:
                            raise AttributeError(
                                "Only spectra with signal_size equal to 4 can be"
                                "converted to RGBA images")
                    else:
                        if self.axes_manager.signal_size != 3:
                            raise AttributeError(
                                "Only spectra with signal_size equal to 3 can be"
                                " converted to RGBA images")
                if "8" in dtype and self.data.dtype.name != "uint8":
                    raise AttributeError(
                        "Only signals with dtype uint8 can be converted to rgb8 images")
                elif "16" in dtype and self.data.dtype.name != "uint16":
                    raise AttributeError(
                        "Only signals with dtype uint16 can be converted to rgb16 images")
                dtype = rgb_tools.rgb_dtypes[dtype]
                self.data = rgb_tools.regular_array2rgbx(self.data)
                self.axes_manager.remove(-1)
                self.metadata.Signal.record_by = "image"
                self._assign_subclass()
                return
            else:
                dtype = np.dtype(dtype)
        if rgb_tools.is_rgbx(self.data) is True:
            ddtype = self.data.dtype.fields["B"][0]

            if ddtype != dtype:
                raise ValueError(
                    "It is only possibile to change to %s." %
                    ddtype)
            self.data = rgb_tools.rgbx2regular_array(self.data)
            self.get_dimensions_from_data()
            self.metadata.Signal.record_by = "spectrum"
            self.axes_manager[-1 + 2j].name = "RGB index"
            self._assign_subclass()
            return
        else:
            self.data = self.data.astype(dtype)

    def estimate_poissonian_noise_variance(self,
                                           expected_value=None,
                                           gain_factor=None,
                                           gain_offset=None,
                                           correlation_factor=None):
        """Estimate the poissonian noise variance of the signal.

        The variance is stored in the
        ``metadata.Signal.Noise_properties.variance`` attribute.

        A poissonian noise  variance is equal to the expected value. With the
        default arguments, this method simply sets the variance attribute to
        the given `expected_value`. However, more generally (although then
        noise is not strictly poissonian), the variance may be proportional to
        the expected value. Moreover, when the noise is a mixture of white
        (gaussian) and poissonian noise, the variance is described by the
        following linear model:

            .. math::

                \mathrm{Var}[X] = (a * \mathrm{E}[X] + b) * c

        Where `a` is the `gain_factor`, `b` is the `gain_offset` (the gaussian
        noise variance) and `c` the `correlation_factor`. The correlation
        factor accounts for correlation of adjacent signal elements that can
        be modeled as a convolution with a gaussian point spread function.


        Parameters
        ----------
        expected_value : None or Signal instance.
            If None, the signal data is taken as the expected value. Note that
            this may be inaccurate where `data` is small.
        gain_factor, gain_offset, correlation_factor: None or float.
            All three must be positive. If None, take the values from
            ``metadata.Signal.Noise_properties.Variance_linear_model`` if
            defined. Otherwise suppose poissonian noise i.e. ``gain_factor=1``,
            ``gain_offset=0``, ``correlation_factor=1``. If not None, the
            values are stored in
            ``metadata.Signal.Noise_properties.Variance_linear_model``.

        """
        if expected_value is None:
            dc = self.data.copy()
        else:
            dc = expected_value.data.copy()
        if self.metadata.has_item(
                "Signal.Noise_properties.Variance_linear_model"):
            vlm = self.metadata.Signal.Noise_properties.Variance_linear_model
        else:
            self.metadata.add_node(
                "Signal.Noise_properties.Variance_linear_model")
            vlm = self.metadata.Signal.Noise_properties.Variance_linear_model

        if gain_factor is None:
            if not vlm.has_item("gain_factor"):
                vlm.gain_factor = 1
            gain_factor = vlm.gain_factor

        if gain_offset is None:
            if not vlm.has_item("gain_offset"):
                vlm.gain_offset = 0
            gain_offset = vlm.gain_offset

        if correlation_factor is None:
            if not vlm.has_item("correlation_factor"):
                vlm.correlation_factor = 1
            correlation_factor = vlm.correlation_factor

        if gain_offset < 0:
            raise ValueError("`gain_offset` must be positive.")
        if gain_factor < 0:
            raise ValueError("`gain_factor` must be positive.")
        if correlation_factor < 0:
            raise ValueError("`correlation_factor` must be positive.")

        variance = (dc * gain_factor + gain_offset) * correlation_factor
        # The lower bound of the variance is the gaussian noise.
        variance = np.clip(variance, gain_offset * correlation_factor, np.inf)
        variance = type(self)(variance,
                              axes=self.axes_manager._get_axes_dicts())
        variance.metadata.General.title = ("Variance of " +
                                           self.metadata.General.title)
        self.metadata.set_item(
            "Signal.Noise_properties.variance", variance)

    def get_current_signal(self, auto_title=True, auto_filename=True):
        """Returns the data at the current coordinates as a Signal subclass.

        The signal subclass is the same as that of the current object. All the
        axes navigation attribute are set to False.

        Parameters
        ----------
        auto_title : bool
            If True an space followed by the current indices in parenthesis
            are appended to the title.
        auto_filename : bool
            If True and `tmp_parameters.filename` is defined
            (what is always the case when the Signal has been read from a file),
            the filename is modified by appending an underscore and a parenthesis
            containing the current indices.

        Returns
        -------
        cs : Signal subclass instance.

        Examples
        --------
        >>> im = signals.Image(np.zeros((2,3, 32,32)))
        >>> im
        <Image, title: , dimensions: (3, 2, 32, 32)>
        >>> im.axes_manager.indices = 2,1
        >>> im.get_current_signal()
        <Image, title:  (2, 1), dimensions: (32, 32)>

        """
        cs = self.__class__(
            self(),
            axes=self.axes_manager._get_signal_axes_dicts(),
            metadata=self.metadata.as_dictionary(),)

        if auto_filename is True and self.tmp_parameters.has_item('filename'):
            cs.tmp_parameters.filename = (self.tmp_parameters.filename +
                                          '_' +
                                          str(self.axes_manager.indices))
            cs.tmp_parameters.extension = self.tmp_parameters.extension
            cs.tmp_parameters.folder = self.tmp_parameters.folder
        if auto_title is True:
            cs.metadata.General.title = (cs.metadata.General.title +
                                         ' ' + str(self.axes_manager.indices))
        cs.axes_manager._set_axis_attribute_values("navigate", False)
        return cs

    def _get_navigation_signal(self):
        if self.axes_manager.navigation_dimension == 0:
            return self.__class__(np.array([0, ]).astype(self.data.dtype))
        elif self.axes_manager.navigation_dimension == 1:
            from hyperspy._signals.spectrum import Spectrum
            s = Spectrum(
                np.zeros(self.axes_manager._navigation_shape_in_array,
                         dtype=self.data.dtype),
                axes=self.axes_manager._get_navigation_axes_dicts())
        elif self.axes_manager.navigation_dimension == 2:
            from hyperspy._signals.image import Image
            s = Image(np.zeros(self.axes_manager._navigation_shape_in_array,
                               dtype=self.data.dtype),
                      axes=self.axes_manager._get_navigation_axes_dicts())
        else:
            s = Signal(np.zeros(self.axes_manager._navigation_shape_in_array,
                                dtype=self.data.dtype),
                       axes=self.axes_manager._get_navigation_axes_dicts())
        return s

    def __iter__(self):
        # Reset AxesManager iteration index
        self.axes_manager.__iter__()
        return self

    def next(self):
        self.axes_manager.next()
        return self.get_current_signal()

    def __len__(self):
        nitem = int(self.axes_manager.navigation_size)
        nitem = nitem if nitem > 0 else 1
        return nitem

    def as_spectrum(self, spectral_axis):
        """Return the Signal as a spectrum.

        The chosen spectral axis is moved to the last index in the
        array and the data is made contiguous for effecient
        iteration over spectra.


        Parameters
        ----------
        spectral_axis : {int, complex, str}
            Select the spectral axis to-be using its index or name.

        Examples
        --------
        >>> img = signals.Image(np.ones((3,4,5,6)))
        >>> img
        <Image, title: , dimensions: (4, 3, 6, 5)>
        >>> img.to_spectrum(-1+1j)
        <Spectrum, title: , dimensions: (6, 5, 4, 3)>
        >>> img.to_spectrum(0)
        <Spectrum, title: , dimensions: (6, 5, 3, 4)>

        """
        # Roll the spectral axis to-be to the latex index in the array
        sp = self.rollaxis(spectral_axis, -1 + 3j)
        sp.metadata.Signal.record_by = "spectrum"
        sp._assign_subclass()
        return sp

    def as_image(self, image_axes):
        """Convert signal to image.

        The chosen image axes are moved to the last indices in the
        array and the data is made contiguous for effecient
        iteration over images.

        Parameters
        ----------
        image_axes : tuple of {int, complex, str}
            Select the image axes. Note that the order of the axes matters
            and it is given in the "natural" i.e. X, Y, Z... order.

        Examples
        --------
        >>> s = signals.Spectrum(np.ones((2,3,4,5)))
        >>> s
        <Spectrum, title: , dimensions: (4, 3, 2, 5)>
        >>> s.as_image((0,1))
        <Image, title: , dimensions: (5, 2, 4, 3)>

        >>> s.to_image((1,2))
        <Image, title: , dimensions: (4, 5, 3, 2)>

        Raises
        ------
        DataDimensionError : when data.ndim < 2

        """
        if self.data.ndim < 2:
            raise DataDimensionError(
                "A Signal dimension must be >= 2 to be converted to an Image")
        axes = (self.axes_manager[image_axes[0]],
                self.axes_manager[image_axes[1]])
        iaxes = [axis.index_in_array for axis in axes]
        im = self.rollaxis(iaxes[0] + 3j, -1 + 3j).rollaxis(
            iaxes[1] - np.argmax(iaxes) + 3j, -2 + 3j)
        im.metadata.Signal.record_by = "image"
        im._assign_subclass()
        return im

    def _assign_subclass(self):
        mp = self.metadata
        current_class = self.__class__
        self.__class__ = hyperspy.io.assign_signal_subclass(
            record_by=mp.Signal.record_by
            if "Signal.record_by" in mp
            else self._record_by,
            signal_type=mp.Signal.signal_type
            if "Signal.signal_type" in mp
            else self._signal_type,
            signal_origin=mp.Signal.signal_origin
            if "Signal.signal_origin" in mp
            else self._signal_origin)
        self.__init__(**self._to_dictionary())

    def set_signal_type(self, signal_type):
        """Set the signal type and change the current class
        accordingly if pertinent.

        The signal_type attribute specifies the kind of data that the signal
        containts e.g. "EELS" for electron energy-loss spectroscopy,
        "PES" for photoemission spectroscopy. There are some methods that are
        only available for certain kind of signals, so setting this
        parameter can enable/disable features.

        Parameters
        ----------
        signal_type : {"EELS", "EDS_TEM", "EDS_SEM", "DielectricFunction"}
            Currently there are special features for "EELS" (electron
            energy-loss spectroscopy), "EDS_TEM" (energy dispersive X-rays of
            thin samples, normally obtained in a transmission electron
            microscope), "EDS_SEM" (energy dispersive X-rays of thick samples,
            normally obtained in a scanning electron microscope) and
            "DielectricFuction". Setting the signal_type to the correct acronym
            is highly advisable when analyzing any signal for which HyperSpy
            provides extra features. Even if HyperSpy does not provide extra
            features for the signal that you are analyzing, it is good practice
            to set signal_type to a value that best describes the data signal
            type.

        """
        self.metadata.Signal.signal_type = signal_type
        self._assign_subclass()

    def set_signal_origin(self, origin):
        """Set the origin of the signal and change the current class
        accordingly if pertinent.

        The signal_origin attribute specifies if the data was obtained
        through experiment or simulation. There are some methods that are
        only available for experimental or simulated data, so setting this
        parameter can enable/disable features.


        Parameters
        ----------
        origin : {'experiment', 'simulation', None, ""}
            None an the empty string mean that the signal origin is uknown.

        Raises
        ------
        ValueError if origin is not 'experiment' or 'simulation'

        """
        if origin not in ['experiment', 'simulation', "", None]:
            raise ValueError("`origin` must be one of: experiment, simulation")
        if origin is None:
            origin = ""
        self.metadata.Signal.signal_origin = origin
        self._assign_subclass()

    def print_summary_statistics(self, formatter="%.3f"):
        """Prints the five-number summary statistics of the data, the mean and
        the standard deviation.

        Prints the mean, standandard deviation (std), maximum (max), minimum
        (min), first quartile (Q1), median and third quartile. nans are
        removed from the calculations.

        Parameters
        ----------
        formatter : bool
           Number formatter.

        See Also
        --------
        get_histogram

        """
        data = self.data
        # To make it work with nans
        data = data[~np.isnan(data)]
        print(underline("Summary statistics"))
        print("mean:\t" + formatter % data.mean())
        print("std:\t" + formatter % data.std())
        print
        print("min:\t" + formatter % data.min())
        print("Q1:\t" + formatter % np.percentile(data,
                                                  25))
        print("median:\t" + formatter % np.median(data))
        print("Q3:\t" + formatter % np.percentile(data,
                                                  75))
        print("max:\t" + formatter % data.max())

    @property
    def is_rgba(self):
        return rgb_tools.is_rgba(self.data)

    @property
    def is_rgb(self):
        return rgb_tools.is_rgb(self.data)

    @property
    def is_rgbx(self):
        return rgb_tools.is_rgbx(self.data)

# Implement binary operators
for name in (
    # Arithmetic operators
    "__add__",
    "__sub__",
    "__mul__",
    "__floordiv__",
    "__mod__",
    "__divmod__",
    "__pow__",
    "__lshift__",
    "__rshift__",
    "__and__",
    "__xor__",
    "__or__",
    "__div__",
    "__truediv__",
    # Comparison operators
    "__lt__",
    "__le__",
    "__eq__",
    "__ne__",
    "__ge__",
    "__gt__",
):
    exec(
        ("def %s(self, other):\n" % name) +
        ("   return self._binary_operator_ruler(other, \'%s\')\n" %
         name))
    exec("%s.__doc__ = int.%s.__doc__" % (name, name))
    exec("setattr(Signal, \'%s\', %s)" % (name, name))
    # The following commented line enables the operators with swapped
    # operands. They should be defined only for commutative operators
    # but for simplicity we don't support this at all atm.

    # exec("setattr(Signal, \'%s\', %s)" % (name[:2] + "r" + name[2:],
    # name))

# Implement unary arithmetic operations
for name in (
        "__neg__",
        "__pos__",
        "__abs__",
        "__invert__",):
    exec(
        ("def %s(self):" % name) +
        ("   return self._unary_operator_ruler(\'%s\')" % name))
    exec("%s.__doc__ = int.%s.__doc__" % (name, name))
    exec("setattr(Signal, \'%s\', %s)" % (name, name))


class SpecialSlicers:

    def __init__(self, signal, isNavigation):
        self.isNavigation = isNavigation
        self.signal = signal

    def __getitem__(self, slices):
        return self.signal.__getitem__(slices, self.isNavigation)

    def __setitem__(self, i, j):
        """x.__setitem__(i, y) <==> x[i]=y
        """
        if isinstance(j, Signal):
            j = j.data
        self.signal.__getitem__(i, self.isNavigation).data[:] = j

    def __len__(self):
        return self.signal.axes_manager.signal_shape[0]<|MERGE_RESOLUTION|>--- conflicted
+++ resolved
@@ -2617,12 +2617,8 @@
             _signal = self._deepcopy_with_new_data(self.data)
         else:
             out.data = self.data
-<<<<<<< HEAD
-            out.axes_manager = self.axes_manager.deepcopy()
-=======
             out.axes_manager.update_from(self.axes_manager,
                                          fields=('offset', 'scale', 'size'))
->>>>>>> cdfe4775
             _signal = out
 
         nav_idx = [el.index_in_array for el in
@@ -2683,10 +2679,7 @@
         if out is None:
             return _signal
         else:
-<<<<<<< HEAD
-=======
             out.events.axes_changed.trigger()
->>>>>>> cdfe4775
             out.events.data_changed.trigger()
 
     def __setitem__(self, i, j):
@@ -3624,7 +3617,6 @@
 
     def _apply_function_on_data_and_remove_axis(self, function, axis,
                                                 out=None):
-<<<<<<< HEAD
         if axis not in ("navigation", "signal"):
             if out is None:
                 s = self._deepcopy_with_new_data(None)
@@ -3665,19 +3657,6 @@
             out.events.data_changed.trigger()
 
     def sum(self, axis="navigation", out=None):
-=======
-        if out is None:
-            s = self._deepcopy_with_new_data(None)
-        else:
-            s = out
-        s.data = function(self.data,
-                          axis=self.axes_manager[axis].index_in_array)
-        if out is None:
-            s._remove_axis(axis)
-            return s
-
-    def sum(self, axis, out=None):
->>>>>>> cdfe4775
         """Sum the data over the given axis.
 
         Parameters
@@ -3709,11 +3688,7 @@
         return self._apply_function_on_data_and_remove_axis(np.sum, axis,
                                                             out=out)
 
-<<<<<<< HEAD
     def max(self, axis="navigation", out=None):
-=======
-    def max(self, axis, out=None):
->>>>>>> cdfe4775
         """Returns a signal with the maximum of the signal along an axis.
 
         Parameters
@@ -3743,11 +3718,7 @@
         return self._apply_function_on_data_and_remove_axis(np.max, axis,
                                                             out=out)
 
-<<<<<<< HEAD
     def min(self, axis="navigation", out=None):
-=======
-    def min(self, axis, out=None):
->>>>>>> cdfe4775
         """Returns a signal with the minimum of the signal along an axis.
 
         Parameters
@@ -3778,11 +3749,7 @@
         return self._apply_function_on_data_and_remove_axis(np.min, axis,
                                                             out=out)
 
-<<<<<<< HEAD
     def mean(self, axis="navigation", out=None):
-=======
-    def mean(self, axis, out=None):
->>>>>>> cdfe4775
         """Returns a signal with the average of the signal along an axis.
 
         Parameters
@@ -3812,11 +3779,7 @@
         return self._apply_function_on_data_and_remove_axis(np.mean, axis,
                                                             out=out)
 
-<<<<<<< HEAD
     def std(self, axis="navigation", out=None):
-=======
-    def std(self, axis, out=None):
->>>>>>> cdfe4775
         """Returns a signal with the standard deviation of the signal along
         an axis.
 
@@ -3847,11 +3810,7 @@
         return self._apply_function_on_data_and_remove_axis(np.std, axis,
                                                             out=out)
 
-<<<<<<< HEAD
     def var(self, axis="navigation", out=None):
-=======
-    def var(self, axis, out=None):
->>>>>>> cdfe4775
         """Returns a signal with the variances of the signal along an axis.
 
         Parameters
@@ -3986,11 +3945,7 @@
         else:
             return self.sum(axis)
 
-<<<<<<< HEAD
     def indexmax(self, axis="navigation", out=None):
-=======
-    def indexmax(self, axis, out=None):
->>>>>>> cdfe4775
         """Returns a signal with the index of the maximum along an axis.
 
         Parameters
