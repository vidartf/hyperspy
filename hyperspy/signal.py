# -*- coding: utf-8 -*-
# Copyright 2007-2011 The HyperSpy developers
#
# This file is part of  HyperSpy.
#
#  HyperSpy is free software: you can redistribute it and/or modify
# it under the terms of the GNU General Public License as published by
# the Free Software Foundation, either version 3 of the License, or
# (at your option) any later version.
#
#  HyperSpy is distributed in the hope that it will be useful,
# but WITHOUT ANY WARRANTY; without even the implied warranty of
# MERCHANTABILITY or FITNESS FOR A PARTICULAR PURPOSE.  See the
# GNU General Public License for more details.
#
# You should have received a copy of the GNU General Public License
# along with  HyperSpy.  If not, see <http://www.gnu.org/licenses/>.

import copy
import os.path
import warnings
import math
import inspect

import numpy as np
import numpy.ma as ma
import scipy.interpolate
try:
    from scipy.signal import savgol_filter
    savgol_imported = True
except ImportError:
    savgol_imported = False
import scipy as sp
from matplotlib import pyplot as plt
try:
    from statsmodels.nonparametric.smoothers_lowess import lowess
    statsmodels_installed = True
except:
    statsmodels_installed = False

from hyperspy.axes import AxesManager
from hyperspy import io
from hyperspy.drawing import mpl_hie, mpl_hse, mpl_he
from hyperspy.learn.mva import MVA, LearningResults
import hyperspy.misc.utils
from hyperspy.misc.utils import DictionaryTreeBrowser
from hyperspy.drawing import signal as sigdraw
from hyperspy.decorators import auto_replot
from hyperspy.defaults_parser import preferences
from hyperspy.misc.io.tools import ensure_directory
from hyperspy.misc.progressbar import progressbar
from hyperspy.gui.tools import (
    SpectrumCalibration,
    SmoothingSavitzkyGolay,
    SmoothingLowess,
    SmoothingTV,
    ButterworthFilter)
from hyperspy.misc.tv_denoise import _tv_denoise_1d
from hyperspy.gui.egerton_quantification import BackgroundRemoval
from hyperspy.decorators import only_interactive
from hyperspy.decorators import interactive_range_selector
from scipy.ndimage.filters import gaussian_filter1d
from hyperspy.misc.spectrum_tools import find_peaks_ohaver
from hyperspy.misc.image_tools import (shift_image, estimate_image_shift)
from hyperspy.misc.math_tools import symmetrize, antisymmetrize
from hyperspy.exceptions import SignalDimensionError, DataDimensionError
from hyperspy.misc import array_tools
from hyperspy.misc import spectrum_tools
from hyperspy.misc import rgb_tools
from hyperspy.gui.tools import IntegrateArea
from hyperspy import components
from hyperspy.misc.utils import underline
from hyperspy.misc.borrowed.astroML.histtools import histogram
from hyperspy.drawing.utils import animate_legend
from hyperspy.events import Events, Event



class Signal2DTools(object):

    def estimate_shift2D(self,
                         reference='current',
                         correlation_threshold=None,
                         chunk_size=30,
                         roi=None,
                         normalize_corr=False,
                         sobel=True,
                         medfilter=True,
                         hanning=True,
                         plot=False,
                         dtype='float',
                         show_progressbar=None):
        """Estimate the shifts in a image using phase correlation

        This method can only estimate the shift by comparing
        bidimensional features that should not change position
        between frames. To decrease the memory usage, the time of
        computation and the accuracy of the results it is convenient
        to select a region of interest by setting the roi keyword.

        Parameters
        ----------

        reference : {'current', 'cascade' ,'stat'}
            If 'current' (default) the image at the current
            coordinates is taken as reference. If 'cascade' each image
            is aligned with the previous one. If 'stat' the translation
            of every image with all the rest is estimated and by
            performing statistical analysis on the result the
            translation is estimated.
        correlation_threshold : {None, 'auto', float}
            This parameter is only relevant when `reference` is 'stat'.
            If float, the shift estimations with a maximum correlation
            value lower than the given value are not used to compute
            the estimated shifts. If 'auto' the threshold is calculated
            automatically as the minimum maximum correlation value
            of the automatically selected reference image.
        chunk_size: {None, int}
            If int and `reference`=='stat' the number of images used
            as reference are limited to the given value.
        roi : tuple of ints or floats (left, right, top bottom)
             Define the region of interest. If int(float) the position
             is given axis index(value).
        sobel : bool
            apply a sobel filter for edge enhancement
        medfilter :  bool
            apply a median filter for noise reduction
        hanning : bool
            Apply a 2d hanning filter
        plot : bool
            If True plots the images after applying the filters and
            the phase correlation
        dtype : str or dtype
            Typecode or data-type in which the calculations must be
            performed.
        show_progressbar : None or bool
            If True, display a progress bar. If None the default is set in
            `preferences`.

        Returns
        -------

        list of applied shifts

        Notes
        -----

        The statistical analysis approach to the translation estimation
        when using `reference`='stat' roughly follows [1]_ . If you use
        it please cite their article.

        References
        ----------

        .. [1] Schaffer, Bernhard, Werner Grogger, and Gerald
        Kothleitner. “Automated Spatial Drift Correction for EFTEM
        Image Series.”
        Ultramicroscopy 102, no. 1 (December 2004): 27–36.

        """
        if show_progressbar is None:
            show_progressbar = preferences.General.show_progressbar
        self._check_signal_dimension_equals_two()
        if roi is not None:
            # Get the indices of the roi
            yaxis = self.axes_manager.signal_axes[1]
            xaxis = self.axes_manager.signal_axes[0]
            roi = tuple([xaxis._get_index(i) for i in roi[2:]] +
                        [yaxis._get_index(i) for i in roi[:2]])

        ref = None if reference == 'cascade' else \
            self.__call__().copy()
        shifts = []
        nrows = None
        images_number = self.axes_manager._max_index + 1
        if reference == 'stat':
            nrows = images_number if chunk_size is None else \
                min(images_number, chunk_size)
            pcarray = ma.zeros((nrows, self.axes_manager._max_index + 1,
                                ),
                               dtype=np.dtype([('max_value', np.float),
                                               ('shift', np.int32,
                                                (2,))]))
            nshift, max_value = estimate_image_shift(
                self(),
                self(),
                roi=roi,
                sobel=sobel,
                medfilter=medfilter,
                hanning=hanning,
                normalize_corr=normalize_corr,
                plot=plot,
                dtype=dtype)
            np.fill_diagonal(pcarray['max_value'], max_value)
            pbar = progressbar(maxval=nrows * images_number,
                               disabled=not show_progressbar).start()
        else:
            pbar = progressbar(maxval=images_number,
                               disabled=not show_progressbar).start()

        # Main iteration loop. Fills the rows of pcarray when reference
        # is stat
        for i1, im in enumerate(self._iterate_signal()):
            if reference in ['current', 'cascade']:
                if ref is None:
                    ref = im.copy()
                    shift = np.array([0, 0])
                nshift, max_val = estimate_image_shift(ref,
                                                       im,
                                                       roi=roi,
                                                       sobel=sobel,
                                                       medfilter=medfilter,
                                                       hanning=hanning,
                                                       plot=plot,
                                                       normalize_corr=normalize_corr,
                                                       dtype=dtype)
                if reference == 'cascade':
                    shift += nshift
                    ref = im.copy()
                else:
                    shift = nshift
                shifts.append(shift.copy())
                pbar.update(i1 + 1)
            elif reference == 'stat':
                if i1 == nrows:
                    break
                # Iterate to fill the columns of pcarray
                for i2, im2 in enumerate(
                        self._iterate_signal()):
                    if i2 > i1:
                        nshift, max_value = estimate_image_shift(
                            im,
                            im2,
                            roi=roi,
                            sobel=sobel,
                            medfilter=medfilter,
                            hanning=hanning,
                            normalize_corr=normalize_corr,
                            plot=plot,
                            dtype=dtype)

                        pcarray[i1, i2] = max_value, nshift
                    del im2
                    pbar.update(i2 + images_number * i1 + 1)
                del im
        if reference == 'stat':
            # Select the reference image as the one that has the
            # higher max_value in the row
            sqpcarr = pcarray[:, :nrows]
            sqpcarr['max_value'][:] = symmetrize(sqpcarr['max_value'])
            sqpcarr['shift'][:] = antisymmetrize(sqpcarr['shift'])
            ref_index = np.argmax(pcarray['max_value'].min(1))
            self.ref_index = ref_index
            shifts = (pcarray['shift'] +
                      pcarray['shift'][ref_index, :nrows][:, np.newaxis])
            if correlation_threshold is not None:
                if correlation_threshold == 'auto':
                    correlation_threshold = \
                        (pcarray['max_value'].min(0)).max()
                    print("Correlation threshold = %1.2f" %
                          correlation_threshold)
                shifts[pcarray['max_value'] <
                       correlation_threshold] = ma.masked
                shifts.mask[ref_index, :] = False

            shifts = shifts.mean(0)
        else:
            shifts = np.array(shifts)
            del ref
        return shifts

    def align2D(self, crop=True, fill_value=np.nan, shifts=None,
                roi=None,
                sobel=True,
                medfilter=True,
                hanning=True,
                plot=False,
                normalize_corr=False,
                reference='current',
                dtype='float',
                correlation_threshold=None,
                chunk_size=30):
        """Align the images in place using user provided shifts or by
        estimating the shifts.

        Please, see `estimate_shift2D` docstring for details
        on the rest of the parameters not documented in the following
        section

        Parameters
        ----------
        crop : bool
            If True, the data will be cropped not to include regions
            with missing data
        fill_value : int, float, nan
            The areas with missing data are filled with the given value.
            Default is nan.
        shifts : None or list of tuples
            If None the shifts are estimated using
            `estimate_shift2D`.

        Returns
        -------
        shifts : np.array
            The shifts are returned only if `shifts` is None

        Notes
        -----

        The statistical analysis approach to the translation estimation
        when using `reference`='stat' roughly follows [1]_ . If you use
        it please cite their article.

        References
        ----------

        .. [1] Schaffer, Bernhard, Werner Grogger, and Gerald
        Kothleitner. “Automated Spatial Drift Correction for EFTEM
        Image Series.”
        Ultramicroscopy 102, no. 1 (December 2004): 27–36.

        """
        self._check_signal_dimension_equals_two()
        if shifts is None:
            shifts = self.estimate_shift2D(
                roi=roi,
                sobel=sobel,
                medfilter=medfilter,
                hanning=hanning,
                plot=plot,
                reference=reference,
                dtype=dtype,
                correlation_threshold=correlation_threshold,
                normalize_corr=normalize_corr,
                chunk_size=chunk_size)
            return_shifts = True
        else:
            return_shifts = False
        # Translate with sub-pixel precision if necesary
        for im, shift in zip(self._iterate_signal(),
                             shifts):
            if np.any(shift):
                shift_image(im, -shift,
                            fill_value=fill_value)
                del im

        # Crop the image to the valid size
        if crop is True:
            shifts = -shifts
            bottom, top = (int(np.floor(shifts[:, 0].min())) if
                           shifts[:, 0].min() < 0 else None,
                           int(np.ceil(shifts[:, 0].max())) if
                           shifts[:, 0].max() > 0 else 0)
            right, left = (int(np.floor(shifts[:, 1].min())) if
                           shifts[:, 1].min() < 0 else None,
                           int(np.ceil(shifts[:, 1].max())) if
                           shifts[:, 1].max() > 0 else 0)
            self.crop_image(top, bottom, left, right)
            shifts = -shifts
        if return_shifts:
            return shifts

    def crop_image(self, top=None, bottom=None,
                   left=None, right=None):
        """Crops an image in place.

        top, bottom, left, right : int or float

            If int the values are taken as indices. If float the values are
            converted to indices.

        See also:
        ---------
        crop

        """
        self._check_signal_dimension_equals_two()
        self.crop(self.axes_manager.signal_axes[1].index_in_axes_manager,
                  top,
                  bottom)
        self.crop(self.axes_manager.signal_axes[0].index_in_axes_manager,
                  left,
                  right)


class Signal1DTools(object):

    def shift1D(self,
                shift_array,
                interpolation_method='linear',
                crop=True,
                fill_value=np.nan,
                show_progressbar=None):
        """Shift the data in place over the signal axis by the amount specified
        by an array.

        Parameters
        ----------
        shift_array : numpy array
            An array containing the shifting amount. It must have
            `axes_manager._navigation_shape_in_array` shape.
        interpolation_method : str or int
            Specifies the kind of interpolation as a string ('linear',
            'nearest', 'zero', 'slinear', 'quadratic, 'cubic') or as an
            integer specifying the order of the spline interpolator to
            use.
        crop : bool
            If True automatically crop the signal axis at both ends if
            needed.
        fill_value : float
            If crop is False fill the data outside of the original
            interval with the given value where needed.
        show_progressbar : None or bool
            If True, display a progress bar. If None the default is set in
            `preferences`.

        Raises
        ------
        SignalDimensionError if the signal dimension is not 1.

        """
        if show_progressbar is None:
            show_progressbar = preferences.General.show_progressbar
        self._check_signal_dimension_equals_one()
        axis = self.axes_manager.signal_axes[0]
        offset = axis.offset
        original_axis = axis.axis.copy()
        pbar = progressbar(
            maxval=self.axes_manager.navigation_size,
            disabled=not show_progressbar)
        for i, (dat, shift) in enumerate(zip(
                self._iterate_signal(),
                shift_array.ravel(()))):
            if np.isnan(shift):
                continue
            si = sp.interpolate.interp1d(original_axis,
                                         dat,
                                         bounds_error=False,
                                         fill_value=fill_value,
                                         kind=interpolation_method)
            axis.offset = float(offset - shift)
            dat[:] = si(axis.axis)
            pbar.update(i + 1)

        axis.offset = offset

        if crop is True:
            minimum, maximum = np.nanmin(shift_array), np.nanmax(shift_array)
            if minimum < 0:
                iminimum = 1 + axis.value2index(
                    axis.high_value + minimum,
                    rounding=math.floor)
                print iminimum
                self.crop(axis.index_in_axes_manager,
                          None,
                          iminimum)
            if maximum > 0:
                imaximum = axis.value2index(offset + maximum,
                                            rounding=math.ceil)
                self.crop(axis.index_in_axes_manager,
                          imaximum)

    def interpolate_in_between(self, start, end, delta=3,
                               show_progressbar=None, **kwargs):
        """Replace the data in a given range by interpolation.

        The operation is performed in place.

        Parameters
        ----------
        start, end : {int | float}
            The limits of the interval. If int they are taken as the
            axis index. If float they are taken as the axis value.

        All extra keyword arguments are passed to
        scipy.interpolate.interp1d. See the function documentation
        for details.
        show_progressbar : None or bool
            If True, display a progress bar. If None the default is set in
            `preferences`.

        Raises
        ------
        SignalDimensionError if the signal dimension is not 1.

        """
        if show_progressbar is None:
            show_progressbar = preferences.General.show_progressbar
        self._check_signal_dimension_equals_one()
        axis = self.axes_manager.signal_axes[0]
        i1 = axis._get_index(start)
        i2 = axis._get_index(end)
        i0 = int(np.clip(i1 - delta, 0, np.inf))
        i3 = int(np.clip(i2 + delta, 0, axis.size))
        pbar = progressbar(
            maxval=self.axes_manager.navigation_size,
            disabled=not show_progressbar)
        for i, dat in enumerate(self._iterate_signal()):
            dat_int = sp.interpolate.interp1d(
                range(i0, i1) + range(i2, i3),
                dat[i0:i1].tolist() + dat[i2:i3].tolist(),
                **kwargs)
            dat[i1:i2] = dat_int(range(i1, i2))
            pbar.update(i + 1)

    def _check_navigation_mask(self, mask):
        if mask is not None:
            if not isinstance(mask, Signal):
                raise ValueError("mask must be a Signal instance.")
            elif mask.axes_manager.signal_dimension not in (0, 1):
                raise ValueError("mask must be a Signal with signal_dimension "
                                 "equal to 1")
            elif (mask.axes_manager.navigation_dimension !=
                  self.axes_manager.navigation_dimension):
                raise ValueError("mask must be a Signal with the same "
                                 "navigation_dimension as the current signal.")

    def estimate_shift1D(self,
                         start=None,
                         end=None,
                         reference_indices=None,
                         max_shift=None,
                         interpolate=True,
                         number_of_interpolation_points=5,
                         mask=None,
                         show_progressbar=None):
        """Estimate the shifts in the current signal axis using
         cross-correlation.

        This method can only estimate the shift by comparing
        unidimensional features that should not change the position in
        the signal axis. To decrease the memory usage, the time of
        computation and the accuracy of the results it is convenient to
        select the feature of interest providing sensible values for
        `start` and `end`. By default interpolation is used to obtain
        subpixel precision.

        Parameters
        ----------
        start, end : {int | float | None}
            The limits of the interval. If int they are taken as the
            axis index. If float they are taken as the axis value.
        reference_indices : tuple of ints or None
            Defines the coordinates of the spectrum that will be used
            as eference. If None the spectrum at the current
            coordinates is used for this purpose.
        max_shift : int
            "Saturation limit" for the shift.
        interpolate : bool
            If True, interpolation is used to provide sub-pixel
            accuracy.
        number_of_interpolation_points : int
            Number of interpolation points. Warning: making this number
            too big can saturate the memory
        mask : Signal of bool data type.
            It must have signal_dimension = 0 and navigation_shape equal to the
            current signal. Where mask is True the shift is not computed
            and set to nan.
        show_progressbar : None or bool
            If True, display a progress bar. If None the default is set in
            `preferences`.

        Returns
        -------
        An array with the result of the estimation in the axis units.

        Raises
        ------
        SignalDimensionError if the signal dimension is not 1.

        """
        if show_progressbar is None:
            show_progressbar = preferences.General.show_progressbar
        self._check_signal_dimension_equals_one()
        ip = number_of_interpolation_points + 1
        axis = self.axes_manager.signal_axes[0]
        self._check_navigation_mask(mask)
        if reference_indices is None:
            reference_indices = self.axes_manager.indices

        i1, i2 = axis._get_index(start), axis._get_index(end)
        shift_array = np.zeros(self.axes_manager._navigation_shape_in_array,
                               dtype=float)
        ref = self.inav[reference_indices].data[i1:i2]
        if interpolate is True:
            ref = spectrum_tools.interpolate1D(ip, ref)
        pbar = progressbar(
            maxval=self.axes_manager.navigation_size,
            disabled=not show_progressbar)
        for i, (dat, indices) in enumerate(zip(
                self._iterate_signal(),
                self.axes_manager._array_indices_generator())):
            if mask is not None and bool(mask.data[indices]) is True:
                shift_array[indices] = np.nan
            else:
                dat = dat[i1:i2]
                if interpolate is True:
                    dat = spectrum_tools.interpolate1D(ip, dat)
                shift_array[indices] = np.argmax(
                    np.correlate(ref, dat, 'full')) - len(ref) + 1
            pbar.update(i + 1)
        pbar.finish()

        if max_shift is not None:
            if interpolate is True:
                max_shift *= ip
            shift_array.clip(-max_shift, max_shift)
        if interpolate is True:
            shift_array /= ip
        shift_array *= axis.scale
        return shift_array

    def align1D(self,
                start=None,
                end=None,
                reference_indices=None,
                max_shift=None,
                interpolate=True,
                number_of_interpolation_points=5,
                interpolation_method='linear',
                crop=True,
                fill_value=np.nan,
                also_align=[],
                mask=None):
        """Estimate the shifts in the signal axis using
        cross-correlation and use the estimation to align the data in place.

        This method can only estimate the shift by comparing
        unidimensional
        features that should not change the position.
        To decrease memory usage, time of computation and improve
        accuracy it is convenient to select the feature of interest
        setting the `start` and `end` keywords. By default interpolation is
        used to obtain subpixel precision.

        Parameters
        ----------
        start, end : {int | float | None}
            The limits of the interval. If int they are taken as the
            axis index. If float they are taken as the axis value.
        reference_indices : tuple of ints or None
            Defines the coordinates of the spectrum that will be used
            as eference. If None the spectrum at the current
            coordinates is used for this purpose.
        max_shift : int
            "Saturation limit" for the shift.
        interpolate : bool
            If True, interpolation is used to provide sub-pixel
            accuracy.
        number_of_interpolation_points : int
            Number of interpolation points. Warning: making this number
            too big can saturate the memory
        interpolation_method : str or int
            Specifies the kind of interpolation as a string ('linear',
            'nearest', 'zero', 'slinear', 'quadratic, 'cubic') or as an
            integer specifying the order of the spline interpolator to
            use.
        crop : bool
            If True automatically crop the signal axis at both ends if
            needed.
        fill_value : float
            If crop is False fill the data outside of the original
            interval with the given value where needed.
        also_align : list of signals
            A list of Signal instances that has exactly the same
            dimensions
            as this one and that will be aligned using the shift map
            estimated using the this signal.
        mask : Signal of bool data type.
            It must have signal_dimension = 0 and navigation_shape equal to the
            current signal. Where mask is True the shift is not computed
            and set to nan.

        Returns
        -------
        An array with the result of the estimation. The shift will be

        Raises
        ------
        SignalDimensionError if the signal dimension is not 1.

        See also
        --------
        estimate_shift1D

        """
        self._check_signal_dimension_equals_one()
        shift_array = self.estimate_shift1D(
            start=start,
            end=end,
            reference_indices=reference_indices,
            max_shift=max_shift,
            interpolate=interpolate,
            number_of_interpolation_points=number_of_interpolation_points,
            mask=mask)
        for signal in also_align + [self]:
            signal.shift1D(shift_array=shift_array,
                           interpolation_method=interpolation_method,
                           crop=crop,
                           fill_value=fill_value)

    def integrate_in_range(self, signal_range='interactive'):
        """ Sums the spectrum over an energy range, giving the integrated
        area.

        The energy range can either be selected through a GUI or the command
        line.

        Parameters
        ----------
        signal_range : {a tuple of this form (l, r), "interactive"}
            l and r are the left and right limits of the range. They can be numbers or None,
            where None indicates the extremes of the interval. If l and r are floats the
            `signal_range` will be in axis units (for example eV). If l and r are integers
            the `signal_range` will be in index units.
            When `signal_range` is "interactive" (default) the range is selected using a GUI.

        Returns
        -------
        integrated_spectrum : Signal subclass

        See Also
        --------
        integrate_simpson

        Examples
        --------

        Using the GUI

        >>> s.integrate_in_range()

        Using the CLI

        >>> s_int = s.integrate_in_range(signal_range=(560,None))

        Selecting a range in the axis units, by specifying the
        signal range with floats.

        >>> s_int = s.integrate_in_range(signal_range=(560.,590.))

        Selecting a range using the index, by specifying the
        signal range with integers.

        >>> s_int = s.integrate_in_range(signal_range=(100,120))

        """

        if signal_range == 'interactive':
            self_copy = self.deepcopy()
            ia = IntegrateArea(self_copy, signal_range)
            ia.edit_traits()
            integrated_spectrum = self_copy
        else:
            integrated_spectrum = self._integrate_in_range_commandline(
                signal_range)
        return integrated_spectrum

    def _integrate_in_range_commandline(self, signal_range):
        e1 = signal_range[0]
        e2 = signal_range[1]
        integrated_spectrum = self[..., e1:e2].integrate1D(-1)
        return(integrated_spectrum)

    @only_interactive
    def calibrate(self):
        """Calibrate the spectral dimension using a gui.

        It displays a window where the new calibration can be set by:
        * Setting the offset, units and scale directly
        * Selection a range by dragging the mouse on the spectrum figure
         and
        setting the new values for the given range limits

        Notes
        -----
        For this method to work the output_dimension must be 1. Set the
        view
        accordingly

        Raises
        ------
        SignalDimensionError if the signal dimension is not 1.

        """
        self._check_signal_dimension_equals_one()
        calibration = SpectrumCalibration(self)
        calibration.edit_traits()

    def smooth_savitzky_golay(self,
                              polynomial_order=None,
                              window_length=None,
                              differential_order=0):
        """Apply a Savitzky-Golay filter to the data in place.

        If `polynomial_order` or `window_length` or `differential_order` are
        None the method is run in interactive mode.

        Parameters
        ----------
        window_length : int
            The length of the filter window (i.e. the number of coefficients).
            `window_length` must be a positive odd integer.
        polynomial_order : int
            The order of the polynomial used to fit the samples.
            `polyorder` must be less than `window_length`.
        differential_order: int, optional
            The order of the derivative to compute.  This must be a
            nonnegative integer.  The default is 0, which means to filter
            the data without differentiating.

        Notes
        -----
        More information about the filter in `scipy.signal.savgol_filter`.

        """
        if not savgol_imported:
            raise ImportError("scipy >= 0.14 needs to be installed to use"
                              "this feature.")
        self._check_signal_dimension_equals_one()
        if (polynomial_order is not None and
                window_length is not None):
            axis = self.axes_manager.signal_axes[0]
            self.data = savgol_filter(
                x=self.data,
                window_length=window_length,
                polyorder=polynomial_order,
                deriv=differential_order,
                delta=axis.scale,
                axis=axis.index_in_array)

        else:
            # Interactive mode
            smoother = SmoothingSavitzkyGolay(self)
            smoother.differential_order = differential_order
            if polynomial_order is not None:
                smoother.polynomial_order = polynomial_order
            if window_length is not None:
                smoother.window_length = window_length
            smoother.edit_traits()

    def smooth_lowess(self,
                      smoothing_parameter=None,
                      number_of_iterations=None,
                      show_progressbar=None):
        """Lowess data smoothing in place.

        If `smoothing_parameter` or `number_of_iterations` are None the method
        is run in interactive mode.

        Parameters
        ----------
        smoothing_parameter: float or None
            Between 0 and 1. The fraction of the data used
            when estimating each y-value.
        number_of_iterations: int or None
            The number of residual-based reweightings
            to perform.
        show_progressbar : None or bool
            If True, display a progress bar. If None the default is set in
            `preferences`.

        Raises
        ------
        SignalDimensionError if the signal dimension is not 1.
        ImportError if statsmodels is not installed.

        Notes
        -----
        This method uses the lowess algorithm from statsmodels. statsmodels
        is required for this method.

        """
        if not statsmodels_installed:
            raise ImportError("statsmodels is not installed. This package is "
                              "required for this feature.")
        self._check_signal_dimension_equals_one()
        if smoothing_parameter is None or number_of_iterations is None:
            smoother = SmoothingLowess(self)
            if smoothing_parameter is not None:
                smoother.smoothing_parameter = smoothing_parameter
            if number_of_iterations is not None:
                smoother.number_of_iterations = number_of_iterations
            smoother.edit_traits()
        else:
            self.map(lowess,
                     exog=self.axes_manager[-1].axis,
                     frac=smoothing_parameter,
                     it=number_of_iterations,
                     is_sorted=True,
                     return_sorted=False,
                     show_progressbar=show_progressbar)

    def smooth_tv(self, smoothing_parameter=None, show_progressbar=None):
        """Total variation data smoothing in place.

        Parameters
        ----------
        smoothing_parameter: float or None
           Denoising weight relative to L2 minimization. If None the method
           is run in interactive mode.
        show_progressbar : None or bool
            If True, display a progress bar. If None the default is set in
            `preferences`.

        Raises
        ------
        SignalDimensionError if the signal dimension is not 1.

        """
        self._check_signal_dimension_equals_one()
        if smoothing_parameter is None:
            smoother = SmoothingTV(self)
            smoother.edit_traits()
        else:
            self.map(_tv_denoise_1d, weight=smoothing_parameter,
                     show_progressbar=show_progressbar)

    def filter_butterworth(self,
                           cutoff_frequency_ratio=None,
                           type='low',
                           order=2):
        """Butterworth filter in place.

        Raises
        ------
        SignalDimensionError if the signal dimension is not 1.

        """
        self._check_signal_dimension_equals_one()
        smoother = ButterworthFilter(self)
        if cutoff_frequency_ratio is not None:
            smoother.cutoff_frequency_ratio = cutoff_frequency_ratio
            smoother.apply()
        else:
            smoother.edit_traits()

    def _remove_background_cli(self, signal_range, background_estimator):
        from hyperspy.model import Model
        model = Model(self)
        model.append(background_estimator)
        background_estimator.estimate_parameters(
            self,
            signal_range[0],
            signal_range[1],
            only_current=False)
        return self - model.as_signal()

    def remove_background(
            self,
            signal_range='interactive',
            background_type='PowerLaw',
            polynomial_order=2):
        """Remove the background, either in place using a gui or returned as a new
        spectrum using the command line.

        Parameters
        ----------
        signal_range : tuple, optional
            If this argument is not specified, the signal range has to be selected
            using a GUI. And the original spectrum will be replaced.
            If tuple is given, the a spectrum will be returned.
        background_type : string
            The type of component which should be used to fit the background.
            Possible components: PowerLaw, Gaussian, Offset, Polynomial
            If Polynomial is used, the polynomial order can be specified
        polynomial_order : int, default 2
            Specify the polynomial order if a Polynomial background is used.

        Examples
        --------
        >>>> s.remove_background() # Using gui, replaces spectrum s
        >>>> s2 = s.remove_background(signal_range=(400,450), background_type='PowerLaw') #Using cli, returns a spectrum

        Raises
        ------
        SignalDimensionError if the signal dimension is not 1.

        """
        self._check_signal_dimension_equals_one()
        if signal_range == 'interactive':
            br = BackgroundRemoval(self)
            br.edit_traits()
        else:
            if background_type == 'PowerLaw':
                background_estimator = components.PowerLaw()
            elif background_type == 'Gaussian':
                background_estimator = components.Gaussian()
            elif background_type == 'Offset':
                background_estimator = components.Offset()
            elif background_type == 'Polynomial':
                background_estimator = components.Polynomial(polynomial_order)
            else:
                raise ValueError(
                    "Background type: " +
                    background_type +
                    " not recognized")

            spectra = self._remove_background_cli(
                signal_range, background_estimator)
            return spectra

    @interactive_range_selector
    def crop_spectrum(self, left_value=None, right_value=None,):
        """Crop in place the spectral dimension.

        Parameters
        ----------
        left_value, righ_value: {int | float | None}
            If int the values are taken as indices. If float they are
            converted to indices using the spectral axis calibration.
            If left_value is None crops from the beginning of the axis.
            If right_value is None crops up to the end of the axis. If
            both are
            None the interactive cropping interface is activated
            enabling
            cropping the spectrum using a span selector in the signal
            plot.

        Raises
        ------
        SignalDimensionError if the signal dimension is not 1.

        """
        self._check_signal_dimension_equals_one()
        self.crop(
            axis=self.axes_manager.signal_axes[0].index_in_axes_manager,
            start=left_value, end=right_value)

    @auto_replot
    def gaussian_filter(self, FWHM):
        """Applies a Gaussian filter in the spectral dimension in place.

        Parameters
        ----------
        FWHM : float
            The Full Width at Half Maximum of the gaussian in the
            spectral axis units

        Raises
        ------
        ValueError if FWHM is equal or less than zero.

        SignalDimensionError if the signal dimension is not 1.

        """
        self._check_signal_dimension_equals_one()
        if FWHM <= 0:
            raise ValueError(
                "FWHM must be greater than zero")
        axis = self.axes_manager.signal_axes[0]
        FWHM *= 1 / axis.scale
        self.data = gaussian_filter1d(
            self.data,
            axis=axis.index_in_array,
            sigma=FWHM / 2.35482)

    @auto_replot
    def hanning_taper(self, side='both', channels=None, offset=0):
        """Apply a hanning taper to the data in place.

        Parameters
        ----------
        side : {'left', 'right', 'both'}
        channels : {None, int}
            The number of channels to taper. If None 5% of the total
            number of channels are tapered.
        offset : int

        Returns
        -------
        channels

        Raises
        ------
        SignalDimensionError if the signal dimension is not 1.

        """
        # TODO: generalize it
        self._check_signal_dimension_equals_one()
        if channels is None:
            channels = int(round(len(self()) * 0.02))
            if channels < 20:
                channels = 20
        dc = self.data
        if side == 'left' or side == 'both':
            dc[..., offset:channels + offset] *= (
                np.hanning(2 * channels)[:channels])
            dc[..., :offset] *= 0.
        if side == 'right' or side == 'both':
            if offset == 0:
                rl = None
            else:
                rl = -offset
            dc[..., -channels - offset:rl] *= (
                np.hanning(2 * channels)[-channels:])
            if offset != 0:
                dc[..., -offset:] *= 0.
        return channels

    def find_peaks1D_ohaver(self, xdim=None, slope_thresh=0, amp_thresh=None,
                            subchannel=True, medfilt_radius=5, maxpeakn=30000,
                            peakgroup=10):
        """Find peaks along a 1D line (peaks in spectrum/spectra).

        Function to locate the positive peaks in a noisy x-y data set.

        Detects peaks by looking for downward zero-crossings in the
        first
        derivative that exceed 'slope_thresh'.

        Returns an array containing position, height, and width of each
        peak.

        'slope_thresh' and 'amp_thresh', control sensitivity: higher
        values will
        neglect smaller features.


        peakgroup is the number of points around the top peak to search
        around

        Parameters
        ---------


        slope_thresh : float (optional)
                       1st derivative threshold to count the peak
                       default is set to 0.5
                       higher values will neglect smaller features.

        amp_thresh : float (optional)
                     intensity threshold above which
                     default is set to 10% of max(y)
                     higher values will neglect smaller features.

        medfilt_radius : int (optional)
                     median filter window to apply to smooth the data
                     (see scipy.signal.medfilt)
                     if 0, no filter will be applied.
                     default is set to 5

        peakgroup : int (optional)
                    number of points around the "top part" of the peak
                    default is set to 10

        maxpeakn : int (optional)
                   number of maximum detectable peaks
                   default is set to 5000

        subpix : bool (optional)
                 default is set to True

        Returns
        -------
        peaks : structured array of shape _navigation_shape_in_array in which
        each cell contains an array that contains as many structured arrays as
        peaks where found at that location and which fields: position, width,
        height contains position, height, and width of each peak.

        Raises
        ------
        SignalDimensionError if the signal dimension is not 1.

        """
        # TODO: add scipy.signal.find_peaks_cwt
        self._check_signal_dimension_equals_one()
        axis = self.axes_manager.signal_axes[0].axis
        arr_shape = (self.axes_manager._navigation_shape_in_array
                     if self.axes_manager.navigation_size > 0
                     else [1, ])
        peaks = np.zeros(arr_shape, dtype=object)
        for y, indices in zip(self._iterate_signal(),
                              self.axes_manager._array_indices_generator()):
            peaks[indices] = find_peaks_ohaver(
                y,
                axis,
                slope_thresh=slope_thresh,
                amp_thresh=amp_thresh,
                medfilt_radius=medfilt_radius,
                maxpeakn=maxpeakn,
                peakgroup=peakgroup,
                subchannel=subchannel)
        return peaks

    def estimate_peak_width(self,
                            factor=0.5,
                            window=None,
                            return_interval=False,
                            show_progressbar=None):
        """Estimate the width of the highest intensity of peak
        of the spectra at a given fraction of its maximum.

        It can be used with asymmetric peaks. For accurate results any
        background must be previously substracted.
        The estimation is performed by interpolation using cubic splines.

        Parameters
        ----------
        factor : 0 < float < 1
            The default, 0.5, estimates the FWHM.
        window : None, float
            The size of the window centred at the peak maximum
            used to perform the estimation.
            The window size must be chosen with care: if it is narrower
            than the width of the peak at some positions or if it is
            so wide that it includes other more intense peaks this
            method cannot compute the width and a NaN is stored instead.
        return_interval: bool
            If True, returns 2 extra signals with the positions of the
            desired height fraction at the left and right of the
            peak.
        show_progressbar : None or bool
            If True, display a progress bar. If None the default is set in
            `preferences`.

        Returns
        -------
        width or [width, left, right], depending on the value of
        `return_interval`.

        """
        if show_progressbar is None:
            show_progressbar = preferences.General.show_progressbar
        self._check_signal_dimension_equals_one()
        if not 0 < factor < 1:
            raise ValueError("factor must be between 0 and 1.")

        left, right = (self._get_navigation_signal(),
                       self._get_navigation_signal())
        # The signals must be of dtype float to contain np.nan
        left.change_dtype('float')
        right.change_dtype('float')
        axis = self.axes_manager.signal_axes[0]
        x = axis.axis
        maxval = self.axes_manager.navigation_size
        if maxval > 0:
            pbar = progressbar(maxval=maxval,
                               disabled=not show_progressbar)
        for i, spectrum in enumerate(self):
            if window is not None:
                vmax = axis.index2value(spectrum.data.argmax())
                spectrum = spectrum[vmax - window / 2.:vmax + window / 2.]
                x = spectrum.axes_manager[0].axis
            spline = scipy.interpolate.UnivariateSpline(
                x,
                spectrum.data - factor * spectrum.data.max(),
                s=0)
            roots = spline.roots()
            if len(roots) == 2:
                left[self.axes_manager.indices] = roots[0]
                right[self.axes_manager.indices] = roots[1]
            else:
                left[self.axes_manager.indices] = np.nan
                right[self.axes_manager.indices] = np.nan
            if maxval > 0:
                pbar.update(i)
        if maxval > 0:
            pbar.finish()
        width = right - left
        if factor == 0.5:
            width.metadata.General.title = (
                self.metadata.General.title + " FWHM")
            left.metadata.General.title = (
                self.metadata.General.title + " FWHM left position")

            right.metadata.General.title = (
                self.metadata.General.title + " FWHM right position")
        else:
            width.metadata.General.title = (
                self.metadata.General.title +
                " full-width at %.1f maximum" % factor)
            left.metadata.General.title = (
                self.metadata.General.title +
                " full-width at %.1f maximum left position" % factor)
            right.metadata.General.title = (
                self.metadata.General.title +
                " full-width at %.1f maximum right position" % factor)
        if return_interval is True:
            return [width, left, right]
        else:
            return width


class MVATools(object):
    # TODO: All of the plotting methods here should move to drawing

    def _plot_factors_or_pchars(self, factors, comp_ids=None,
                                calibrate=True, avg_char=False,
                                same_window=None, comp_label='PC',
                                img_data=None,
                                plot_shifts=True, plot_char=4,
                                cmap=plt.cm.gray, quiver_color='white',
                                vector_scale=1,
                                per_row=3, ax=None):
        """Plot components from PCA or ICA, or peak characteristics

        Parameters
        ----------

        comp_ids : None, int, or list of ints
            if None, returns maps of all components.
            if int, returns maps of components with ids from 0 to given
            int.
            if list of ints, returns maps of components with ids in
            given list.
        calibrate : bool
            if True, plots are calibrated according to the data in the
            axes
            manager.
        same_window : bool
            if True, plots each factor to the same window.  They are
            not scaled.
        comp_label : string, the label that is either the plot title
        (if plotting in
            separate windows) or the label in the legend (if plotting
            in the
            same window)
        cmap : a matplotlib colormap
            The colormap used for factor images or
            any peak characteristic scatter map
            overlay.

        Parameters only valid for peak characteristics (or pk char factors):
        --------------------------------------------------------------------

        img_data - 2D numpy array,
            The array to overlay peak characteristics onto.  If None,
            defaults to the average image of your stack.

        plot_shifts - bool, default is True
            If true, plots a quiver (arrow) plot showing the shifts for
            each
            peak present in the component being plotted.

        plot_char - None or int
            If int, the id of the characteristic to plot as the colored
            scatter plot.
            Possible components are:
               4: peak height
               5: peak orientation
               6: peak eccentricity

       quiver_color : any color recognized by matplotlib
           Determines the color of vectors drawn for
           plotting peak shifts.

       vector_scale : integer or None
           Scales the quiver plot arrows.  The vector
           is defined as one data unit along the X axis.
           If shifts are small, set vector_scale so
           that when they are multiplied by vector_scale,
           they are on the scale of the image plot.
           If None, uses matplotlib's autoscaling.

        """
        if same_window is None:
            same_window = preferences.MachineLearning.same_window
        if comp_ids is None:
            comp_ids = xrange(factors.shape[1])

        elif not hasattr(comp_ids, '__iter__'):
            comp_ids = xrange(comp_ids)

        n = len(comp_ids)
        if same_window:
            rows = int(np.ceil(n / float(per_row)))

        fig_list = []

        if n < per_row:
            per_row = n

        if same_window and self.axes_manager.signal_dimension == 2:
            f = plt.figure(figsize=(4 * per_row, 3 * rows))
        else:
            f = plt.figure()
        for i in xrange(len(comp_ids)):
            if self.axes_manager.signal_dimension == 1:
                if same_window:
                    ax = plt.gca()
                else:
                    if i > 0:
                        f = plt.figure()
                    ax = f.add_subplot(111)
                ax = sigdraw._plot_1D_component(factors=factors,
                                                idx=comp_ids[
                                                    i], axes_manager=self.axes_manager,
                                                ax=ax, calibrate=calibrate,
                                                comp_label=comp_label,
                                                same_window=same_window)
                if same_window:
                    plt.legend(ncol=factors.shape[1] // 2, loc='best')
            elif self.axes_manager.signal_dimension == 2:
                if same_window:
                    ax = f.add_subplot(rows, per_row, i + 1)
                else:
                    if i > 0:
                        f = plt.figure()
                    ax = f.add_subplot(111)

                sigdraw._plot_2D_component(factors=factors,
                                           idx=comp_ids[i],
                                           axes_manager=self.axes_manager,
                                           calibrate=calibrate, ax=ax,
                                           cmap=cmap, comp_label=comp_label)
            if not same_window:
                fig_list.append(f)
        try:
            plt.tight_layout()
        except:
            pass
        if not same_window:
            return fig_list
        else:
            return f

    def _plot_loadings(self, loadings, comp_ids=None, calibrate=True,
                       same_window=None, comp_label=None,
                       with_factors=False, factors=None,
                       cmap=plt.cm.gray, no_nans=False, per_row=3):
        if same_window is None:
            same_window = preferences.MachineLearning.same_window
        if comp_ids is None:
            comp_ids = xrange(loadings.shape[0])

        elif not hasattr(comp_ids, '__iter__'):
            comp_ids = xrange(comp_ids)

        n = len(comp_ids)
        if same_window:
            rows = int(np.ceil(n / float(per_row)))

        fig_list = []

        if n < per_row:
            per_row = n

        if same_window and self.axes_manager.signal_dimension == 2:
            f = plt.figure(figsize=(4 * per_row, 3 * rows))
        else:
            f = plt.figure()

        for i in xrange(n):
            if self.axes_manager.navigation_dimension == 1:
                if same_window:
                    ax = plt.gca()
                else:
                    if i > 0:
                        f = plt.figure()
                    ax = f.add_subplot(111)
            elif self.axes_manager.navigation_dimension == 2:
                if same_window:
                    ax = f.add_subplot(rows, per_row, i + 1)
                else:
                    if i > 0:
                        f = plt.figure()
                    ax = f.add_subplot(111)
            sigdraw._plot_loading(loadings, idx=comp_ids[i],
                                  axes_manager=self.axes_manager,
                                  no_nans=no_nans, calibrate=calibrate,
                                  cmap=cmap, comp_label=comp_label, ax=ax,
                                  same_window=same_window)
            if not same_window:
                fig_list.append(f)
        try:
            plt.tight_layout()
        except:
            pass
        if not same_window:
            if with_factors:
                return fig_list, self._plot_factors_or_pchars(factors,
                                                              comp_ids=comp_ids,
                                                              calibrate=calibrate,
                                                              same_window=same_window,
                                                              comp_label=comp_label,
                                                              per_row=per_row)
            else:
                return fig_list
        else:
            if self.axes_manager.navigation_dimension == 1:
                plt.legend(ncol=loadings.shape[0] // 2, loc='best')
                animate_legend()
            if with_factors:
                return f, self._plot_factors_or_pchars(factors,
                                                       comp_ids=comp_ids,
                                                       calibrate=calibrate,
                                                       same_window=same_window,
                                                       comp_label=comp_label,
                                                       per_row=per_row)
            else:
                return f

    def _export_factors(self,
                        factors,
                        folder=None,
                        comp_ids=None,
                        multiple_files=None,
                        save_figures=False,
                        save_figures_format='png',
                        factor_prefix=None,
                        factor_format=None,
                        comp_label=None,
                        cmap=plt.cm.gray,
                        plot_shifts=True,
                        plot_char=4,
                        img_data=None,
                        same_window=False,
                        calibrate=True,
                        quiver_color='white',
                        vector_scale=1,
                        no_nans=True, per_row=3):

        from hyperspy._signals.image import Image
        from hyperspy._signals.spectrum import Spectrum

        if multiple_files is None:
            multiple_files = preferences.MachineLearning.multiple_files

        if factor_format is None:
            factor_format = preferences.MachineLearning.\
                export_factors_default_file_format

        # Select the desired factors
        if comp_ids is None:
            comp_ids = xrange(factors.shape[1])
        elif not hasattr(comp_ids, '__iter__'):
            comp_ids = range(comp_ids)
        mask = np.zeros(factors.shape[1], dtype=np.bool)
        for idx in comp_ids:
            mask[idx] = 1
        factors = factors[:, mask]

        if save_figures is True:
            plt.ioff()
            fac_plots = self._plot_factors_or_pchars(factors,
                                                     comp_ids=comp_ids,
                                                     same_window=same_window,
                                                     comp_label=comp_label,
                                                     img_data=img_data,
                                                     plot_shifts=plot_shifts,
                                                     plot_char=plot_char,
                                                     cmap=cmap,
                                                     per_row=per_row,
                                                     quiver_color=quiver_color,
                                                     vector_scale=vector_scale)
            for idx in xrange(len(comp_ids)):
                filename = '%s_%02i.%s' % (factor_prefix, comp_ids[idx],
                                           save_figures_format)
                if folder is not None:
                    filename = os.path.join(folder, filename)
                ensure_directory(filename)
                fac_plots[idx].savefig(filename, save_figures_format,
                                       dpi=600)
            plt.ion()

        elif multiple_files is False:
            if self.axes_manager.signal_dimension == 2:
                # factor images
                axes_dicts = []
                axes = self.axes_manager.signal_axes[::-1]
                shape = (axes[1].size, axes[0].size)
                factor_data = np.rollaxis(
                    factors.reshape((shape[0], shape[1], -1)), 2)
                axes_dicts.append(axes[0].get_axis_dictionary())
                axes_dicts.append(axes[1].get_axis_dictionary())
                axes_dicts.append({'name': 'factor_index',
                                   'scale': 1.,
                                   'offset': 0.,
                                   'size': int(factors.shape[1]),
                                   'units': 'factor',
                                   'index_in_array': 0, })
                s = Image(factor_data,
                          axes=axes_dicts,
                          metadata={
                              'General': {'title': '%s from %s' % (
                                  factor_prefix,
                                  self.metadata.General.title),
                              }})
            elif self.axes_manager.signal_dimension == 1:
                axes = []
                axes.append(
                    self.axes_manager.signal_axes[0].get_axis_dictionary())
                axes[0]['index_in_array'] = 1

                axes.append({
                    'name': 'factor_index',
                    'scale': 1.,
                    'offset': 0.,
                    'size': int(factors.shape[1]),
                    'units': 'factor',
                    'index_in_array': 0,
                })
                s = Spectrum(factors.T,
                             axes=axes,
                             metadata={
                                 "General": {'title': '%s from %s' % (
                                     factor_prefix, self.metadata.General.title),
                                 }})
            filename = '%ss.%s' % (factor_prefix, factor_format)
            if folder is not None:
                filename = os.path.join(folder, filename)
            s.save(filename)
        else:  # Separate files
            if self.axes_manager.signal_dimension == 1:

                axis_dict = self.axes_manager.signal_axes[0].\
                    get_axis_dictionary()
                axis_dict['index_in_array'] = 0
                for dim, index in zip(comp_ids, range(len(comp_ids))):
                    s = Spectrum(factors[:, index],
                                 axes=[axis_dict, ],
                                 metadata={
                                     "General": {'title': '%s from %s' % (
                                         factor_prefix,
                                         self.metadata.General.title),
                                     }})
                    filename = '%s-%i.%s' % (factor_prefix,
                                             dim,
                                             factor_format)
                    if folder is not None:
                        filename = os.path.join(folder, filename)
                    s.save(filename)

            if self.axes_manager.signal_dimension == 2:
                axes = self.axes_manager.signal_axes
                axes_dicts = []
                axes_dicts.append(axes[0].get_axis_dictionary())
                axes_dicts.append(axes[1].get_axis_dictionary())
                axes_dicts[0]['index_in_array'] = 0
                axes_dicts[1]['index_in_array'] = 1

                factor_data = factors.reshape(
                    self.axes_manager._signal_shape_in_array + [-1, ])

                for dim, index in zip(comp_ids, range(len(comp_ids))):
                    im = Image(factor_data[..., index],
                               axes=axes_dicts,
                               metadata={
                                   "General": {'title': '%s from %s' % (
                                       factor_prefix,
                                       self.metadata.General.title),
                                   }})
                    filename = '%s-%i.%s' % (factor_prefix,
                                             dim,
                                             factor_format)
                    if folder is not None:
                        filename = os.path.join(folder, filename)
                    im.save(filename)

    def _export_loadings(self,
                         loadings,
                         folder=None,
                         comp_ids=None,
                         multiple_files=None,
                         loading_prefix=None,
                         loading_format=None,
                         save_figures_format='png',
                         comp_label=None,
                         cmap=plt.cm.gray,
                         save_figures=False,
                         same_window=False,
                         calibrate=True,
                         no_nans=True,
                         per_row=3):

        from hyperspy._signals.image import Image
        from hyperspy._signals.spectrum import Spectrum

        if multiple_files is None:
            multiple_files = preferences.MachineLearning.multiple_files

        if loading_format is None:
            loading_format = preferences.MachineLearning.\
                export_loadings_default_file_format

        if comp_ids is None:
            comp_ids = range(loadings.shape[0])
        elif not hasattr(comp_ids, '__iter__'):
            comp_ids = range(comp_ids)
        mask = np.zeros(loadings.shape[0], dtype=np.bool)
        for idx in comp_ids:
            mask[idx] = 1
        loadings = loadings[mask]

        if save_figures is True:
            plt.ioff()
            sc_plots = self._plot_loadings(loadings, comp_ids=comp_ids,
                                           calibrate=calibrate,
                                           same_window=same_window,
                                           comp_label=comp_label,
                                           cmap=cmap, no_nans=no_nans,
                                           per_row=per_row)
            for idx in xrange(len(comp_ids)):
                filename = '%s_%02i.%s' % (loading_prefix, comp_ids[idx],
                                           save_figures_format)
                if folder is not None:
                    filename = os.path.join(folder, filename)
                ensure_directory(filename)
                sc_plots[idx].savefig(filename, dpi=600)
            plt.ion()
        elif multiple_files is False:
            if self.axes_manager.navigation_dimension == 2:
                axes_dicts = []
                axes = self.axes_manager.navigation_axes[::-1]
                shape = (axes[1].size, axes[0].size)
                loading_data = loadings.reshape((-1, shape[0], shape[1]))
                axes_dicts.append(axes[0].get_axis_dictionary())
                axes_dicts[0]['index_in_array'] = 1
                axes_dicts.append(axes[1].get_axis_dictionary())
                axes_dicts[1]['index_in_array'] = 2
                axes_dicts.append({'name': 'loading_index',
                                   'scale': 1.,
                                   'offset': 0.,
                                   'size': int(loadings.shape[0]),
                                   'units': 'factor',
                                   'index_in_array': 0, })
                s = Image(loading_data,
                          axes=axes_dicts,
                          metadata={
                              "General": {'title': '%s from %s' % (
                                  loading_prefix,
                                  self.metadata.General.title),
                              }})
            elif self.axes_manager.navigation_dimension == 1:
                cal_axis = self.axes_manager.navigation_axes[0].\
                    get_axis_dictionary()
                cal_axis['index_in_array'] = 1
                axes = []
                axes.append({'name': 'loading_index',
                             'scale': 1.,
                             'offset': 0.,
                             'size': int(loadings.shape[0]),
                             'units': 'comp_id',
                             'index_in_array': 0, })
                axes.append(cal_axis)
                s = Image(loadings,
                          axes=axes,
                          metadata={
                              "General": {'title': '%s from %s' % (
                                  loading_prefix,
                                  self.metadata.General.title),
                              }})
            filename = '%ss.%s' % (loading_prefix, loading_format)
            if folder is not None:
                filename = os.path.join(folder, filename)
            s.save(filename)
        else:  # Separate files
            if self.axes_manager.navigation_dimension == 1:
                axis_dict = self.axes_manager.navigation_axes[0].\
                    get_axis_dictionary()
                axis_dict['index_in_array'] = 0
                for dim, index in zip(comp_ids, range(len(comp_ids))):
                    s = Spectrum(loadings[index],
                                 axes=[axis_dict, ])
                    filename = '%s-%i.%s' % (loading_prefix,
                                             dim,
                                             loading_format)
                    if folder is not None:
                        filename = os.path.join(folder, filename)
                    s.save(filename)
            elif self.axes_manager.navigation_dimension == 2:
                axes_dicts = []
                axes = self.axes_manager.navigation_axes[::-1]
                shape = (axes[0].size, axes[1].size)
                loading_data = loadings.reshape((-1, shape[0], shape[1]))
                axes_dicts.append(axes[0].get_axis_dictionary())
                axes_dicts[0]['index_in_array'] = 0
                axes_dicts.append(axes[1].get_axis_dictionary())
                axes_dicts[1]['index_in_array'] = 1
                for dim, index in zip(comp_ids, range(len(comp_ids))):
                    s = Image(loading_data[index, ...],
                              axes=axes_dicts,
                              metadata={
                                  "General": {'title': '%s from %s' % (
                                      loading_prefix,
                                      self.metadata.General.title),
                                  }})
                    filename = '%s-%i.%s' % (loading_prefix,
                                             dim,
                                             loading_format)
                    if folder is not None:
                        filename = os.path.join(folder, filename)
                    s.save(filename)

    def plot_decomposition_factors(self,
                                   comp_ids=None,
                                   calibrate=True,
                                   same_window=None,
                                   comp_label='Decomposition factor',
                                   per_row=3):
        """Plot factors from a decomposition.

        Parameters
        ----------

        comp_ids : None, int, or list of ints
            if None, returns maps of all components.
            if int, returns maps of components with ids from 0 to given
            int.
            if list of ints, returns maps of components with ids in
            given list.

        calibrate : bool
            if True, calibrates plots where calibration is available
            from
            the axes_manager.  If False, plots are in pixels/channels.

        same_window : bool
            if True, plots each factor to the same window.  They are
            not scaled.

        comp_label : string, the label that is either the plot title
        (if plotting in
            separate windows) or the label in the legend (if plotting
            in the
            same window)

        cmap : The colormap used for the factor image, or for peak
            characteristics, the colormap used for the scatter plot of
            some peak characteristic.

        per_row : int, the number of plots in each row, when the
        same_window
            parameter is True.

        See Also
        --------
        plot_decomposition_loadings, plot_decomposition_results.

        """
        if self.axes_manager.signal_dimension > 2:
            raise NotImplementedError("This method cannot plot factors of "
                                      "signals of dimension higher than 2."
                                      "You can use "
                                      "`plot_decomposition_results` instead.")
        if same_window is None:
            same_window = preferences.MachineLearning.same_window
        factors = self.learning_results.factors
        if comp_ids is None:
            comp_ids = self.learning_results.output_dimension

        return self._plot_factors_or_pchars(factors,
                                            comp_ids=comp_ids,
                                            calibrate=calibrate,
                                            same_window=same_window,
                                            comp_label=comp_label,
                                            per_row=per_row)

    def plot_bss_factors(self, comp_ids=None, calibrate=True,
                         same_window=None, comp_label='BSS factor',
                         per_row=3):
        """Plot factors from blind source separation results.

        Parameters
        ----------

        comp_ids : None, int, or list of ints
            if None, returns maps of all components.
            if int, returns maps of components with ids from 0 to
            given int.
            if list of ints, returns maps of components with ids in
            given list.

        calibrate : bool
            if True, calibrates plots where calibration is available
            from
            the axes_manager.  If False, plots are in pixels/channels.

        same_window : bool
            if True, plots each factor to the same window.  They are
            not scaled.

        comp_label : string, the label that is either the plot title
        (if plotting in
            separate windows) or the label in the legend (if plotting
            in the
            same window)

        cmap : The colormap used for the factor image, or for peak
            characteristics, the colormap used for the scatter plot of
            some peak characteristic.

        per_row : int, the number of plots in each row, when the
        same_window
            parameter is True.

        See Also
        --------
        plot_bss_loadings, plot_bss_results.

        """
        if self.axes_manager.signal_dimension > 2:
            raise NotImplementedError("This method cannot plot factors of "
                                      "signals of dimension higher than 2."
                                      "You can use "
                                      "`plot_decomposition_results` instead.")

        if same_window is None:
            same_window = preferences.MachineLearning.same_window
        factors = self.learning_results.bss_factors
        return self._plot_factors_or_pchars(factors,
                                            comp_ids=comp_ids,
                                            calibrate=calibrate,
                                            same_window=same_window,
                                            comp_label=comp_label,
                                            per_row=per_row)

    def plot_decomposition_loadings(self,
                                    comp_ids=None,
                                    calibrate=True,
                                    same_window=None,
                                    comp_label='Decomposition loading',
                                    with_factors=False,
                                    cmap=plt.cm.gray,
                                    no_nans=False,
                                    per_row=3):
        """Plot loadings from PCA.

        Parameters
        ----------

        comp_ids : None, int, or list of ints
            if None, returns maps of all components.
            if int, returns maps of components with ids from 0 to
            given int.
            if list of ints, returns maps of components with ids in
            given list.

        calibrate : bool
            if True, calibrates plots where calibration is available
            from
            the axes_manager.  If False, plots are in pixels/channels.

        same_window : bool
            if True, plots each factor to the same window.  They are
            not scaled.

        comp_label : string,
            The label that is either the plot title (if plotting in
            separate windows) or the label in the legend (if plotting
            in the same window). In this case, each loading line can be
            toggled on and off by clicking on the legended line.

        with_factors : bool
            If True, also returns figure(s) with the factors for the
            given comp_ids.

        cmap : matplotlib colormap
            The colormap used for the factor image, or for peak
            characteristics, the colormap used for the scatter plot of
            some peak characteristic.

        no_nans : bool
            If True, removes NaN's from the loading plots.

        per_row : int
            the number of plots in each row, when the same_window
            parameter is True.

        See Also
        --------
        plot_decomposition_factors, plot_decomposition_results.

        """
        if self.axes_manager.navigation_dimension > 2:
            raise NotImplementedError("This method cannot plot loadings of "
                                      "dimension higher than 2."
                                      "You can use "
                                      "`plot_decomposition_results` instead.")
        if same_window is None:
            same_window = preferences.MachineLearning.same_window
        loadings = self.learning_results.loadings.T
        if with_factors:
            factors = self.learning_results.factors
        else:
            factors = None

        if comp_ids is None:
            comp_ids = self.learning_results.output_dimension
        return self._plot_loadings(
            loadings,
            comp_ids=comp_ids,
            with_factors=with_factors,
            factors=factors,
            same_window=same_window,
            comp_label=comp_label,
            cmap=cmap,
            no_nans=no_nans,
            per_row=per_row)

    def plot_bss_loadings(self, comp_ids=None, calibrate=True,
                          same_window=None, comp_label='BSS loading',
                          with_factors=False, cmap=plt.cm.gray,
                          no_nans=False, per_row=3):
        """Plot loadings from ICA

        Parameters
        ----------

        comp_ids : None, int, or list of ints
            if None, returns maps of all components.
            if int, returns maps of components with ids from 0 to
            given int.
            if list of ints, returns maps of components with ids in
            given list.

        calibrate : bool
            if True, calibrates plots where calibration is available
            from
            the axes_manager.  If False, plots are in pixels/channels.

        same_window : bool
            if True, plots each factor to the same window.  They are
            not scaled.

        comp_label : string,
            The label that is either the plot title (if plotting in
            separate windows) or the label in the legend (if plotting
            in the same window). In this case, each loading line can be
            toggled on and off by clicking on the legended line.

        with_factors : bool
            If True, also returns figure(s) with the factors for the
            given comp_ids.

        cmap : matplotlib colormap
            The colormap used for the factor image, or for peak
            characteristics, the colormap used for the scatter plot of
            some peak characteristic.

        no_nans : bool
            If True, removes NaN's from the loading plots.

        per_row : int
            the number of plots in each row, when the same_window
            parameter is True.

        See Also
        --------
        plot_bss_factors, plot_bss_results.

        """
        if self.axes_manager.navigation_dimension > 2:
            raise NotImplementedError("This method cannot plot loadings of "
                                      "dimension higher than 2."
                                      "You can use "
                                      "`plot_bss_results` instead.")
        if same_window is None:
            same_window = preferences.MachineLearning.same_window
        loadings = self.learning_results.bss_loadings.T
        if with_factors:
            factors = self.learning_results.bss_factors
        else:
            factors = None
        return self._plot_loadings(
            loadings,
            comp_ids=comp_ids,
            with_factors=with_factors,
            factors=factors,
            same_window=same_window,
            comp_label=comp_label,
            cmap=cmap,
            no_nans=no_nans,
            per_row=per_row)

    def export_decomposition_results(self, comp_ids=None,
                                     folder=None,
                                     calibrate=True,
                                     factor_prefix='factor',
                                     factor_format=None,
                                     loading_prefix='loading',
                                     loading_format=None,
                                     comp_label=None,
                                     cmap=plt.cm.gray,
                                     same_window=False,
                                     multiple_files=None,
                                     no_nans=True,
                                     per_row=3,
                                     save_figures=False,
                                     save_figures_format='png'):
        """Export results from a decomposition to any of the supported
        formats.

        Parameters
        ----------
        comp_ids : None, int, or list of ints
            if None, returns all components/loadings.
            if int, returns components/loadings with ids from 0 to
            given int.
            if list of ints, returns components/loadings with ids in
            given list.
        folder : str or None
            The path to the folder where the file will be saved.
            If `None` the
            current folder is used by default.
        factor_prefix : string
            The prefix that any exported filenames for
            factors/components
            begin with
        factor_format : string
            The extension of the format that you wish to save to.
        loading_prefix : string
            The prefix that any exported filenames for
            factors/components
            begin with
        loading_format : string
            The extension of the format that you wish to save to.
            Determines
            the kind of output.
                - For image formats (tif, png, jpg, etc.), plots are
                created
                  using the plotting flags as below, and saved at
                  600 dpi.
                  One plot per loading is saved.
                - For multidimensional formats (rpl, hdf5), arrays are
                saved
                  in single files.  All loadings are contained in the
                  one
                  file.
                - For spectral formats (msa), each loading is saved to a
                  separate file.
        multiple_files : Bool
            If True, on exporting a file per factor and per loading will
             be
            created. Otherwise only two files will be created, one for
            the
            factors and another for the loadings. The default value can
            be
            chosen in the preferences.
        save_figures : Bool
            If True the same figures that are obtained when using the
            plot
            methods will be saved with 600 dpi resolution

        Plotting options (for save_figures = True ONLY)
        ----------------------------------------------

        calibrate : bool
            if True, calibrates plots where calibration is available
            from
            the axes_manager.  If False, plots are in pixels/channels.
        same_window : bool
            if True, plots each factor to the same window.
        comp_label : string, the label that is either the plot title
            (if plotting in separate windows) or the label in the legend
            (if plotting in the same window)
        cmap : The colormap used for the factor image, or for peak
            characteristics, the colormap used for the scatter plot of
            some peak characteristic.
        per_row : int, the number of plots in each row, when the
        same_window
            parameter is True.
        save_figures_format : str
            The image format extension.

        See Also
        --------
        get_decomposition_factors,
        get_decomposition_loadings.

        """

        factors = self.learning_results.factors
        loadings = self.learning_results.loadings.T
        self._export_factors(
            factors,
            folder=folder,
            comp_ids=comp_ids,
            calibrate=calibrate,
            multiple_files=multiple_files,
            factor_prefix=factor_prefix,
            factor_format=factor_format,
            comp_label=comp_label,
            save_figures=save_figures,
            cmap=cmap,
            no_nans=no_nans,
            same_window=same_window,
            per_row=per_row,
            save_figures_format=save_figures_format)
        self._export_loadings(
            loadings,
            comp_ids=comp_ids, folder=folder,
            calibrate=calibrate,
            multiple_files=multiple_files,
            loading_prefix=loading_prefix,
            loading_format=loading_format,
            comp_label=comp_label,
            cmap=cmap,
            save_figures=save_figures,
            same_window=same_window,
            no_nans=no_nans,
            per_row=per_row)

    def export_bss_results(self,
                           comp_ids=None,
                           folder=None,
                           calibrate=True,
                           multiple_files=None,
                           save_figures=False,
                           factor_prefix='bss_factor',
                           factor_format=None,
                           loading_prefix='bss_loading',
                           loading_format=None,
                           comp_label=None, cmap=plt.cm.gray,
                           same_window=False,
                           no_nans=True,
                           per_row=3,
                           save_figures_format='png'):
        """Export results from ICA to any of the supported formats.

        Parameters
        ----------
        comp_ids : None, int, or list of ints
            if None, returns all components/loadings.
            if int, returns components/loadings with ids from 0 to given
             int.
            if list of ints, returns components/loadings with ids in
            iven list.
        folder : str or None
            The path to the folder where the file will be saved. If
            `None` the
            current folder is used by default.
        factor_prefix : string
            The prefix that any exported filenames for
            factors/components
            begin with
        factor_format : string
            The extension of the format that you wish to save to.
            Determines
            the kind of output.
                - For image formats (tif, png, jpg, etc.), plots are
                created
                  using the plotting flags as below, and saved at
                  600 dpi.
                  One plot per factor is saved.
                - For multidimensional formats (rpl, hdf5), arrays are
                saved
                  in single files.  All factors are contained in the one
                  file.
                - For spectral formats (msa), each factor is saved to a
                  separate file.

        loading_prefix : string
            The prefix that any exported filenames for
            factors/components
            begin with
        loading_format : string
            The extension of the format that you wish to save to.
        multiple_files : Bool
            If True, on exporting a file per factor and per loading
            will be
            created. Otherwise only two files will be created, one
            for the
            factors and another for the loadings. The default value
            can be
            chosen in the preferences.
        save_figures : Bool
            If True the same figures that are obtained when using the
            plot
            methods will be saved with 600 dpi resolution

        Plotting options (for save_figures = True ONLY)
        ----------------------------------------------
        calibrate : bool
            if True, calibrates plots where calibration is available
            from
            the axes_manager.  If False, plots are in pixels/channels.
        same_window : bool
            if True, plots each factor to the same window.
        comp_label : string
            the label that is either the plot title (if plotting in
            separate windows) or the label in the legend (if plotting
            in the
            same window)
        cmap : The colormap used for the factor image, or for peak
            characteristics, the colormap used for the scatter plot of
            some peak characteristic.
        per_row : int, the number of plots in each row, when the
        same_window
            parameter is True.
        save_figures_format : str
            The image format extension.

        See Also
        --------
        get_bss_factors,
        get_bss_loadings.

        """

        factors = self.learning_results.bss_factors
        loadings = self.learning_results.bss_loadings.T
        self._export_factors(factors,
                             folder=folder,
                             comp_ids=comp_ids,
                             calibrate=calibrate,
                             multiple_files=multiple_files,
                             factor_prefix=factor_prefix,
                             factor_format=factor_format,
                             comp_label=comp_label,
                             save_figures=save_figures,
                             cmap=cmap,
                             no_nans=no_nans,
                             same_window=same_window,
                             per_row=per_row,
                             save_figures_format=save_figures_format)

        self._export_loadings(loadings,
                              comp_ids=comp_ids,
                              folder=folder,
                              calibrate=calibrate,
                              multiple_files=multiple_files,
                              loading_prefix=loading_prefix,
                              loading_format=loading_format,
                              comp_label=comp_label,
                              cmap=cmap,
                              save_figures=save_figures,
                              same_window=same_window,
                              no_nans=no_nans,
                              per_row=per_row,
                              save_figures_format=save_figures_format)

    def _get_loadings(self, loadings):
        from hyperspy.hspy import signals
        data = loadings.T.reshape(
            (-1,) + self.axes_manager.navigation_shape[::-1])
        signal = signals.Signal(data,
                                axes=([{"size": data.shape[0],
                                        "navigate": True}] +
                                      self.axes_manager._get_navigation_axes_dicts()))
        signal.set_signal_origin(self.metadata.Signal.signal_origin)
        for axis in signal.axes_manager._axes[1:]:
            axis.navigate = False
        return signal

    def _get_factors(self, factors):
        signal = self.__class__(factors.T.reshape((-1,) +
                                                  self.axes_manager.signal_shape[::-1]),
                                axes=[{"size": factors.shape[-1],
                                       "navigate": True}] +
                                self.axes_manager._get_signal_axes_dicts())
        signal.set_signal_origin(self.metadata.Signal.signal_origin)
        signal.set_signal_type(self.metadata.Signal.signal_type)
        for axis in signal.axes_manager._axes[1:]:
            axis.navigate = False
        return signal

    def get_decomposition_loadings(self):
        """Return the decomposition loadings as a Signal.

        See Also
        -------
        get_decomposition_factors, export_decomposition_results.

        """
        signal = self._get_loadings(self.learning_results.loadings)
        signal.axes_manager._axes[0].name = "Decomposition component index"
        signal.metadata.General.title = "Decomposition loadings of " + \
            self.metadata.General.title
        return signal

    def get_decomposition_factors(self):
        """Return the decomposition factors as a Signal.

        See Also
        -------
        get_decomposition_loadings, export_decomposition_results.

        """
        signal = self._get_factors(self.learning_results.factors)
        signal.axes_manager._axes[0].name = "Decomposition component index"
        signal.metadata.General.title = ("Decomposition factors of " +
                                         self.metadata.General.title)
        return signal

    def get_bss_loadings(self):
        """Return the blind source separtion loadings as a Signal.

        See Also
        -------
        get_bss_factors, export_bss_results.

        """
        signal = self._get_loadings(
            self.learning_results.bss_loadings)
        signal.axes_manager[0].name = "BSS component index"
        signal.metadata.General.title = ("BSS loadings of " +
                                         self.metadata.General.title)
        return signal

    def get_bss_factors(self):
        """Return the blind source separtion factors as a Signal.

        See Also
        -------
        get_bss_loadings, export_bss_results.

        """
        signal = self._get_factors(self.learning_results.bss_factors)
        signal.axes_manager[0].name = "BSS component index"
        signal.metadata.General.title = ("BSS factors of " +
                                         self.metadata.General.title)
        return signal

    def plot_bss_results(self,
                         factors_navigator="auto",
                         loadings_navigator="auto",
                         factors_dim=2,
                         loadings_dim=2,):
        """Plot the blind source separation factors and loadings.

        Unlike `plot_bss_factors` and `plot_bss_loadings`, this method displays
        one component at a time. Therefore it provides a more compact
        visualization than then other two methods.  The loadings and factors
        are displayed in different windows and each has its own
        navigator/sliders to navigate them if they are multidimensional. The
        component index axis is syncronize between the two.

        Parameters
        ----------
        factor_navigator, loadings_navigator : {"auto", None, "spectrum",
        Signal}
            See `plot` documentation for details.
        factors_dim, loadings_dim: int
            Currently HyperSpy cannot plot signals of dimension higher than
            two. Therefore, to visualize the BSS results when the
            factors or the loadings have signal dimension greater than 2
            we can view the data as spectra(images) by setting this parameter
            to 1(2). (Default 2)

        See Also
        --------
        plot_bss_factors, plot_bss_loadings, plot_decomposition_results.

        """
        factors = self.get_bss_factors()
        loadings = self.get_bss_loadings()
        factors.axes_manager._axes[0] = loadings.axes_manager._axes[0]
        if loadings.axes_manager.signal_dimension > 2:
            loadings.axes_manager.set_signal_dimension(loadings_dim)
        if factors.axes_manager.signal_dimension > 2:
            factors.axes_manager.set_signal_dimension(factors_dim)
        loadings.plot(navigator=loadings_navigator)
        factors.plot(navigator=factors_navigator)

    def plot_decomposition_results(self,
                                   factors_navigator="auto",
                                   loadings_navigator="auto",
                                   factors_dim=2,
                                   loadings_dim=2):
        """Plot the decompostion factors and loadings.

        Unlike `plot_factors` and `plot_loadings`, this method displays
        one component at a time. Therefore it provides a more compact
        visualization than then other two methods.  The loadings and factors
        are displayed in different windows and each has its own
        navigator/sliders to navigate them if they are multidimensional. The
        component index axis is syncronize between the two.

        Parameters
        ----------
        factor_navigator, loadings_navigator : {"auto", None, "spectrum",
        Signal}
            See `plot` documentation for details.
        factors_dim, loadings_dim : int
            Currently HyperSpy cannot plot signals of dimension higher than
            two. Therefore, to visualize the BSS results when the
            factors or the loadings have signal dimension greater than 2
            we can view the data as spectra(images) by setting this parameter
            to 1(2). (Default 2)

        See Also
        --------
        plot_factors, plot_loadings, plot_bss_results.

        """
        factors = self.get_decomposition_factors()
        loadings = self.get_decomposition_loadings()
        factors.axes_manager._axes[0] = loadings.axes_manager._axes[0]
        if loadings.axes_manager.signal_dimension > 2:
            loadings.axes_manager.set_signal_dimension(loadings_dim)
        if factors.axes_manager.signal_dimension > 2:
            factors.axes_manager.set_signal_dimension(factors_dim)
        loadings.plot(navigator=loadings_navigator)
        factors.plot(navigator=factors_navigator)


class Signal(MVA,
             MVATools,
             Signal1DTools,
             Signal2DTools,):

    _record_by = ""
    _signal_type = ""
    _signal_origin = ""

    def __init__(self, data, **kwds):
        """Create a Signal from a numpy array.

        Parameters
        ----------
        data : numpy array
           The signal data. It can be an array of any dimensions.
        axes : dictionary (optional)
            Dictionary to define the axes (see the
            documentation of the AxesManager class for more details).
        attributes : dictionary (optional)
            A dictionary whose items are stored as attributes.
        metadata : dictionary (optional)
            A dictionary containing a set of parameters
            that will to stores in the `metadata` attribute.
            Some parameters might be mandatory in some cases.
        original_metadata : dictionary (optional)
            A dictionary containing a set of parameters
            that will to stores in the `original_metadata` attribute. It
            typically contains all the parameters that has been
            imported from the original data file.

        """

        self._create_metadata()
        self.learning_results = LearningResults()
        kwds['data'] = data
        self._load_dictionary(kwds)
        self._plot = None
        self.auto_replot = True
        self.inav = SpecialSlicers(self, True)
        self.isig = SpecialSlicers(self, False)
        self.events = Events()
        self.events.data_changed = Event()
        self.events.axes_changed = Event()

    @property
    def mapped_parameters(self):
        # Deprecated added for HSpy 0.7
        warnings.warn('This attribute has been renamed to `metadata` '
                      'and will be removed in the next HyperSpy version. '
                      'Please use `metadata` instead',
                      DeprecationWarning)
        if hasattr(self, "metadata"):
            return self.metadata
        else:
            return None

    @property
    def original_parameters(self):
        # Deprecated added for HSpy 0.7
        warnings.warn('This attribute has been renamed to `original_metadata` '
                      'and will be removed in the next HyperSpy version. '
                      'Please use `original_metadata` instead',
                      DeprecationWarning)
        if hasattr(self, "original_metadata"):
            return self.original_metadata
        else:
            return None

    @property
    def navigation_indexer(self):
        warnings.warn(
            "`navigation_indexer` has been renamed to `inav` and"
            " it will be removed in the next version. ",
            DeprecationWarning)
        return self.inav

    @property
    def signal_indexer(self):
        warnings.warn(
            "`navigation_indexer` has been renamed to `isig` and"
            " it will be removed in the next version. ",
            DeprecationWarning)
        return self.isig

    def _create_metadata(self):
        self.metadata = DictionaryTreeBrowser()
        mp = self.metadata
        mp.add_node("_HyperSpy")
        mp.add_node("General")
        mp.add_node("Signal")
        mp._HyperSpy.add_node("Folding")
        folding = mp._HyperSpy.Folding
        folding.unfolded = False
        folding.original_shape = None
        folding.original_axes_manager = None
        mp.Signal.binned = False
        self.original_metadata = DictionaryTreeBrowser()
        self.tmp_parameters = DictionaryTreeBrowser()

    def __repr__(self):
        if self.metadata._HyperSpy.Folding.unfolded:
            unfolded = "unfolded "
        else:
            unfolded = ""
        string = '<'
        string += self.__class__.__name__
        string += ", title: %s" % self.metadata.General.title
        string += ", %sdimensions: %s" % (
            unfolded,
            self.axes_manager._get_dimension_str())

        string += '>'

        return string.encode('utf8')

    def __getitem__(self, slices, isNavigation=None, out=None):
        try:
            len(slices)
        except TypeError:
            slices = (slices,)
        _orig_slices = slices

        has_nav = True if isNavigation is None else isNavigation
        has_signal = True if isNavigation is None else not isNavigation

        # Create a deepcopy of self that contains a view of self.data
        if out is None:
            _signal = self._deepcopy_with_new_data(self.data)
        else:
            out.data = self.data
<<<<<<< HEAD
            out._update_calibration_from(self.axes_manager,
=======
            out.axes_manager.update_from(self.axes_manager,
>>>>>>> cdfe4775
                                         fields=('offset', 'scale', 'size'))
            _signal = out

        nav_idx = [el.index_in_array for el in
                   _signal.axes_manager.navigation_axes]
        signal_idx = [el.index_in_array for el in
                      _signal.axes_manager.signal_axes]

        if not has_signal:
            idx = nav_idx
        elif not has_nav:
            idx = signal_idx
        else:
            idx = nav_idx + signal_idx

        # Add support for Ellipsis
        if Ellipsis in _orig_slices:
            _orig_slices = list(_orig_slices)
            # Expand the first Ellipsis
            ellipsis_index = _orig_slices.index(Ellipsis)
            _orig_slices.remove(Ellipsis)
            _orig_slices = (_orig_slices[:ellipsis_index] +
                            [slice(None), ] * max(0, len(idx) - len(_orig_slices)) +
                            _orig_slices[ellipsis_index:])
            # Replace all the following Ellipses by :
            while Ellipsis in _orig_slices:
                _orig_slices[_orig_slices.index(Ellipsis)] = slice(None)
            _orig_slices = tuple(_orig_slices)

        if len(_orig_slices) > len(idx):
            raise IndexError("too many indices")

        slices = np.array([slice(None,)] *
                          len(_signal.axes_manager._axes))

        slices[idx] = _orig_slices + (slice(None),) * max(
            0, len(idx) - len(_orig_slices))

        array_slices = []
        for slice_, axis in zip(slices, _signal.axes_manager._axes):
            if (isinstance(slice_, slice) or
                    len(_signal.axes_manager._axes) < 2):
                array_slices.append(axis._slice_me(slice_))
            else:
                if isinstance(slice_, float):
                    slice_ = axis.value2index(slice_)
                array_slices.append(slice_)
                _signal._remove_axis(axis.index_in_axes_manager)

        _signal.data = _signal.data[array_slices]
        if self.metadata.has_item('Signal.Noise_properties.variance'):
            if isinstance(
                    self.metadata.Signal.Noise_properties.variance, Signal):
                _signal.metadata.Signal.Noise_properties.variance = self.metadata.Signal.Noise_properties.variance.__getitem__(
                    _orig_slices,
                    isNavigation)
        _signal.get_dimensions_from_data()

        if out is None:
            return _signal
        else:
            out.events.axes_changed.trigger()
            out.events.data_changed.trigger()

    def __setitem__(self, i, j):
        """x.__setitem__(i, y) <==> x[i]=y

        """
        if isinstance(j, Signal):
            j = j.data
        self.__getitem__(i).data[:] = j

    def _binary_operator_ruler(self, other, op_name):
        exception_message = (
            "Invalid dimensions for this operation")
        if isinstance(other, Signal):
            if other.data.shape != self.data.shape:
                # Are they aligned?
                are_aligned = array_tools.are_aligned(self.data.shape,
                                                      other.data.shape)
                if are_aligned is True:
                    sdata, odata = array_tools.homogenize_ndim(self.data,
                                                               other.data)
                else:
                    # Let's align them if possible
                    sig_and_nav = [s for s in [self, other] if
                                   s.axes_manager.signal_size > 1 and
                                   s.axes_manager.navigation_size > 1]

                    sig = [s for s in [self, other] if
                           s.axes_manager.signal_size > 1 and
                           s.axes_manager.navigation_size == 0]

                    if sig_and_nav and sig:
                        self = sig_and_nav[0]
                        other = sig[0]
                        if (self.axes_manager.signal_shape ==
                                other.axes_manager.signal_shape):
                            sdata = self.data
                            other_new_shape = [
                                axis.size if axis.navigate is False
                                else 1
                                for axis in self.axes_manager._axes]
                            odata = other.data.reshape(
                                other_new_shape)
                        elif (self.axes_manager.navigation_shape ==
                                other.axes_manager.signal_shape):
                            sdata = self.data
                            other_new_shape = [
                                axis.size if axis.navigate is True
                                else 1
                                for axis in self.axes_manager._axes]
                            odata = other.data.reshape(
                                other_new_shape)
                        else:
                            raise ValueError(exception_message)
                    elif len(sig) == 2:
                        sdata = self.data.reshape(
                            (1,) * other.axes_manager.signal_dimension
                            + self.data.shape)
                        odata = other.data.reshape(
                            other.data.shape +
                            (1,) * self.axes_manager.signal_dimension)
                    else:
                        raise ValueError(exception_message)

                # The data are now aligned but the shapes are not the
                # same and therefore we have to calculate the resulting
                # axes
                ref_axes = self if (
                    len(self.axes_manager._axes) >
                    len(other.axes_manager._axes)) else other

                new_axes = []
                for i, (ssize, osize) in enumerate(
                        zip(sdata.shape, odata.shape)):
                    if ssize > osize:
                        if are_aligned or len(sig) != 2:
                            new_axes.append(
                                self.axes_manager._axes[i].copy())
                        else:
                            new_axes.append(self.axes_manager._axes[
                                i - other.axes_manager.signal_dimension
                            ].copy())

                    elif ssize < osize:
                        new_axes.append(
                            other.axes_manager._axes[i].copy())

                    else:
                        new_axes.append(
                            ref_axes.axes_manager._axes[i].copy())

            else:
                sdata = self.data
                odata = other.data
                new_axes = [axis.copy()
                            for axis in self.axes_manager._axes]
            exec("result = sdata.%s(odata)" % op_name)
            new_signal = self._deepcopy_with_new_data(result)
            new_signal.axes_manager._axes = new_axes
            new_signal.axes_manager.set_signal_dimension(
                self.axes_manager.signal_dimension)
            return new_signal
        else:
            exec("result = self.data.%s(other)" % op_name)
            return self._deepcopy_with_new_data(result)

    def _unary_operator_ruler(self, op_name):
        exec("result = self.data.%s()" % op_name)
        return self._deepcopy_with_new_data(result)

    def _check_signal_dimension_equals_one(self):
        if self.axes_manager.signal_dimension != 1:
            raise SignalDimensionError(self.axes_manager.signal_dimension, 1)

    def _check_signal_dimension_equals_two(self):
        if self.axes_manager.signal_dimension != 2:
            raise SignalDimensionError(self.axes_manager.signal_dimension, 2)

    def _deepcopy_with_new_data(self, data=None):
        """Returns a deepcopy of itself replacing the data.

        This method has the advantage over deepcopy that it does not
        copy the data what can save precious memory

        Parameters
        ---------
        data : {None | np.array}

        Returns
        -------
        ns : Signal

        """
        try:
            old_data = self.data
            self.data = None
            old_plot = self._plot
            self._plot = None
            ns = self.deepcopy()
            ns.data = data
            return ns
        finally:
            self.data = old_data
            self._plot = old_plot

    def _print_summary(self):
        string = "\n\tTitle: "
        string += self.metadata.General.title.decode('utf8')
        if self.metadata.has_item("Signal.signal_type"):
            string += "\n\tSignal type: "
            string += self.metadata.Signal.signal_type
        string += "\n\tData dimensions: "
        string += str(self.axes_manager.shape)
        if self.metadata.has_item('Signal.record_by'):
            string += "\n\tData representation: "
            string += self.metadata.Signal.record_by
            string += "\n\tData type: "
            string += str(self.data.dtype)
        print string

    def _load_dictionary(self, file_data_dict):
        """Load data from dictionary.

        Parameters
        ----------
        file_data_dict : dictionary
            A dictionary containing at least a 'data' keyword with an array of
            arbitrary dimensions. Additionally the dictionary can contain the
            following items:
            data : numpy array
               The signal data. It can be an array of any dimensions.
            axes : dictionary (optional)
                Dictionary to define the axes (see the
                documentation of the AxesManager class for more details).
            attributes : dictionary (optional)
                A dictionary whose items are stored as attributes.
            metadata : dictionary (optional)
                A dictionary containing a set of parameters
                that will to stores in the `metadata` attribute.
                Some parameters might be mandatory in some cases.
            original_metadata : dictionary (optional)
                A dictionary containing a set of parameters
                that will to stores in the `original_metadata` attribute. It
                typically contains all the parameters that has been
                imported from the original data file.

        """

        self.data = np.asanyarray(file_data_dict['data'])
        if 'axes' not in file_data_dict:
            file_data_dict['axes'] = self._get_undefined_axes_list()
        self.axes_manager = AxesManager(
            file_data_dict['axes'])
        if not 'metadata' in file_data_dict:
            file_data_dict['metadata'] = {}
        if not 'original_metadata' in file_data_dict:
            file_data_dict['original_metadata'] = {}
        if 'attributes' in file_data_dict:
            for key, value in file_data_dict['attributes'].iteritems():
                if hasattr(self, key):
                    if isinstance(value, dict):
                        for k, v in value.iteritems():
                            eval('self.%s.__setattr__(k,v)' % key)
                    else:
                        self.__setattr__(key, value)
        self.original_metadata.add_dictionary(
            file_data_dict['original_metadata'])
        self.metadata.add_dictionary(
            file_data_dict['metadata'])
        if "title" not in self.metadata.General:
            self.metadata.General.title = ''
        if (self._record_by or
                "Signal.record_by" not in self.metadata):
            self.metadata.Signal.record_by = self._record_by
        if (self._signal_origin or
                "Signal.signal_origin" not in self.metadata):
            self.metadata.Signal.signal_origin = self._signal_origin
        if (self._signal_type or
                not self.metadata.has_item("Signal.signal_type")):
            self.metadata.Signal.signal_type = self._signal_type

    def squeeze(self):
        """Remove single-dimensional entries from the shape of an array
        and the axes.

        """
        # We deepcopy everything but data
        self = self._deepcopy_with_new_data(self.data)
        for axis in self.axes_manager._axes:
            if axis.size == 1:
                self._remove_axis(axis.index_in_axes_manager)
        self.data = self.data.squeeze()
        return self

    def _to_dictionary(self, add_learning_results=True):
        """Returns a dictionary that can be used to recreate the signal.

        All items but `data` are copies.

        Parameters
        ----------
        add_learning_results : bool

        Returns
        -------
        dic : dictionary

        """
        dic = {}
        dic['data'] = self.data
        dic['axes'] = self.axes_manager._get_axes_dicts()
        dic['metadata'] = \
            self.metadata.deepcopy().as_dictionary()
        dic['original_metadata'] = \
            self.original_metadata.deepcopy().as_dictionary()
        dic['tmp_parameters'] = \
            self.tmp_parameters.deepcopy().as_dictionary()
        if add_learning_results and hasattr(self, 'learning_results'):
            dic['learning_results'] = copy.deepcopy(
                self.learning_results.__dict__)
        return dic

    def _get_undefined_axes_list(self):
        axes = []
        for i in xrange(len(self.data.shape)):
            axes.append({'size': int(self.data.shape[i]), })
        return axes

    def __call__(self, axes_manager=None):
        if axes_manager is None:
            axes_manager = self.axes_manager
        return np.atleast_1d(
            self.data.__getitem__(axes_manager._getitem_tuple))

    def plot(self, navigator="auto", axes_manager=None):
        """Plot the signal at the current coordinates.

        For multidimensional datasets an optional figure,
        the "navigator", with a cursor to navigate that data is
        raised. In any case it is possible to navigate the data using
        the sliders. Currently only signals with signal_dimension equal to
        0, 1 and 2 can be plotted.

        Parameters
        ----------
        navigator : {"auto", None, "slider", "spectrum", Signal}
            If "auto", if navigation_dimension > 0, a navigator is
            provided to explore the data.
            If navigation_dimension is 1 and the signal is an image
            the navigator is a spectrum obtained by integrating
            over the signal axes (the image).
            If navigation_dimension is 1 and the signal is a spectrum
            the navigator is an image obtained by stacking horizontally
            all the spectra in the dataset.
            If navigation_dimension is > 1, the navigator is an image
            obtained by integrating the data over the signal axes.
            Additionaly, if navigation_dimension > 2 a window
            with one slider per axis is raised to navigate the data.
            For example,
            if the dataset consists of 3 navigation axes X, Y, Z and one
            signal axis, E, the default navigator will be an image
            obtained by integrating the data over E at the current Z
            index and a window with sliders for the X, Y and Z axes
            will be raised. Notice that changing the Z-axis index
            changes the navigator in this case.
            If "slider" and the navigation dimension > 0 a window
            with one slider per axis is raised to navigate the data.
            If "spectrum" and navigation_dimension > 0 the navigator
            is always a spectrum obtained by integrating the data
            over all other axes.
            If None, no navigator will be provided.
            Alternatively a Signal instance can be provided. The signal
            dimension must be 1 (for a spectrum navigator) or 2 (for a
            image navigator) and navigation_shape must be 0 (for a static
            navigator) or navigation_shape + signal_shape must be equal
            to the navigator_shape of the current object (for a dynamic
            navigator).
            If the signal dtype is RGB or RGBA this parameters has no
            effect and is always "slider".

        axes_manager : {None, axes_manager}
            If None `axes_manager` is used.

        """

        if self._plot is not None:
            try:
                self._plot.close()
            except:
                # If it was already closed it will raise an exception,
                # but we want to carry on...
                pass

        if axes_manager is None:
            axes_manager = self.axes_manager
        if self.is_rgbx is True:
            if axes_manager.navigation_size < 2:
                navigator = None
            else:
                navigator = "slider"
        if axes_manager.signal_dimension == 0:
            self._plot = mpl_he.MPL_HyperExplorer()
        elif axes_manager.signal_dimension == 1:
            # Hyperspectrum
            self._plot = mpl_hse.MPL_HyperSpectrum_Explorer()
        elif axes_manager.signal_dimension == 2:
            self._plot = mpl_hie.MPL_HyperImage_Explorer()
        else:
            raise ValueError('Plotting is not supported for this view')

        self._plot.axes_manager = axes_manager
        self._plot.signal_data_function = self.__call__
        if self.metadata.General.title:
            self._plot.signal_title = self.metadata.General.title
        elif self.tmp_parameters.has_item('filename'):
            self._plot.signal_title = self.tmp_parameters.filename

        def get_static_explorer_wrapper(*args, **kwargs):
            return navigator()

        def get_1D_sum_explorer_wrapper(*args, **kwargs):
            navigator = self
            # Sum over all but the first navigation axis.
            while len(navigator.axes_manager.shape) > 1:
                navigator = navigator.sum(-1)
            return np.nan_to_num(navigator.data).squeeze()

        def get_dynamic_explorer_wrapper(*args, **kwargs):
            navigator.axes_manager.indices = self.axes_manager.indices[
                navigator.axes_manager.signal_dimension:]
            return navigator()

        if not isinstance(navigator, Signal) and navigator == "auto":
            if (self.axes_manager.navigation_dimension == 1 and
                    self.axes_manager.signal_dimension == 1):
                navigator = "data"
            elif self.axes_manager.navigation_dimension > 0:
                if self.axes_manager.signal_dimension == 0:
                    navigator = self.deepcopy()
                else:
                    navigator = self
                    while navigator.axes_manager.signal_dimension > 0:
                        navigator = navigator.sum(-1)
                if navigator.axes_manager.navigation_dimension == 1:
                    navigator = navigator.as_spectrum(0)
                else:
                    navigator = navigator.as_image((0, 1))
            else:
                navigator = None
        # Navigator properties
        if axes_manager.navigation_axes:
            if navigator is "slider":
                self._plot.navigator_data_function = "slider"
            elif navigator is None:
                self._plot.navigator_data_function = None
            elif isinstance(navigator, Signal):
                # Dynamic navigator
                if (axes_manager.navigation_shape ==
                        navigator.axes_manager.signal_shape +
                        navigator.axes_manager.navigation_shape):
                    self._plot.navigator_data_function = \
                        get_dynamic_explorer_wrapper

                elif (axes_manager.navigation_shape ==
                        navigator.axes_manager.signal_shape or
                        axes_manager.navigation_shape[:2] ==
                        navigator.axes_manager.signal_shape or
                        (axes_manager.navigation_shape[0],) ==
                        navigator.axes_manager.signal_shape):
                    self._plot.navigator_data_function = \
                        get_static_explorer_wrapper
                else:
                    raise ValueError(
                        "The navigator dimensions are not compatible with "
                        "those of self.")
            elif navigator == "data":
                self._plot.navigator_data_function = \
                    lambda axes_manager=None: self.data
            elif navigator == "spectrum":
                self._plot.navigator_data_function = \
                    get_1D_sum_explorer_wrapper
            else:
                raise ValueError(
                    "navigator must be one of \"spectrum\",\"auto\","
                    " \"slider\", None, a Signal instance")

        self._plot.plot()

    def save(self, filename=None, overwrite=None, extension=None,
             **kwds):
        """Saves the signal in the specified format.

        The function gets the format from the extension.:
            - hdf5 for HDF5
            - rpl for Ripple (useful to export to Digital Micrograph)
            - msa for EMSA/MSA single spectrum saving.
            - Many image formats such as png, tiff, jpeg...

        If no extension is provided the default file format as defined
        in the `preferences` is used.
        Please note that not all the formats supports saving datasets of
        arbitrary dimensions, e.g. msa only supports 1D data.

        Each format accepts a different set of parameters. For details
        see the specific format documentation.

        Parameters
        ----------
        filename : str or None
            If None (default) and tmp_parameters.filename and
            `tmp_paramters.folder` are defined, the
            filename and path will be taken from there. A valid
            extension can be provided e.g. "my_file.rpl", see `extension`.
        overwrite : None, bool
            If None, if the file exists it will query the user. If
            True(False) it (does not) overwrites the file if it exists.
        extension : {None, 'hdf5', 'rpl', 'msa',common image extensions e.g. 'tiff', 'png'}
            The extension of the file that defines the file format.
            If None, the extension is taken from the first not None in the following list:
            i) the filename
            ii)  `tmp_parameters.extension`
            iii) `preferences.General.default_file_format` in this order.

        """
        if filename is None:
            if (self.tmp_parameters.has_item('filename') and
                    self.tmp_parameters.has_item('folder')):
                filename = os.path.join(
                    self.tmp_parameters.folder,
                    self.tmp_parameters.filename)
                extension = (self.tmp_parameters.extension
                            if not extension
                            else extension)
            elif self.metadata.has_item('General.original_filename'):
                filename = self.metadata.General.original_filename
            else:
                raise ValueError('File name not defined')
        if extension is not None:
            basename, ext = os.path.splitext(filename)
            filename = basename + '.' + extension
        io.save(filename, self, overwrite=overwrite, **kwds)

    def _replot(self):
        if self._plot is not None:
            if self._plot.is_active() is True:
                self.plot()

    def update_plot(self):
        if self._plot is not None:
            if self._plot.is_active() is True:
                if self._plot.signal_plot is not None:
                    self._plot.signal_plot.update()
                if self._plot.navigator_plot is not None:
                    self._plot.navigator_plot.update()

    @auto_replot
    def get_dimensions_from_data(self):
        """Get the dimension parameters from the data_cube. Useful when
        the data_cube was externally modified, or when the SI was not
        loaded from a file

        """
        dc = self.data
        for axis in self.axes_manager._axes:
            axis.size = int(dc.shape[axis.index_in_array])

    def crop(self, axis, start=None, end=None):
        """Crops the data in a given axis. The range is given in pixels

        Parameters
        ----------
        axis : {int | string}
            Specify the data axis in which to perform the cropping
            operation. The axis can be specified using the index of the
            axis in `axes_manager` or the axis name.
        start, end : {int | float | None}
            The beginning and end of the cropping interval. If int
            the value is taken as the axis index. If float the index
            is calculated using the axis calibration. If start/end is
            None crop from/to the low/high end of the axis.

        """
        axis = self.axes_manager[axis]
        i1, i2 = axis._get_index(start), axis._get_index(end)
        if i1 is not None:
            new_offset = axis.axis[i1]
        # We take a copy to guarantee the continuity of the data
        self.data = self.data[
            (slice(None),) * axis.index_in_array + (slice(i1, i2),
                                                    Ellipsis)]

        if i1 is not None:
            axis.offset = new_offset
        self.get_dimensions_from_data()
        self.squeeze()

    def swap_axes(self, axis1, axis2):
        """Swaps the axes.

        Parameters
        ----------
        axis1, axis2 : {int | str}
            Specify the data axes in which to perform the operation.
            The axis can be specified using the index of the
            axis in `axes_manager` or the axis name.

        Returns
        -------
        s : a copy of the object with the axes swapped.

        """
        axis1 = self.axes_manager[axis1].index_in_array
        axis2 = self.axes_manager[axis2].index_in_array
        s = self._deepcopy_with_new_data(self.data.swapaxes(axis1, axis2))
        c1 = s.axes_manager._axes[axis1]
        c2 = s.axes_manager._axes[axis2]
        s.axes_manager._axes[axis1] = c2
        s.axes_manager._axes[axis2] = c1
        s.axes_manager._update_attributes()
        s._make_sure_data_is_contiguous()
        return s

    def rollaxis(self, axis, to_axis):
        """Roll the specified axis backwards, until it lies in a given position.

        Parameters
        ----------
        axis : {int, str}
            The axis to roll backwards.  The positions of the other axes do not
            change relative to one another.
        to_axis : {int, str}
            The axis is rolled until it lies before this other axis.

        Returns
        -------
        s : Signal or subclass
            Output signal.

        See Also
        --------
        roll : swap_axes

        Examples
        --------
        >>> s = signals.Spectrum(np.ones((5,4,3,6)))
        >>> s
        <Spectrum, title: , dimensions: (3, 4, 5, 6)>
        >>> s.rollaxis(3, 1)
        <Spectrum, title: , dimensions: (3, 4, 5, 6)>
        >>> s.rollaxis(2,0)
        <Spectrum, title: , dimensions: (5, 3, 4, 6)>

        """
        axis = self.axes_manager[axis].index_in_array
        to_index = self.axes_manager[to_axis].index_in_array
        if axis == to_index:
            return self.deepcopy()
        new_axes_indices = hyperspy.misc.utils.rollelem(
            [axis_.index_in_array for axis_ in self.axes_manager._axes],
            index=axis,
            to_index=to_index)

        s = self._deepcopy_with_new_data(self.data.transpose(new_axes_indices))
        s.axes_manager._axes = hyperspy.misc.utils.rollelem(
            s.axes_manager._axes,
            index=axis,
            to_index=to_index)
        s.axes_manager._update_attributes()
        s._make_sure_data_is_contiguous()
        return s

    def rebin(self, new_shape):
        """Returns the object with the data rebinned.

        Parameters
        ----------
        new_shape: tuple of ints
            The new shape must be a divisor of the original shape

        Returns
        -------
        s : Signal subclass

        """
        if len(new_shape) != len(self.data.shape):
            raise ValueError("Wrong shape size")
        new_shape_in_array = []
        for axis in self.axes_manager._axes:
            new_shape_in_array.append(
                new_shape[axis.index_in_axes_manager])
        factors = (np.array(self.data.shape) /
                   np.array(new_shape_in_array))
        s = self._deepcopy_with_new_data(
            array_tools.rebin(self.data, new_shape_in_array))
        for axis in s.axes_manager._axes:
            axis.scale *= factors[axis.index_in_array]
        s.get_dimensions_from_data()
        return s

    def split(self,
              axis='auto',
              number_of_parts='auto',
              step_sizes='auto'):
        """Splits the data into several signals.

        The split can be defined by giving the number_of_parts, a homogeneous
        step size or a list of customized step sizes. By default ('auto'),
        the function is the reverse of utils.stack().

        Parameters
        ----------
        axis : {'auto' | int | string}
            Specify the data axis in which to perform the splitting
            operation.  The axis can be specified using the index of the
            axis in `axes_manager` or the axis name.
            - If 'auto' and if the object has been created with utils.stack,
            split will return the former list of signals
            (options stored in 'metadata._HyperSpy.Stacking_history'
             else the last navigation axis will be used.
        number_of_parts : {'auto' | int}
            Number of parts in which the SI will be splitted. The
            splitting is homegenous. When the axis size is not divisible
            by the number_of_parts the reminder data is lost without
            warning. If number_of_parts and step_sizes is 'auto',
            number_of_parts equals the length of the axis,
            step_sizes equals one  and the axis is supress from each sub_spectra.
        step_sizes : {'auto' | list of ints | int}
            Size of the splitted parts. If 'auto', the step_sizes equals one.
            If int, the splitting is homogenous.

        Examples
        --------
        >>> s=signals.Spectrum(random.random([4,3,2]))
        >>> s
            <Spectrum, title: , dimensions: (3, 4|2)>
        >>> s.split()
            [<Spectrum, title: , dimensions: (3 |2)>,
            <Spectrum, title: , dimensions: (3 |2)>,
            <Spectrum, title: , dimensions: (3 |2)>,
            <Spectrum, title: , dimensions: (3 |2)>]
        >>> s.split(step_sizes=2)
            [<Spectrum, title: , dimensions: (3, 2|2)>,
            <Spectrum, title: , dimensions: (3, 2|2)>]
        >>> s.split(step_sizes=[1,2])
            [<Spectrum, title: , dimensions: (3, 1|2)>,
            <Spectrum, title: , dimensions: (3, 2|2)>]

        Returns
        -------
        list of the splitted signals
        """

        shape = self.data.shape
        signal_dict = self._to_dictionary(add_learning_results=False)

        if axis == 'auto':
            mode = 'auto'
            if hasattr(self.metadata._HyperSpy, 'Stacking_history'):
                axis_in_manager = self.metadata._HyperSpy.Stacking_history.axis
                step_sizes = self.metadata._HyperSpy.Stacking_history.step_sizes
            else:
                axis_in_manager = self.axes_manager[-1 +
                                                    1j].index_in_axes_manager
        else:
            mode = 'manual'
            axis_in_manager = self.axes_manager[axis].index_in_axes_manager

        axis = self.axes_manager[axis_in_manager].index_in_array
        len_axis = self.axes_manager[axis_in_manager].size

        if number_of_parts is 'auto' and step_sizes is 'auto':
            step_sizes = 1
            number_of_parts = len_axis
        elif number_of_parts is not 'auto' and step_sizes is not 'auto':
            raise ValueError(
                "You can define step_sizes or number_of_parts "
                "but not both.")
        elif step_sizes is 'auto':
            if number_of_parts > shape[axis]:
                raise ValueError(
                    "The number of parts is greater than "
                    "the axis size.")
            else:
                step_sizes = ([shape[axis] // number_of_parts, ] *
                              number_of_parts)

        if isinstance(step_sizes, int):
            step_sizes = [step_sizes] * int(len_axis / step_sizes)

        splitted = []
        cut_index = np.array([0] + step_sizes).cumsum()

        axes_dict = signal_dict['axes']
        for i in xrange(len(cut_index) - 1):
            axes_dict[axis]['offset'] = \
                self.axes_manager._axes[axis].index2value(cut_index[i])
            axes_dict[axis]['size'] = cut_index[i + 1] - cut_index[i]
            data = self.data[
                (slice(None), ) * axis +
                (slice(cut_index[i], cut_index[i + 1]), Ellipsis)]
            signal_dict['data'] = data
            splitted += self.__class__(**signal_dict),

        if number_of_parts == len_axis \
                or step_sizes == [1] * len_axis:
            for i, spectrum in enumerate(splitted):
                spectrum.data = spectrum.data[
                    spectrum.axes_manager._get_data_slice([(axis, 0)])]
                spectrum._remove_axis(axis_in_manager)

        if mode == 'auto' and hasattr(
                self.original_metadata, 'stack_elements'):
            for i, spectrum in enumerate(splitted):
                spectrum.metadata = copy.deepcopy(
                    self.original_metadata.stack_elements[
                        'element' +
                        str(i)]['metadata'])
                spectrum.original_metadata = copy.deepcopy(self.original_metadata.stack_elements['element' +
                                                                                                 str(i)]['original_metadata'])
                spectrum.metadata.General.title = self.original_metadata.stack_elements['element' +
                                                                                        str(i)].metadata.General.title

        return splitted

    def unfold_if_multidim(self):
        """Unfold the datacube if it is >2D

        Returns
        -------

        Boolean. True if the data was unfolded by the function.
        """
        if len(self.axes_manager._axes) > 2:
            print "Automatically unfolding the data"
            self.unfold()
            return True
        else:
            return False

    @auto_replot
    def _unfold(self, steady_axes, unfolded_axis):
        """Modify the shape of the data by specifying the axes the axes which
        dimension do not change and the axis over which the remaining axes will
        be unfolded

        Parameters
        ----------
        steady_axes : list
            The indices of the axes which dimensions do not change
        unfolded_axis : int
            The index of the axis over which all the rest of the axes (except
            the steady axes) will be unfolded

        See also
        --------
        fold
        """

        # It doesn't make sense unfolding when dim < 3
        if len(self.data.squeeze().shape) < 3:
            return False

        # We need to store the original shape and coordinates to be used
        # by
        # the fold function only if it has not been already stored by a
        # previous unfold
        folding = self.metadata._HyperSpy.Folding
        if folding.unfolded is False:
            folding.original_shape = self.data.shape
            folding.original_axes_manager = self.axes_manager
            folding.unfolded = True

        new_shape = [1] * len(self.data.shape)
        for index in steady_axes:
            new_shape[index] = self.data.shape[index]
        new_shape[unfolded_axis] = -1
        self.data = self.data.reshape(new_shape)
        self.axes_manager = self.axes_manager.deepcopy()
        uname = ''
        uunits = ''
        to_remove = []
        for axis, dim in zip(self.axes_manager._axes, new_shape):
            if dim == 1:
                uname += ',' + unicode(axis)
                uunits = ',' + unicode(axis.units)
                to_remove.append(axis)
        ua = self.axes_manager._axes[unfolded_axis]
        ua.name = unicode(ua) + uname
        ua.units = unicode(ua.units) + uunits
        ua.size = self.data.shape[unfolded_axis]
        for axis in to_remove:
            self.axes_manager.remove(axis.index_in_axes_manager)
        self.data = self.data.squeeze()
        if self.metadata.has_item('Signal.Noise_properties.variance'):
            variance = self.metadata.Signal.Noise_properties.variance
            if isinstance(variance, Signal):
                variance._unfold(steady_axes, unfolded_axis)

    def unfold(self):
        """Modifies the shape of the data by unfolding the signal and
        navigation dimensions separaterly

        """
        self.unfold_navigation_space()
        self.unfold_signal_space()

    def unfold_navigation_space(self):
        """Modify the shape of the data to obtain a navigation space of
        dimension 1
        """

        if self.axes_manager.navigation_dimension < 2:
            return False
        steady_axes = [
            axis.index_in_array for axis in
            self.axes_manager.signal_axes]
        unfolded_axis = (
            self.axes_manager.navigation_axes[0].index_in_array)
        self._unfold(steady_axes, unfolded_axis)

    def unfold_signal_space(self):
        """Modify the shape of the data to obtain a signal space of
        dimension 1
        """
        if self.axes_manager.signal_dimension < 2:
            return False
        steady_axes = [
            axis.index_in_array for axis in
            self.axes_manager.navigation_axes]
        unfolded_axis = self.axes_manager.signal_axes[0].index_in_array
        self._unfold(steady_axes, unfolded_axis)

    @auto_replot
    def fold(self):
        """If the signal was previously unfolded, folds it back"""
        folding = self.metadata._HyperSpy.Folding
        # Note that == must be used instead of is True because
        # if the value was loaded from a file its type can be np.bool_
        if folding.unfolded is True:
            self.data = self.data.reshape(folding.original_shape)
            self.axes_manager = folding.original_axes_manager
            folding.original_shape = None
            folding.original_axes_manager = None
            folding.unfolded = False
            if self.metadata.has_item('Signal.Noise_properties.variance'):
                variance = self.metadata.Signal.Noise_properties.variance
                if isinstance(variance, Signal):
                    variance.fold()

    def _make_sure_data_is_contiguous(self):
        if self.data.flags['C_CONTIGUOUS'] is False:
            self.data = np.ascontiguousarray(self.data)

    def _iterate_signal(self):
        """Iterates over the signal data.

        It is faster than using the signal iterator.

        """
        if self.axes_manager.navigation_size < 2:
            yield self()
            return
        self._make_sure_data_is_contiguous()
        axes = [axis.index_in_array for
                axis in self.axes_manager.signal_axes]
        unfolded_axis = (
            self.axes_manager.navigation_axes[0].index_in_array)
        new_shape = [1] * len(self.data.shape)
        for axis in axes:
            new_shape[axis] = self.data.shape[axis]
        new_shape[unfolded_axis] = -1
        # Warning! if the data is not contigous it will make a copy!!
        data = self.data.reshape(new_shape)
        for i in xrange(data.shape[unfolded_axis]):
            getitem = [0] * len(data.shape)
            for axis in axes:
                getitem[axis] = slice(None)
            getitem[unfolded_axis] = i
            yield(data[getitem])

    def _remove_axis(self, axis):
        axis = self.axes_manager[axis]
        self.axes_manager.remove(axis.index_in_axes_manager)
        if axis.navigate is False:  # The removed axis is a signal axis
            if self.axes_manager.signal_dimension == 2:
                self._record_by = "image"
            elif self.axes_manager.signal_dimension == 1:
                self._record_by = "spectrum"
            elif self.axes_manager.signal_dimension == 0:
                self._record_by = ""
            else:
                return
            self.metadata.Signal.record_by = self._record_by
            self._assign_subclass()
    
    def _update_calibration_from(self, axes_manager, fields=('offset', 'scale')):
        self_lut = {a._origin_id: a for a in self.axes_manager._axes}
        any_changes = False
        for src_axis in axes_manager._axes:
            if src_axis._origin_id not in self_lut:
                continue
            dst_axis = self_lut.pop(src_axis._origin_id)
            changed = {}
            for f in fields:
                if getattr(dst_axis, f) != getattr(src_axis, f):
                    changed[f] = getattr(src_axis, f)
            if len(changed) > 0:
                dst_axis.trait_set(**changed)
                any_changes = True
        return any_changes

    def _apply_function_on_data_and_remove_axis(self, function, axis,
                                                out=None):
        if axis not in ("navigation", "signal"):
            if out is None:
                s = self._deepcopy_with_new_data(None)
            else:
                s = out
            s.data = function(self.data,
                            axis=self.axes_manager[axis].index_in_array)
            if out is None:
                s._remove_axis(axis)
                return s
            else:
                return

<<<<<<< HEAD
        if axis == "navigation":
            if out is None:
                s = self.get_current_signal(auto_filename=False,
                                            auto_title=False)
                s.data = s.data.copy() # Don't overwrite self.data 
            else:
                s = out
            iaxes = sorted([ax.index_in_array
                           for ax in self.axes_manager.navigation_axes])
        elif axis == "signal":
            if out is None:
                s = self._get_navigation_signal()
            else:
                s = out
            iaxes = sorted([ax.index_in_array
                            for ax in self.axes_manager.signal_axes])
        data = self.data
        while iaxes:
            data = function(data,
                            axis=iaxes.pop())
        s.data[:] = data
        if out is None:
            return s
        else:
            out.events.data_changed.trigger()

    def sum(self, axis="navigation", out=None):
=======
    def _apply_function_on_data_and_remove_axis(self, function, axis,
                                                out=None):
        if out is None:
            s = self._deepcopy_with_new_data(None)
        else:
            s = out
        s.data = function(self.data,
                          axis=self.axes_manager[axis].index_in_array)
        if out is None:
            s._remove_axis(axis)
            return s

    def sum(self, axis, out=None):
>>>>>>> cdfe4775
        """Sum the data over the given axis.

        Parameters
        ----------
        axis : {int, string}
           The axis can be specified using the index of the axis in
           `axes_manager` or the axis name.

        Returns
        -------
        s : Signal

        See also
        --------
        sum_in_mask, mean

        Examples
        --------
        >>> import numpy as np
        >>> s = Signal(np.random.random((64,64,1024)))
        >>> s.data.shape
        (64,64,1024)
        >>> s.sum(-1).data.shape
        (64,64)
        # If we just want to plot the result of the operation
        s.sum(-1, True).plot()

        """
        return self._apply_function_on_data_and_remove_axis(np.sum, axis,
                                                            out=out)

<<<<<<< HEAD
    def max(self, axis="navigation", out=None):
=======
    def max(self, axis, out=None):
>>>>>>> cdfe4775
        """Returns a signal with the maximum of the signal along an axis.

        Parameters
        ----------
        axis : {int | string}
           The axis can be specified using the index of the axis in
           `axes_manager` or the axis name.

        Returns
        -------
        s : Signal

        See also
        --------
        sum, mean, min

        Examples
        --------
        >>> import numpy as np
        >>> s = Signal(np.random.random((64,64,1024)))
        >>> s.data.shape
        (64,64,1024)
        >>> s.max(-1).data.shape
        (64,64)

        """
        return self._apply_function_on_data_and_remove_axis(np.max, axis,
                                                            out=out)

<<<<<<< HEAD
    def min(self, axis="navigation", out=None):
=======
    def min(self, axis, out=None):
>>>>>>> cdfe4775
        """Returns a signal with the minimum of the signal along an axis.

        Parameters
        ----------
        axis : {int | string}
           The axis can be specified using the index of the axis in
           `axes_manager` or the axis name.

        Returns
        -------
        s : Signal

        See also
        --------
        sum, mean, max, std, var

        Examples
        --------
        >>> import numpy as np
        >>> s = Signal(np.random.random((64,64,1024)))
        >>> s.data.shape
        (64,64,1024)
        >>> s.min(-1).data.shape
        (64,64)

        """

        return self._apply_function_on_data_and_remove_axis(np.min, axis,
                                                            out=out)

<<<<<<< HEAD
    def mean(self, axis="navigation", out=None):
=======
    def mean(self, axis, out=None):
>>>>>>> cdfe4775
        """Returns a signal with the average of the signal along an axis.

        Parameters
        ----------
        axis : {int | string}
           The axis can be specified using the index of the axis in
           `axes_manager` or the axis name.

        Returns
        -------
        s : Signal

        See also
        --------
        sum_in_mask, mean

        Examples
        --------
        >>> import numpy as np
        >>> s = Signal(np.random.random((64,64,1024)))
        >>> s.data.shape
        (64,64,1024)
        >>> s.mean(-1).data.shape
        (64,64)

        """
        return self._apply_function_on_data_and_remove_axis(np.mean, axis,
                                                            out=out)

<<<<<<< HEAD
    def std(self, axis="navigation", out=None):
=======
    def std(self, axis, out=None):
>>>>>>> cdfe4775
        """Returns a signal with the standard deviation of the signal along
        an axis.

        Parameters
        ----------
        axis : {int | string}
           The axis can be specified using the index of the axis in
           `axes_manager` or the axis name.

        Returns
        -------
        s : Signal

        See also
        --------
        sum_in_mask, mean

        Examples
        --------
        >>> import numpy as np
        >>> s = Signal(np.random.random((64,64,1024)))
        >>> s.data.shape
        (64,64,1024)
        >>> s.std(-1).data.shape
        (64,64)

        """
        return self._apply_function_on_data_and_remove_axis(np.std, axis,
                                                            out=out)

<<<<<<< HEAD
    def var(self, axis="navigation", out=None):
=======
    def var(self, axis, out=None):
>>>>>>> cdfe4775
        """Returns a signal with the variances of the signal along an axis.

        Parameters
        ----------
        axis : {int | string}
           The axis can be specified using the index of the axis in
           `axes_manager` or the axis name.

        Returns
        -------
        s : Signal

        See also
        --------
        sum_in_mask, mean

        Examples
        --------
        >>> import numpy as np
        >>> s = Signal(np.random.random((64,64,1024)))
        >>> s.data.shape
        (64,64,1024)
        >>> s.var(-1).data.shape
        (64,64)

        """
        return self._apply_function_on_data_and_remove_axis(np.var, axis,
                                                            out=out)

    def diff(self, axis, order=1):
        """Returns a signal with the n-th order discrete difference along
        given axis.

        Parameters
        ----------
        axis : {int | string}
           The axis can be specified using the index of the axis in
           `axes_manager` or the axis name.
        order: the order of the derivative

        See also
        --------
        mean, sum

        Examples
        --------
        >>> import numpy as np
        >>> s = Signal(np.random.random((64,64,1024)))
        >>> s.data.shape
        (64,64,1024)
        >>> s.diff(-1).data.shape
        (64,64,1023)

        """

        s = self._deepcopy_with_new_data(
            np.diff(self.data, order, axis))
        axis = s.axes_manager._axes[axis]
        axis.offset += (axis.scale / 2)
        s.get_dimensions_from_data()
        return s

    def integrate_simpson(self, axis):
        """Returns a signal with the result of calculating the integral
        of the signal along an axis using Simpson's rule.

        Parameters
        ----------
        axis : {int | string}
           The axis can be specified using the index of the axis in
           `axes_manager` or the axis name.

        Returns
        -------
        s : Signal

        See also
        --------
        sum_in_mask, mean

        Examples
        --------
        >>> import numpy as np
        >>> s = Signal(np.random.random((64,64,1024)))
        >>> s.data.shape
        (64,64,1024)
        >>> s.var(-1).data.shape
        (64,64)

        """
        axis = self.axes_manager[axis]
        s = self._deepcopy_with_new_data(
            sp.integrate.simps(y=self.data,
                               x=axis.axis,
                               axis=axis.index_in_array))
        s._remove_axis(axis.index_in_axes_manager)
        return s

    def integrate1D(self, axis):
        """Integrate the signal over the given axis.

        The integration is performed using Simpson's rule if
        `metadata.Signal.binned` is False and summation over the given axis if
        True.

        Parameters
        ----------
        axis : {int | string}
           The axis can be specified using the index of the axis in
           `axes_manager` or the axis name.

        Returns
        -------
        s : Signal

        See also
        --------
        sum_in_mask, mean

        Examples
        --------
        >>> import numpy as np
        >>> s = Signal(np.random.random((64,64,1024)))
        >>> s.data.shape
        (64,64,1024)
        >>> s.var(-1).data.shape
        (64,64)

        """
        if self.metadata.Signal.binned is False:
            return self.integrate_simpson(axis)
        else:
            return self.sum(axis)

<<<<<<< HEAD
    def indexmax(self, axis="navigation", out=None):
=======
    def indexmax(self, axis, out=None):
>>>>>>> cdfe4775
        """Returns a signal with the index of the maximum along an axis.

        Parameters
        ----------
        axis : {int | string}
           The axis can be specified using the index of the axis in
           `axes_manager` or the axis name.

        Returns
        -------
        s : Signal
            The data dtype is always int.

        See also
        --------
        sum, mean, min

        Usage
        -----
        >>> import numpy as np
        >>> s = Signal(np.random.random((64,64,1024)))
        >>> s.data.shape
        (64,64,1024)
        >>> s.indexmax(-1).data.shape
        (64,64)

        """
        return self._apply_function_on_data_and_remove_axis(np.argmax, axis,
                                                            out=out)

    def valuemax(self, axis):
        """Returns a signal with the value of the maximum along an axis.

        Parameters
        ----------
        axis : {int | string}
           The axis can be specified using the index of the axis in
           `axes_manager` or the axis name.

        Returns
        -------
        s : Signal
            The data dtype is always int.

        See also
        --------
        sum, mean, min

        Usage
        -----
        >>> import numpy as np
        >>> s = Signal(np.random.random((64,64,1024)))
        >>> s.data.shape
        (64,64,1024)
        >>> s.valuemax(-1).data.shape
        (64,64)

        """
        s = self.indexmax(axis)
        s.data = self.axes_manager[axis].index2value(s.data)
        return s

    def get_histogram(img, bins='freedman', range_bins=None, **kwargs):
        """Return a histogram of the signal data.

        More sophisticated algorithms for determining bins can be used.
        Aside from the `bins` argument allowing a string specified how bins
        are computed, the parameters are the same as numpy.histogram().

        Parameters
        ----------
        bins : int or list or str, optional
            If bins is a string, then it must be one of:
            'knuth' : use Knuth's rule to determine bins
            'scotts' : use Scott's rule to determine bins
            'freedman' : use the Freedman-diaconis rule to determine bins
            'blocks' : use bayesian blocks for dynamic bin widths
        range_bins : tuple or None, optional
            the minimum and maximum range for the histogram. If not specified,
            it will be (x.min(), x.max())
        **kwargs
            other keyword arguments (weight and density) are described in
            np.histogram().

        Returns
        -------
        hist_spec : An 1D spectrum instance containing the histogram.

        See Also
        --------
        print_summary_statistics
        astroML.density_estimation.histogram, numpy.histogram : these are the
            functions that hyperspy uses to compute the histogram.

        Notes
        -----
        The number of bins estimators are taken from AstroML. Read
        their documentation for more info.

        Examples
        --------
        >>> s = signals.Spectrum(np.random.normal(size=(10, 100)))
        Plot the data histogram
        >>> s.get_histogram().plot()
        Plot the histogram of the signal at the current coordinates
        >>> s.get_current_signal().get_histogram().plot()

        """
        from hyperspy import signals

        hist, bin_edges = histogram(img.data.flatten(),
                                    bins=bins,
                                    range=range_bins,
                                    **kwargs)
        hist_spec = signals.Spectrum(hist)
        if bins == 'blocks':
            hist_spec.axes_manager.signal_axes[0].axis = bin_edges[:-1]
            warnings.warn(
                "The options `bins = 'blocks'` is not fully supported in this "
                "versions of hyperspy. It should be used for plotting purpose"
                "only.")
        else:
            hist_spec.axes_manager[0].scale = bin_edges[1] - bin_edges[0]
            hist_spec.axes_manager[0].offset = bin_edges[0]

        hist_spec.axes_manager[0].name = 'value'
        hist_spec.metadata.General.title = (img.metadata.General.title +
                                            " histogram")
        hist_spec.metadata.Signal.binned = True
        return hist_spec

    def map(self, function,
            show_progressbar=None, **kwargs):
        """Apply a function to the signal data at all the coordinates.

        The function must operate on numpy arrays and the output *must have the
        same dimensions as the input*. The function is applied to the data at
        each coordinate and the result is stored in the current signal i.e.
        this method operates *in-place*.  Any extra keyword argument is passed
        to the function. The keywords can take different values at different
        coordinates. If the function takes an `axis` or `axes` argument, the
        function is assumed to be vectorial and the signal axes are assigned to
        `axis` or `axes`.  Otherwise, the signal is iterated over the
        navigation axes and a progress bar is displayed to monitor the
        progress.

        Parameters
        ----------

        function : function
            A function that can be applied to the signal.
        show_progressbar : None or bool
            If True, display a progress bar. If None the default is set in
            `preferences`.
        keyword arguments : any valid keyword argument
            All extra keyword arguments are passed to the

        Notes
        -----
        This method is similar to Python's :func:`map` that can also be utilize
        with a :class:`Signal` instance for similar purposes. However, this
        method has the advantage of being faster because it iterates the numpy
        array instead of the :class:`Signal`.

        Examples
        --------
        Apply a gaussian filter to all the images in the dataset. The sigma
        parameter is constant.

        >>> import scipy.ndimage
        >>> im = signals.Image(np.random.random((10, 64, 64)))
        >>> im.map(scipy.ndimage.gaussian_filter, sigma=2.5)

        Apply a gaussian filter to all the images in the dataset. The sigmal
        parameter is variable.

        >>> im = signals.Image(np.random.random((10, 64, 64)))
        >>> sigmas = signals.Signal(np.linspace(2,5,10))
        >>> sigmas.axes_manager.set_signal_dimension(0)
        >>> im.map(scipy.ndimage.gaussian_filter, sigma=sigmas)

        """
        if show_progressbar is None:
            show_progressbar = preferences.General.show_progressbar
        # Sepate ndkwargs
        ndkwargs = ()
        for key, value in kwargs.iteritems():
            if isinstance(value, Signal):
                ndkwargs += ((key, value),)

        # Check if the signal axes have inhomogenous scales and/or units and
        # display in warning if yes.
        scale = set()
        units = set()
        for i in range(len(self.axes_manager.signal_axes)):
            scale.add(self.axes_manager[i].scale)
            units.add(self.axes_manager[i].units)
        if len(units) != 1 or len(scale) != 1:
            warnings.warn("The function you applied does not take into "
                          "account the difference of units and of scales in-between"
                          " axes.")
        # If the function has an axis argument and the signal dimension is 1,
        # we suppose that it can operate on the full array and we don't
        # interate over the coordinates.
        try:
            fargs = inspect.getargspec(function).args
        except TypeError:
            # This is probably a Cython function that is not supported by
            # inspect.
            fargs = []

        if not ndkwargs and (self.axes_manager.signal_dimension == 1 and
                             "axis" in fargs):
            kwargs['axis'] = \
                self.axes_manager.signal_axes[-1].index_in_array

            self.data = function(self.data, **kwargs)
        # If the function has an axes argument
        # we suppose that it can operate on the full array and we don't
        # interate over the coordinates.
        elif not ndkwargs and "axes" in fargs:
            kwargs['axes'] = tuple([axis.index_in_array for axis in
                                    self.axes_manager.signal_axes])
            self.data = function(self.data, **kwargs)
        else:
            # Iteration over coordinates.
            pbar = progressbar(
                maxval=self.axes_manager.navigation_size,
                disabled=not show_progressbar)
            iterators = [signal[1]._iterate_signal() for signal in ndkwargs]
            iterators = tuple([self._iterate_signal()] + iterators)
            for data in zip(*iterators):
                for (key, value), datum in zip(ndkwargs, data[1:]):
                    kwargs[key] = datum[0]
                data[0][:] = function(data[0], **kwargs)
                pbar.next()
            pbar.finish()

    def copy(self):
        try:
            backup_plot = self._plot
            self._plot = None
            return copy.copy(self)
        finally:
            self._plot = backup_plot

    def __deepcopy__(self, memo):
        dc = type(self)(**self._to_dictionary())
        if dc.data is not None:
            dc.data = dc.data.copy()
        # The Signal subclasses might change the view on init
        # The following code just copies the original view
        for oaxis, caxis in zip(self.axes_manager._axes,
                                dc.axes_manager._axes):
            caxis.navigate = oaxis.navigate
        return dc

    def deepcopy(self):
        return copy.deepcopy(self)

    def change_dtype(self, dtype):
        """Change the data type.

        Parameters
        ----------
        dtype : str or dtype
            Typecode or data-type to which the array is cast. In
            addition to all standard numpy dtypes HyperSpy
            supports four extra dtypes for RGB images:
            "rgb8", "rgba8", "rgb16" and "rgba16". Changing from
            and to any rgbx dtype is more constrained than most
            other dtype conversions. To change to a rgbx dtype
            the signal `record_by` must be "spectrum",
            `signal_dimension` must be 3(4) for rgb(rgba) dtypes
            and the dtype must be uint8(uint16) for rgbx8(rgbx16).
            After conversion `record_by` becomes `image` and the
            spectra dimension is removed. The dtype of images of
            dtype rgbx8(rgbx16) can only be changed to uint8(uint16)
            and the `record_by` becomes "spectrum".


        Examples
        --------
        >>> import numpy as np
        >>> from hyperspy.signals import Spectrum
        >>> s = signals.Spectrum(np.array([1,2,3,4,5]))
        >>> s.data
        array([1, 2, 3, 4, 5])
        >>> s.change_dtype('float')
        >>> s.data
        array([ 1.,  2.,  3.,  4.,  5.])

        """
        if not isinstance(dtype, np.dtype):
            if dtype in rgb_tools.rgb_dtypes:
                if self.metadata.Signal.record_by != "spectrum":
                    raise AttributeError("Only spectrum signals can be converted "
                                         "to RGB images.")
                    if "rgba" in dtype:
                        if self.axes_manager.signal_size != 4:
                            raise AttributeError(
                                "Only spectra with signal_size equal to 4 can be"
                                "converted to RGBA images")
                    else:
                        if self.axes_manager.signal_size != 3:
                            raise AttributeError(
                                "Only spectra with signal_size equal to 3 can be"
                                " converted to RGBA images")
                if "8" in dtype and self.data.dtype.name != "uint8":
                    raise AttributeError(
                        "Only signals with dtype uint8 can be converted to rgb8 images")
                elif "16" in dtype and self.data.dtype.name != "uint16":
                    raise AttributeError(
                        "Only signals with dtype uint16 can be converted to rgb16 images")
                dtype = rgb_tools.rgb_dtypes[dtype]
                self.data = rgb_tools.regular_array2rgbx(self.data)
                self.axes_manager.remove(-1)
                self.metadata.Signal.record_by = "image"
                self._assign_subclass()
                return
            else:
                dtype = np.dtype(dtype)
        if rgb_tools.is_rgbx(self.data) is True:
            ddtype = self.data.dtype.fields["B"][0]

            if ddtype != dtype:
                raise ValueError(
                    "It is only possibile to change to %s." %
                    ddtype)
            self.data = rgb_tools.rgbx2regular_array(self.data)
            self.get_dimensions_from_data()
            self.metadata.Signal.record_by = "spectrum"
            self.axes_manager[-1 + 2j].name = "RGB index"
            self._assign_subclass()
            return
        else:
            self.data = self.data.astype(dtype)

    def estimate_poissonian_noise_variance(self,
                                           expected_value=None,
                                           gain_factor=None,
                                           gain_offset=None,
                                           correlation_factor=None):
        """Estimate the poissonian noise variance of the signal.

        The variance is stored in the
        ``metadata.Signal.Noise_properties.variance`` attribute.

        A poissonian noise  variance is equal to the expected value. With the
        default arguments, this method simply sets the variance attribute to
        the given `expected_value`. However, more generally (although then
        noise is not strictly poissonian), the variance may be proportional to
        the expected value. Moreover, when the noise is a mixture of white
        (gaussian) and poissonian noise, the variance is described by the
        following linear model:

            .. math::

                \mathrm{Var}[X] = (a * \mathrm{E}[X] + b) * c

        Where `a` is the `gain_factor`, `b` is the `gain_offset` (the gaussian
        noise variance) and `c` the `correlation_factor`. The correlation
        factor accounts for correlation of adjacent signal elements that can
        be modeled as a convolution with a gaussian point spread function.


        Parameters
        ----------
        expected_value : None or Signal instance.
            If None, the signal data is taken as the expected value. Note that
            this may be inaccurate where `data` is small.
        gain_factor, gain_offset, correlation_factor: None or float.
            All three must be positive. If None, take the values from
            ``metadata.Signal.Noise_properties.Variance_linear_model`` if
            defined. Otherwise suppose poissonian noise i.e. ``gain_factor=1``,
            ``gain_offset=0``, ``correlation_factor=1``. If not None, the
            values are stored in
            ``metadata.Signal.Noise_properties.Variance_linear_model``.

        """
        if expected_value is None:
            dc = self.data.copy()
        else:
            dc = expected_value.data.copy()
        if self.metadata.has_item(
                "Signal.Noise_properties.Variance_linear_model"):
            vlm = self.metadata.Signal.Noise_properties.Variance_linear_model
        else:
            self.metadata.add_node(
                "Signal.Noise_properties.Variance_linear_model")
            vlm = self.metadata.Signal.Noise_properties.Variance_linear_model

        if gain_factor is None:
            if not vlm.has_item("gain_factor"):
                vlm.gain_factor = 1
            gain_factor = vlm.gain_factor

        if gain_offset is None:
            if not vlm.has_item("gain_offset"):
                vlm.gain_offset = 0
            gain_offset = vlm.gain_offset

        if correlation_factor is None:
            if not vlm.has_item("correlation_factor"):
                vlm.correlation_factor = 1
            correlation_factor = vlm.correlation_factor

        if gain_offset < 0:
            raise ValueError("`gain_offset` must be positive.")
        if gain_factor < 0:
            raise ValueError("`gain_factor` must be positive.")
        if correlation_factor < 0:
            raise ValueError("`correlation_factor` must be positive.")

        variance = (dc * gain_factor + gain_offset) * correlation_factor
        # The lower bound of the variance is the gaussian noise.
        variance = np.clip(variance, gain_offset * correlation_factor, np.inf)
        variance = type(self)(variance,
                              axes=self.axes_manager._get_axes_dicts())
        variance.metadata.General.title = ("Variance of " +
                                           self.metadata.General.title)
        self.metadata.set_item(
            "Signal.Noise_properties.variance", variance)

    def get_current_signal(self, auto_title=True, auto_filename=True):
        """Returns the data at the current coordinates as a Signal subclass.

        The signal subclass is the same as that of the current object. All the
        axes navigation attribute are set to False.

        Parameters
        ----------
        auto_title : bool
            If True an space followed by the current indices in parenthesis
            are appended to the title.
        auto_filename : bool
            If True and `tmp_parameters.filename` is defined
            (what is always the case when the Signal has been read from a file),
            the filename is modified by appending an underscore and a parenthesis
            containing the current indices.

        Returns
        -------
        cs : Signal subclass instance.

        Examples
        --------
        >>> im = signals.Image(np.zeros((2,3, 32,32)))
        >>> im
        <Image, title: , dimensions: (3, 2, 32, 32)>
        >>> im.axes_manager.indices = 2,1
        >>> im.get_current_signal()
        <Image, title:  (2, 1), dimensions: (32, 32)>

        """
        cs = self.__class__(
            self(),
            axes=self.axes_manager._get_signal_axes_dicts(),
            metadata=self.metadata.as_dictionary(),)

        if auto_filename is True and self.tmp_parameters.has_item('filename'):
            cs.tmp_parameters.filename = (self.tmp_parameters.filename +
                                          '_' +
                                          str(self.axes_manager.indices))
            cs.tmp_parameters.extension = self.tmp_parameters.extension
            cs.tmp_parameters.folder = self.tmp_parameters.folder
        if auto_title is True:
            cs.metadata.General.title = (cs.metadata.General.title +
                                         ' ' + str(self.axes_manager.indices))
        cs.axes_manager._set_axis_attribute_values("navigate", False)
        return cs

    def _get_navigation_signal(self):
        if self.axes_manager.navigation_dimension == 0:
            return self.__class__(np.array([0, ]).astype(self.data.dtype))
        elif self.axes_manager.navigation_dimension == 1:
            from hyperspy._signals.spectrum import Spectrum
            s = Spectrum(
                np.zeros(self.axes_manager._navigation_shape_in_array,
                         dtype=self.data.dtype),
                axes=self.axes_manager._get_navigation_axes_dicts())
        elif self.axes_manager.navigation_dimension == 2:
            from hyperspy._signals.image import Image
            s = Image(np.zeros(self.axes_manager._navigation_shape_in_array,
                               dtype=self.data.dtype),
                      axes=self.axes_manager._get_navigation_axes_dicts())
        else:
            s = Signal(np.zeros(self.axes_manager._navigation_shape_in_array,
                                dtype=self.data.dtype),
                       axes=self.axes_manager._get_navigation_axes_dicts())
        return s

    def __iter__(self):
        # Reset AxesManager iteration index
        self.axes_manager.__iter__()
        return self

    def next(self):
        self.axes_manager.next()
        return self.get_current_signal()

    def __len__(self):
        nitem = int(self.axes_manager.navigation_size)
        nitem = nitem if nitem > 0 else 1
        return nitem

    def as_spectrum(self, spectral_axis):
        """Return the Signal as a spectrum.

        The chosen spectral axis is moved to the last index in the
        array and the data is made contiguous for effecient
        iteration over spectra.


        Parameters
        ----------
        spectral_axis : {int, complex, str}
            Select the spectral axis to-be using its index or name.

        Examples
        --------
        >>> img = signals.Image(np.ones((3,4,5,6)))
        >>> img
        <Image, title: , dimensions: (4, 3, 6, 5)>
        >>> img.to_spectrum(-1+1j)
        <Spectrum, title: , dimensions: (6, 5, 4, 3)>
        >>> img.to_spectrum(0)
        <Spectrum, title: , dimensions: (6, 5, 3, 4)>

        """
        # Roll the spectral axis to-be to the latex index in the array
        sp = self.rollaxis(spectral_axis, -1 + 3j)
        sp.metadata.Signal.record_by = "spectrum"
        sp._assign_subclass()
        return sp

    def as_image(self, image_axes):
        """Convert signal to image.

        The chosen image axes are moved to the last indices in the
        array and the data is made contiguous for effecient
        iteration over images.

        Parameters
        ----------
        image_axes : tuple of {int, complex, str}
            Select the image axes. Note that the order of the axes matters
            and it is given in the "natural" i.e. X, Y, Z... order.

        Examples
        --------
        >>> s = signals.Spectrum(np.ones((2,3,4,5)))
        >>> s
        <Spectrum, title: , dimensions: (4, 3, 2, 5)>
        >>> s.as_image((0,1))
        <Image, title: , dimensions: (5, 2, 4, 3)>

        >>> s.to_image((1,2))
        <Image, title: , dimensions: (4, 5, 3, 2)>

        Raises
        ------
        DataDimensionError : when data.ndim < 2

        """
        if self.data.ndim < 2:
            raise DataDimensionError(
                "A Signal dimension must be >= 2 to be converted to an Image")
        axes = (self.axes_manager[image_axes[0]],
                self.axes_manager[image_axes[1]])
        iaxes = [axis.index_in_array for axis in axes]
        im = self.rollaxis(iaxes[0] + 3j, -1 + 3j).rollaxis(
            iaxes[1] - np.argmax(iaxes) + 3j, -2 + 3j)
        im.metadata.Signal.record_by = "image"
        im._assign_subclass()
        return im

    def _assign_subclass(self):
        mp = self.metadata
        current_class = self.__class__
        self.__class__ = hyperspy.io.assign_signal_subclass(
            record_by=mp.Signal.record_by
            if "Signal.record_by" in mp
            else self._record_by,
            signal_type=mp.Signal.signal_type
            if "Signal.signal_type" in mp
            else self._signal_type,
            signal_origin=mp.Signal.signal_origin
            if "Signal.signal_origin" in mp
            else self._signal_origin)
        self.__init__(**self._to_dictionary())

    def set_signal_type(self, signal_type):
        """Set the signal type and change the current class
        accordingly if pertinent.

        The signal_type attribute specifies the kind of data that the signal
        containts e.g. "EELS" for electron energy-loss spectroscopy,
        "PES" for photoemission spectroscopy. There are some methods that are
        only available for certain kind of signals, so setting this
        parameter can enable/disable features.

        Parameters
        ----------
        signal_type : {"EELS", "EDS_TEM", "EDS_SEM", "DielectricFunction"}
            Currently there are special features for "EELS" (electron
            energy-loss spectroscopy), "EDS_TEM" (energy dispersive X-rays of
            thin samples, normally obtained in a transmission electron
            microscope), "EDS_SEM" (energy dispersive X-rays of thick samples,
            normally obtained in a scanning electron microscope) and
            "DielectricFuction". Setting the signal_type to the correct acronym
            is highly advisable when analyzing any signal for which HyperSpy
            provides extra features. Even if HyperSpy does not provide extra
            features for the signal that you are analyzing, it is good practice
            to set signal_type to a value that best describes the data signal
            type.

        """
        self.metadata.Signal.signal_type = signal_type
        self._assign_subclass()

    def set_signal_origin(self, origin):
        """Set the origin of the signal and change the current class
        accordingly if pertinent.

        The signal_origin attribute specifies if the data was obtained
        through experiment or simulation. There are some methods that are
        only available for experimental or simulated data, so setting this
        parameter can enable/disable features.


        Parameters
        ----------
        origin : {'experiment', 'simulation', None, ""}
            None an the empty string mean that the signal origin is uknown.

        Raises
        ------
        ValueError if origin is not 'experiment' or 'simulation'

        """
        if origin not in ['experiment', 'simulation', "", None]:
            raise ValueError("`origin` must be one of: experiment, simulation")
        if origin is None:
            origin = ""
        self.metadata.Signal.signal_origin = origin
        self._assign_subclass()

    def print_summary_statistics(self, formatter="%.3f"):
        """Prints the five-number summary statistics of the data, the mean and
        the standard deviation.

        Prints the mean, standandard deviation (std), maximum (max), minimum
        (min), first quartile (Q1), median and third quartile. nans are
        removed from the calculations.

        Parameters
        ----------
        formatter : bool
           Number formatter.

        See Also
        --------
        get_histogram

        """
        data = self.data
        # To make it work with nans
        data = data[~np.isnan(data)]
        print(underline("Summary statistics"))
        print("mean:\t" + formatter % data.mean())
        print("std:\t" + formatter % data.std())
        print
        print("min:\t" + formatter % data.min())
        print("Q1:\t" + formatter % np.percentile(data,
                                                  25))
        print("median:\t" + formatter % np.median(data))
        print("Q3:\t" + formatter % np.percentile(data,
                                                  75))
        print("max:\t" + formatter % data.max())

    @property
    def is_rgba(self):
        return rgb_tools.is_rgba(self.data)

    @property
    def is_rgb(self):
        return rgb_tools.is_rgb(self.data)

    @property
    def is_rgbx(self):
        return rgb_tools.is_rgbx(self.data)

# Implement binary operators
for name in (
    # Arithmetic operators
    "__add__",
    "__sub__",
    "__mul__",
    "__floordiv__",
    "__mod__",
    "__divmod__",
    "__pow__",
    "__lshift__",
    "__rshift__",
    "__and__",
    "__xor__",
    "__or__",
    "__div__",
    "__truediv__",
    # Comparison operators
    "__lt__",
    "__le__",
    "__eq__",
    "__ne__",
    "__ge__",
    "__gt__",
):
    exec(
        ("def %s(self, other):\n" % name) +
        ("   return self._binary_operator_ruler(other, \'%s\')\n" %
         name))
    exec("%s.__doc__ = int.%s.__doc__" % (name, name))
    exec("setattr(Signal, \'%s\', %s)" % (name, name))
    # The following commented line enables the operators with swapped
    # operands. They should be defined only for commutative operators
    # but for simplicity we don't support this at all atm.

    # exec("setattr(Signal, \'%s\', %s)" % (name[:2] + "r" + name[2:],
    # name))

# Implement unary arithmetic operations
for name in (
        "__neg__",
        "__pos__",
        "__abs__",
        "__invert__",):
    exec(
        ("def %s(self):" % name) +
        ("   return self._unary_operator_ruler(\'%s\')" % name))
    exec("%s.__doc__ = int.%s.__doc__" % (name, name))
    exec("setattr(Signal, \'%s\', %s)" % (name, name))


class SpecialSlicers:

    def __init__(self, signal, isNavigation):
        self.isNavigation = isNavigation
        self.signal = signal

    def __getitem__(self, slices):
        return self.signal.__getitem__(slices, self.isNavigation)

    def __setitem__(self, i, j):
        """x.__setitem__(i, y) <==> x[i]=y
        """
        if isinstance(j, Signal):
            j = j.data
        self.signal.__getitem__(i, self.isNavigation).data[:] = j

    def __len__(self):
        return self.signal.axes_manager.signal_shape[0]<|MERGE_RESOLUTION|>--- conflicted
+++ resolved
@@ -2617,11 +2617,7 @@
             _signal = self._deepcopy_with_new_data(self.data)
         else:
             out.data = self.data
-<<<<<<< HEAD
-            out._update_calibration_from(self.axes_manager,
-=======
             out.axes_manager.update_from(self.axes_manager,
->>>>>>> cdfe4775
                                          fields=('offset', 'scale', 'size'))
             _signal = out
 
@@ -3650,7 +3646,6 @@
             else:
                 return
 
-<<<<<<< HEAD
         if axis == "navigation":
             if out is None:
                 s = self.get_current_signal(auto_filename=False,
@@ -3678,21 +3673,6 @@
             out.events.data_changed.trigger()
 
     def sum(self, axis="navigation", out=None):
-=======
-    def _apply_function_on_data_and_remove_axis(self, function, axis,
-                                                out=None):
-        if out is None:
-            s = self._deepcopy_with_new_data(None)
-        else:
-            s = out
-        s.data = function(self.data,
-                          axis=self.axes_manager[axis].index_in_array)
-        if out is None:
-            s._remove_axis(axis)
-            return s
-
-    def sum(self, axis, out=None):
->>>>>>> cdfe4775
         """Sum the data over the given axis.
 
         Parameters
@@ -3724,11 +3704,7 @@
         return self._apply_function_on_data_and_remove_axis(np.sum, axis,
                                                             out=out)
 
-<<<<<<< HEAD
     def max(self, axis="navigation", out=None):
-=======
-    def max(self, axis, out=None):
->>>>>>> cdfe4775
         """Returns a signal with the maximum of the signal along an axis.
 
         Parameters
@@ -3758,11 +3734,7 @@
         return self._apply_function_on_data_and_remove_axis(np.max, axis,
                                                             out=out)
 
-<<<<<<< HEAD
     def min(self, axis="navigation", out=None):
-=======
-    def min(self, axis, out=None):
->>>>>>> cdfe4775
         """Returns a signal with the minimum of the signal along an axis.
 
         Parameters
@@ -3793,11 +3765,7 @@
         return self._apply_function_on_data_and_remove_axis(np.min, axis,
                                                             out=out)
 
-<<<<<<< HEAD
     def mean(self, axis="navigation", out=None):
-=======
-    def mean(self, axis, out=None):
->>>>>>> cdfe4775
         """Returns a signal with the average of the signal along an axis.
 
         Parameters
@@ -3827,11 +3795,7 @@
         return self._apply_function_on_data_and_remove_axis(np.mean, axis,
                                                             out=out)
 
-<<<<<<< HEAD
     def std(self, axis="navigation", out=None):
-=======
-    def std(self, axis, out=None):
->>>>>>> cdfe4775
         """Returns a signal with the standard deviation of the signal along
         an axis.
 
@@ -3862,11 +3826,7 @@
         return self._apply_function_on_data_and_remove_axis(np.std, axis,
                                                             out=out)
 
-<<<<<<< HEAD
     def var(self, axis="navigation", out=None):
-=======
-    def var(self, axis, out=None):
->>>>>>> cdfe4775
         """Returns a signal with the variances of the signal along an axis.
 
         Parameters
@@ -4001,11 +3961,7 @@
         else:
             return self.sum(axis)
 
-<<<<<<< HEAD
     def indexmax(self, axis="navigation", out=None):
-=======
-    def indexmax(self, axis, out=None):
->>>>>>> cdfe4775
         """Returns a signal with the index of the maximum along an axis.
 
         Parameters
