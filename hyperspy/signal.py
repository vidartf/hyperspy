# -*- coding: utf-8 -*-
# Copyright 2007-2015 The HyperSpy developers
#
# This file is part of  HyperSpy.
#
#  HyperSpy is free software: you can redistribute it and/or modify
# it under the terms of the GNU General Public License as published by
# the Free Software Foundation, either version 3 of the License, or
# (at your option) any later version.
#
#  HyperSpy is distributed in the hope that it will be useful,
# but WITHOUT ANY WARRANTY; without even the implied warranty of
# MERCHANTABILITY or FITNESS FOR A PARTICULAR PURPOSE.  See the
# GNU General Public License for more details.
#
# You should have received a copy of the GNU General Public License
# along with  HyperSpy.  If not, see <http://www.gnu.org/licenses/>.

import copy
import h5py
import os.path
import warnings
import math
import inspect
from contextlib import contextmanager

import numpy as np
import numpy.ma as ma
import scipy.interpolate
try:
    from scipy.signal import savgol_filter
    savgol_imported = True
except ImportError:
    savgol_imported = False
import scipy as sp
from matplotlib import pyplot as plt
try:
    from statsmodels.nonparametric.smoothers_lowess import lowess
    statsmodels_installed = True
except:
    statsmodels_installed = False

from hyperspy.axes import AxesManager
from hyperspy import io
from hyperspy.drawing import mpl_hie, mpl_hse, mpl_he
from hyperspy.learn.mva import MVA, LearningResults
import hyperspy.misc.utils
from hyperspy.misc.utils import DictionaryTreeBrowser
from hyperspy.drawing import signal as sigdraw
from hyperspy.decorators import auto_replot
from hyperspy.defaults_parser import preferences
from hyperspy.misc.io.tools import ensure_directory
from hyperspy.external.progressbar import progressbar
from hyperspy.gui.tools import (
    SpectrumCalibration,
    SmoothingSavitzkyGolay,
    SmoothingLowess,
    SmoothingTV,
    ButterworthFilter)
from hyperspy.misc.tv_denoise import _tv_denoise_1d
from hyperspy.gui.egerton_quantification import BackgroundRemoval
from hyperspy.decorators import only_interactive
from hyperspy.decorators import interactive_range_selector
from scipy.ndimage.filters import gaussian_filter1d
from hyperspy.misc.spectrum_tools import find_peaks_ohaver
from hyperspy.misc.image_tools import (shift_image, estimate_image_shift)
from hyperspy.misc.math_tools import symmetrize, antisymmetrize
from hyperspy.exceptions import SignalDimensionError, DataDimensionError
from hyperspy.misc import array_tools
from hyperspy.misc import spectrum_tools
from hyperspy.misc import rgb_tools
from hyperspy.gui.tools import IntegrateArea
from hyperspy import components
from hyperspy.misc.utils import underline
from hyperspy.external.astroML.histtools import histogram
from hyperspy.drawing.utils import animate_legend
from hyperspy.misc.hspy_warnings import VisibleDeprecationWarning
from hyperspy.events import Events, Event
from hyperspy.interactive import interactive
from hyperspy.misc.slicing import SpecialSlicers, FancySlicing
from hyperspy.events import Events, Event
from hyperspy.interactive import interactive
from hyperspy.misc.utils import slugify
from datetime import datetime


class ModelManager(object):

    """Container for models
    """

    class ModelStub(object):

        def __init__(self, mm, name):
            self._name = name
            self._mm = mm
            self.restore = lambda: mm.restore(self._name)
            self.remove = lambda: mm.remove(self._name)
            self.pop = lambda: mm.pop(self._name)
            self.restore.__doc__ = "Returns the stored model"
            self.remove.__doc__ = "Removes the stored model"
            self.pop.__doc__ = "Returns the stored model and removes it from storage"

        def __repr__(self):
            return repr(self._mm._models[self._name])

    def __init__(self, signal, dictionary=None):
        self._signal = signal
        self._models = DictionaryTreeBrowser()
        self._add_dictionary(dictionary)

    def _add_dictionary(self, dictionary=None):
        if dictionary is not None:
            for k, v in dictionary.iteritems():
                if k.startswith('_') or k in ['restore', 'remove']:
                    raise KeyError("Can't add dictionary with key '%s'" % k)
                k = slugify(k, True)
                self._models.set_item(k, v)
                setattr(self, k, self.ModelStub(self, k))

    def _set_nice_description(self, node, names):
        ans = {'date': datetime.now().strftime('%Y-%m-%d %H:%M:%S'),
               'dimensions': self._signal.axes_manager._get_dimension_str(),
               }
        node.add_dictionary(ans)
        for n in names:
            node.add_node('components.' + n)

    def _save(self, name, dictionary):

        from itertools import product
        _abc = 'abcdefghijklmnopqrstuvwxyz'

        def get_letter(models):
            howmany = len(models)
            if not howmany:
                return 'a'
            order = int(np.log(howmany) / np.log(26)) + 1
            letters = [_abc, ] * order
            for comb in product(*letters):
                guess = "".join(comb)
                if guess not in models.keys():
                    return guess

        if name is None:
            name = get_letter(self._models)
        else:
            name = self._check_name(name)

        if name in self._models:
            self.remove(name)

        self._models.add_node(name)
        node = self._models.get_item(name)
        names = [c['name'] for c in dictionary['components']]
        self._set_nice_description(node, names)

        node.set_item('_dict', dictionary)
        setattr(self, name, self.ModelStub(self, name))

    def store(self, model, name=None):
        """If the given model was created from this signal, stores it

        Parameters
        ----------
        model : model
            the model to store in the signal
        name : {string, None}
            the name for the model to be stored with

        See Also
        --------
        remove
        restore
        pop
        """
        if model.spectrum is self._signal:
            self._save(name, model.as_dictionary())
        else:
            raise ValueError("The model is created from a different signal, you "
                             "should store it there")

    def _check_name(self, name, existing=False):
        if not isinstance(name, basestring):
            raise KeyError('Name has to be a string')
        if name.startswith('_'):
            raise KeyError('Name cannot start with "_" symbol')
        if '.' in name:
            raise KeyError('Name cannot contain dots (".")')
        name = slugify(name, True)
        if existing:
            if name not in self._models:
                raise KeyError(
                    "Model named '%s' is not currently stored" %
                    name)
        return name

    def remove(self, name):
        """Removes the given model

        Parameters
        ----------
        name : string
            the name of the model to remove

        See Also
        --------
        restore
        store
        pop
        """
        name = self._check_name(name, True)
        delattr(self, name)
        self._models.__delattr__(name)

    def pop(self, name):
        """Returns the restored model and removes it from storage

        Parameters
        ----------
        name : string
            the name of the model to restore and remove

        See Also
        --------
        restore
        store
        remove
        """
        name = self._check_name(name, True)
        model = self.restore(name)
        self.remove(name)
        return model

    def restore(self, name):
        """Returns the restored model

        Parameters
        ----------
        name : string
            the name of the model to restore

        See Also
        --------
        remove
        store
        pop
        """
        name = self._check_name(name, True)
        d = self._models.get_item(name + '._dict').as_dictionary()
        return self._signal.create_model(dictionary=copy.deepcopy(d))

    def __repr__(self):
        return repr(self._models)

    def __len__(self):
        return len(self._models)

    def __getitem__(self, name):
        name = self._check_name(name, True)
        return getattr(self, name)


class Signal2DTools(object):

    def estimate_shift2D(self,
                         reference='current',
                         correlation_threshold=None,
                         chunk_size=30,
                         roi=None,
                         normalize_corr=False,
                         sobel=True,
                         medfilter=True,
                         hanning=True,
                         plot=False,
                         dtype='float',
                         show_progressbar=None,
                         sub_pixel_factor=1):
        """Estimate the shifts in a image using phase correlation

        This method can only estimate the shift by comparing
        bidimensional features that should not change position
        between frames. To decrease the memory usage, the time of
        computation and the accuracy of the results it is convenient
        to select a region of interest by setting the roi keyword.

        Parameters
        ----------

        reference : {'current', 'cascade' ,'stat'}
            If 'current' (default) the image at the current
            coordinates is taken as reference. If 'cascade' each image
            is aligned with the previous one. If 'stat' the translation
            of every image with all the rest is estimated and by
            performing statistical analysis on the result the
            translation is estimated.
        correlation_threshold : {None, 'auto', float}
            This parameter is only relevant when `reference` is 'stat'.
            If float, the shift estimations with a maximum correlation
            value lower than the given value are not used to compute
            the estimated shifts. If 'auto' the threshold is calculated
            automatically as the minimum maximum correlation value
            of the automatically selected reference image.
        chunk_size: {None, int}
            If int and `reference`=='stat' the number of images used
            as reference are limited to the given value.
        roi : tuple of ints or floats (left, right, top bottom)
             Define the region of interest. If int(float) the position
             is given axis index(value).
        sobel : bool
            apply a sobel filter for edge enhancement
        medfilter :  bool
            apply a median filter for noise reduction
        hanning : bool
            Apply a 2d hanning filter
        plot : bool
            If True plots the images after applying the filters and
            the phase correlation. If 'reuse', it will also plot the images,
            but it will only use one figure, and continously update the images
            in that figure as it progresses through the stack.
        dtype : str or dtype
            Typecode or data-type in which the calculations must be
            performed.
        show_progressbar : None or bool
            If True, display a progress bar. If None the default is set in
            `preferences`.
        sub_pixel_factor : float
            Estimate shifts with a sub-pixel accuracy of 1/sub_pixel_factor parts
            of a pixel. Default is 1, i.e. no sub-pixel accuracy.

        Returns
        -------

        list of applied shifts

        Notes
        -----

        The statistical analysis approach to the translation estimation
        when using `reference`='stat' roughly follows [1]_ . If you use
        it please cite their article.

        References
        ----------

        .. [1] Schaffer, Bernhard, Werner Grogger, and Gerald
        Kothleitner. “Automated Spatial Drift Correction for EFTEM
        Image Series.”
        Ultramicroscopy 102, no. 1 (December 2004): 27–36.

        """
        if show_progressbar is None:
            show_progressbar = preferences.General.show_progressbar
        self._check_signal_dimension_equals_two()
        if roi is not None:
            # Get the indices of the roi
            yaxis = self.axes_manager.signal_axes[1]
            xaxis = self.axes_manager.signal_axes[0]
            roi = tuple([xaxis._get_index(i) for i in roi[2:]] +
                        [yaxis._get_index(i) for i in roi[:2]])

        ref = None if reference == 'cascade' else \
            self.__call__().copy()
        shifts = []
        nrows = None
        images_number = self.axes_manager._max_index + 1
        if plot == 'reuse':
            # Reuse figure for plots
            plot = plt.figure()
        if reference == 'stat':
            nrows = images_number if chunk_size is None else \
                min(images_number, chunk_size)
            pcarray = ma.zeros((nrows, self.axes_manager._max_index + 1,
                                ),
                               dtype=np.dtype([('max_value', np.float),
                                               ('shift', np.int32,
                                                (2,))]))
            nshift, max_value = estimate_image_shift(
                self(),
                self(),
                roi=roi,
                sobel=sobel,
                medfilter=medfilter,
                hanning=hanning,
                normalize_corr=normalize_corr,
                plot=plot,
                dtype=dtype,
                sub_pixel_factor=sub_pixel_factor)
            np.fill_diagonal(pcarray['max_value'], max_value)
            pbar = progressbar(maxval=nrows * images_number,
                               disabled=not show_progressbar)
        else:
            pbar = progressbar(maxval=images_number,
                               disabled=not show_progressbar)

        # Main iteration loop. Fills the rows of pcarray when reference
        # is stat
        for i1, im in enumerate(self._iterate_signal()):
            if reference in ['current', 'cascade']:
                if ref is None:
                    ref = im.copy()
                    shift = np.array([0, 0])
                nshift, max_val = estimate_image_shift(
                    ref, im, roi=roi, sobel=sobel, medfilter=medfilter,
                    hanning=hanning, plot=plot,
                    normalize_corr=normalize_corr, dtype=dtype,
                    sub_pixel_factor=sub_pixel_factor)
                if reference == 'cascade':
                    shift += nshift
                    ref = im.copy()
                else:
                    shift = nshift
                shifts.append(shift.copy())
                pbar.update(i1 + 1)
            elif reference == 'stat':
                if i1 == nrows:
                    break
                # Iterate to fill the columns of pcarray
                for i2, im2 in enumerate(
                        self._iterate_signal()):
                    if i2 > i1:
                        nshift, max_value = estimate_image_shift(
                            im,
                            im2,
                            roi=roi,
                            sobel=sobel,
                            medfilter=medfilter,
                            hanning=hanning,
                            normalize_corr=normalize_corr,
                            plot=plot,
                            dtype=dtype,
                            sub_pixel_factor=sub_pixel_factor)

                        pcarray[i1, i2] = max_value, nshift
                    del im2
                    pbar.update(i2 + images_number * i1 + 1)
                del im
        if reference == 'stat':
            # Select the reference image as the one that has the
            # higher max_value in the row
            sqpcarr = pcarray[:, :nrows]
            sqpcarr['max_value'][:] = symmetrize(sqpcarr['max_value'])
            sqpcarr['shift'][:] = antisymmetrize(sqpcarr['shift'])
            ref_index = np.argmax(pcarray['max_value'].min(1))
            self.ref_index = ref_index
            shifts = (pcarray['shift'] +
                      pcarray['shift'][ref_index, :nrows][:, np.newaxis])
            if correlation_threshold is not None:
                if correlation_threshold == 'auto':
                    correlation_threshold = \
                        (pcarray['max_value'].min(0)).max()
                    print("Correlation threshold = %1.2f" %
                          correlation_threshold)
                shifts[pcarray['max_value'] <
                       correlation_threshold] = ma.masked
                shifts.mask[ref_index, :] = False

            shifts = shifts.mean(0)
        else:
            shifts = np.array(shifts)
            del ref
        return shifts

    def align2D(self, crop=True, fill_value=np.nan, shifts=None, expand=False,
                roi=None,
                sobel=True,
                medfilter=True,
                hanning=True,
                plot=False,
                normalize_corr=False,
                reference='current',
                dtype='float',
                correlation_threshold=None,
                chunk_size=30,
                sub_pixel_factor=1):
        """Align the images in place using user provided shifts or by
        estimating the shifts.

        Please, see `estimate_shift2D` docstring for details
        on the rest of the parameters not documented in the following
        section

        Parameters
        ----------
        crop : bool
            If True, the data will be cropped not to include regions
            with missing data
        fill_value : int, float, nan
            The areas with missing data are filled with the given value.
            Default is nan.
        shifts : None or list of tuples
            If None the shifts are estimated using
            `estimate_shift2D`.
        expand : bool
            If True, the data will be expanded to fit all data after alignment.
            Overrides `crop`.

        Returns
        -------
        shifts : np.array
            The shifts are returned only if `shifts` is None

        Notes
        -----

        The statistical analysis approach to the translation estimation
        when using `reference`='stat' roughly follows [1]_ . If you use
        it please cite their article.

        References
        ----------

        .. [1] Schaffer, Bernhard, Werner Grogger, and Gerald
        Kothleitner. “Automated Spatial Drift Correction for EFTEM
        Image Series.”
        Ultramicroscopy 102, no. 1 (December 2004): 27–36.

        """
        self._check_signal_dimension_equals_two()
        if shifts is None:
            shifts = self.estimate_shift2D(
                roi=roi,
                sobel=sobel,
                medfilter=medfilter,
                hanning=hanning,
                plot=plot,
                reference=reference,
                dtype=dtype,
                correlation_threshold=correlation_threshold,
                normalize_corr=normalize_corr,
                chunk_size=chunk_size,
                sub_pixel_factor=sub_pixel_factor)
            return_shifts = True
        else:
            return_shifts = False

        if expand:
            # Expand to fit all valid data
            left, right = (int(np.floor(shifts[:, 1].min())) if
                           shifts[:, 1].min() < 0 else 0,
                           int(np.ceil(shifts[:, 1].max())) if
                           shifts[:, 1].max() > 0 else 0)
            top, bottom = (int(np.floor(shifts[:, 0].min())) if
                           shifts[:, 0].min() < 0 else 0,
                           int(np.ceil(shifts[:, 0].max())) if
                           shifts[:, 0].max() > 0 else 0)
            xaxis = self.axes_manager.signal_axes[0]
            yaxis = self.axes_manager.signal_axes[1]
            padding = []
            for i in xrange(self.data.ndim):
                if i == xaxis.index_in_array:
                    padding.append((right, -left))
                elif i == yaxis.index_in_array:
                    padding.append((bottom, -top))
                else:
                    padding.append((0, 0))
            self.data = np.pad(self.data, padding, mode='constant',
                               constant_values=(fill_value,))
            if left < 0:
                xaxis.offset += left * xaxis.scale
            if np.any((left < 0, right > 0)):
                xaxis.size += right - left
            if top < 0:
                yaxis.offset += top * yaxis.scale
            if np.any((top < 0, bottom > 0)):
                yaxis.size += bottom - top

        # Translate with sub-pixel precision if necesary
        for im, shift in zip(self._iterate_signal(),
                             shifts):
            if np.any(shift):
                shift_image(im, -shift,
                            fill_value=fill_value)
                del im

        if crop and not expand:
            # Crop the image to the valid size
            shifts = -shifts
            bottom, top = (int(np.floor(shifts[:, 0].min())) if
                           shifts[:, 0].min() < 0 else None,
                           int(np.ceil(shifts[:, 0].max())) if
                           shifts[:, 0].max() > 0 else 0)
            right, left = (int(np.floor(shifts[:, 1].min())) if
                           shifts[:, 1].min() < 0 else None,
                           int(np.ceil(shifts[:, 1].max())) if
                           shifts[:, 1].max() > 0 else 0)
            self.crop_image(top, bottom, left, right)
            shifts = -shifts

        if return_shifts:
            return shifts

    def crop_image(self, top=None, bottom=None,
                   left=None, right=None):
        """Crops an image in place.

        top, bottom, left, right : int or float

            If int the values are taken as indices. If float the values are
            converted to indices.

        See also:
        ---------
        crop

        """
        self._check_signal_dimension_equals_two()
        self.crop(self.axes_manager.signal_axes[1].index_in_axes_manager,
                  top,
                  bottom)
        self.crop(self.axes_manager.signal_axes[0].index_in_axes_manager,
                  left,
                  right)


class Signal1DTools(object):

    def shift1D(self,
                shift_array,
                interpolation_method='linear',
                crop=True,
                expand=False,
                fill_value=np.nan,
                show_progressbar=None):
        """Shift the data in place over the signal axis by the amount specified
        by an array.

        Parameters
        ----------
        shift_array : numpy array
            An array containing the shifting amount. It must have
            `axes_manager._navigation_shape_in_array` shape.
        interpolation_method : str or int
            Specifies the kind of interpolation as a string ('linear',
            'nearest', 'zero', 'slinear', 'quadratic, 'cubic') or as an
            integer specifying the order of the spline interpolator to
            use.
        crop : bool
            If True automatically crop the signal axis at both ends if
            needed.
        expand : bool
            If True, the data will be expanded to fit all data after alignment.
            Overrides `crop`.
        fill_value : float
            If crop is False fill the data outside of the original
            interval with the given value where needed.
        show_progressbar : None or bool
            If True, display a progress bar. If None the default is set in
            `preferences`.

        Raises
        ------
        SignalDimensionError if the signal dimension is not 1.

        """
        if show_progressbar is None:
            show_progressbar = preferences.General.show_progressbar
        self._check_signal_dimension_equals_one()
        axis = self.axes_manager.signal_axes[0]
        pbar = progressbar(
            maxval=self.axes_manager.navigation_size,
            disabled=not show_progressbar)

        # Figure out min/max shifts, and translate to shifts in index as well
        minimum, maximum = np.nanmin(shift_array), np.nanmax(shift_array)
        if minimum < 0:
            ihigh = 1 + axis.value2index(
                axis.high_value + minimum,
                rounding=math.floor)
        else:
            ihigh = axis.high_index + 1
        if maximum > 0:
            ilow = axis.value2index(axis.offset + maximum,
                                    rounding=math.ceil)
        else:
            ilow = axis.low_index
        if expand:
            padding = []
            for i in xrange(self.data.ndim):
                if i == axis.index_in_array:
                    padding.append(
                        (axis.high_index - ihigh + 1, ilow - axis.low_index))
                else:
                    padding.append((0, 0))
            self.data = np.pad(self.data, padding, mode='constant',
                               constant_values=(fill_value,))
            axis.offset += minimum
            axis.size += axis.high_index - ihigh + 1 + ilow - axis.low_index
        offset = axis.offset
        original_axis = axis.axis.copy()
        for i, (dat, shift) in enumerate(zip(
                self._iterate_signal(),
                shift_array.ravel(()))):
            if np.isnan(shift):
                continue
            si = sp.interpolate.interp1d(original_axis,
                                         dat,
                                         bounds_error=False,
                                         fill_value=fill_value,
                                         kind=interpolation_method)
            axis.offset = float(offset - shift)
            dat[:] = si(axis.axis)
            pbar.update(i + 1)

        axis.offset = offset

        if crop and not expand:
            self.crop(axis.index_in_axes_manager,
                      ilow,
                      ihigh)

    def interpolate_in_between(self, start, end, delta=3,
                               show_progressbar=None, **kwargs):
        """Replace the data in a given range by interpolation.

        The operation is performed in place.

        Parameters
        ----------
        start, end : {int | float}
            The limits of the interval. If int they are taken as the
            axis index. If float they are taken as the axis value.

        delta : {int | float}
            The windows around the (start, end) to use for interpolation

        show_progressbar : None or bool
            If True, display a progress bar. If None the default is set in
            `preferences`.

        All extra keyword arguments are passed to
        scipy.interpolate.interp1d. See the function documentation
        for details.

        Raises
        ------
        SignalDimensionError if the signal dimension is not 1.

        """
        if show_progressbar is None:
            show_progressbar = preferences.General.show_progressbar
        self._check_signal_dimension_equals_one()
        axis = self.axes_manager.signal_axes[0]
        i1 = axis._get_index(start)
        i2 = axis._get_index(end)
        if isinstance(delta, float):
            delta = int(delta / axis.scale)
        i0 = int(np.clip(i1 - delta, 0, np.inf))
        i3 = int(np.clip(i2 + delta, 0, axis.size))
        pbar = progressbar(
            maxval=self.axes_manager.navigation_size,
            disabled=not show_progressbar)
        for i, dat in enumerate(self._iterate_signal()):
            dat_int = sp.interpolate.interp1d(
                range(i0, i1) + range(i2, i3),
                dat[i0:i1].tolist() + dat[i2:i3].tolist(),
                **kwargs)
            dat[i1:i2] = dat_int(range(i1, i2))
            pbar.update(i + 1)

    def _check_navigation_mask(self, mask):
        if mask is not None:
            if not isinstance(mask, Signal):
                raise ValueError("mask must be a Signal instance.")
            elif mask.axes_manager.signal_dimension not in (0, 1):
                raise ValueError("mask must be a Signal with signal_dimension "
                                 "equal to 1")
            elif (mask.axes_manager.navigation_dimension !=
                  self.axes_manager.navigation_dimension):
                raise ValueError("mask must be a Signal with the same "
                                 "navigation_dimension as the current signal.")

    def estimate_shift1D(self,
                         start=None,
                         end=None,
                         reference_indices=None,
                         max_shift=None,
                         interpolate=True,
                         number_of_interpolation_points=5,
                         mask=None,
                         show_progressbar=None):
        """Estimate the shifts in the current signal axis using
         cross-correlation.

        This method can only estimate the shift by comparing
        unidimensional features that should not change the position in
        the signal axis. To decrease the memory usage, the time of
        computation and the accuracy of the results it is convenient to
        select the feature of interest providing sensible values for
        `start` and `end`. By default interpolation is used to obtain
        subpixel precision.

        Parameters
        ----------
        start, end : {int | float | None}
            The limits of the interval. If int they are taken as the
            axis index. If float they are taken as the axis value.
        reference_indices : tuple of ints or None
            Defines the coordinates of the spectrum that will be used
            as eference. If None the spectrum at the current
            coordinates is used for this purpose.
        max_shift : int
            "Saturation limit" for the shift.
        interpolate : bool
            If True, interpolation is used to provide sub-pixel
            accuracy.
        number_of_interpolation_points : int
            Number of interpolation points. Warning: making this number
            too big can saturate the memory
        mask : Signal of bool data type.
            It must have signal_dimension = 0 and navigation_shape equal to the
            current signal. Where mask is True the shift is not computed
            and set to nan.
        show_progressbar : None or bool
            If True, display a progress bar. If None the default is set in
            `preferences`.

        Returns
        -------
        An array with the result of the estimation in the axis units.

        Raises
        ------
        SignalDimensionError if the signal dimension is not 1.

        """
        if show_progressbar is None:
            show_progressbar = preferences.General.show_progressbar
        self._check_signal_dimension_equals_one()
        ip = number_of_interpolation_points + 1
        axis = self.axes_manager.signal_axes[0]
        self._check_navigation_mask(mask)
        if reference_indices is None:
            reference_indices = self.axes_manager.indices

        i1, i2 = axis._get_index(start), axis._get_index(end)
        shift_array = np.zeros(self.axes_manager._navigation_shape_in_array,
                               dtype=float)
        ref = self.inav[reference_indices].data[i1:i2]
        if interpolate is True:
            ref = spectrum_tools.interpolate1D(ip, ref)
        pbar = progressbar(
            maxval=self.axes_manager.navigation_size,
            disabled=not show_progressbar)
        for i, (dat, indices) in enumerate(zip(
                self._iterate_signal(),
                self.axes_manager._array_indices_generator())):
            if mask is not None and bool(mask.data[indices]) is True:
                shift_array[indices] = np.nan
            else:
                dat = dat[i1:i2]
                if interpolate is True:
                    dat = spectrum_tools.interpolate1D(ip, dat)
                shift_array[indices] = np.argmax(
                    np.correlate(ref, dat, 'full')) - len(ref) + 1
            pbar.update(i + 1)
        pbar.finish()

        if max_shift is not None:
            if interpolate is True:
                max_shift *= ip
            shift_array.clip(-max_shift, max_shift)
        if interpolate is True:
            shift_array /= ip
        shift_array *= axis.scale
        return shift_array

    def align1D(self,
                start=None,
                end=None,
                reference_indices=None,
                max_shift=None,
                interpolate=True,
                number_of_interpolation_points=5,
                interpolation_method='linear',
                crop=True,
                expand=False,
                fill_value=np.nan,
                also_align=[],
                mask=None,
                show_progressbar=None):
        """Estimate the shifts in the signal axis using
        cross-correlation and use the estimation to align the data in place.

        This method can only estimate the shift by comparing
        unidimensional
        features that should not change the position.
        To decrease memory usage, time of computation and improve
        accuracy it is convenient to select the feature of interest
        setting the `start` and `end` keywords. By default interpolation is
        used to obtain subpixel precision.

        Parameters
        ----------
        start, end : {int | float | None}
            The limits of the interval. If int they are taken as the
            axis index. If float they are taken as the axis value.
        reference_indices : tuple of ints or None
            Defines the coordinates of the spectrum that will be used
            as eference. If None the spectrum at the current
            coordinates is used for this purpose.
        max_shift : int
            "Saturation limit" for the shift.
        interpolate : bool
            If True, interpolation is used to provide sub-pixel
            accuracy.
        number_of_interpolation_points : int
            Number of interpolation points. Warning: making this number
            too big can saturate the memory
        interpolation_method : str or int
            Specifies the kind of interpolation as a string ('linear',
            'nearest', 'zero', 'slinear', 'quadratic, 'cubic') or as an
            integer specifying the order of the spline interpolator to
            use.
        crop : bool
            If True automatically crop the signal axis at both ends if
            needed.
        expand : bool
            If True, the data will be expanded to fit all data after alignment.
            Overrides `crop`.
        fill_value : float
            If crop is False fill the data outside of the original
            interval with the given value where needed.
        also_align : list of signals
            A list of Signal instances that has exactly the same
            dimensions
            as this one and that will be aligned using the shift map
            estimated using the this signal.
        mask : Signal of bool data type.
            It must have signal_dimension = 0 and navigation_shape equal to the
            current signal. Where mask is True the shift is not computed
            and set to nan.
        show_progressbar : None or bool
            If True, display a progress bar. If None the default is set in
            `preferences`.

        Returns
        -------
        An array with the result of the estimation. The shift will be

        Raises
        ------
        SignalDimensionError if the signal dimension is not 1.

        See also
        --------
        estimate_shift1D

        """
        if also_align is None:
            also_align = []
        self._check_signal_dimension_equals_one()
        shift_array = self.estimate_shift1D(
            start=start,
            end=end,
            reference_indices=reference_indices,
            max_shift=max_shift,
            interpolate=interpolate,
            number_of_interpolation_points=number_of_interpolation_points,
            mask=mask,
            show_progressbar=show_progressbar)
        for signal in also_align + [self]:
            signal.shift1D(shift_array=shift_array,
                           interpolation_method=interpolation_method,
                           crop=crop,
                           expand=expand,
                           fill_value=fill_value,
                           show_progressbar=show_progressbar)

    def integrate_in_range(self, signal_range='interactive'):
        """ Sums the spectrum over an energy range, giving the integrated
        area.

        The energy range can either be selected through a GUI or the command
        line.

        Parameters
        ----------
        signal_range : {a tuple of this form (l, r), "interactive"}
            l and r are the left and right limits of the range. They can be
            numbers or None, where None indicates the extremes of the interval.
            If l and r are floats the `signal_range` will be in axis units (for
            example eV). If l and r are integers the `signal_range` will be in
            index units. When `signal_range` is "interactive" (default) the
            range is selected using a GUI.

        Returns
        -------
        integrated_spectrum : Signal subclass

        See Also
        --------
        integrate_simpson

        Examples
        --------

        Using the GUI

        >>> s.integrate_in_range()

        Using the CLI

        >>> s_int = s.integrate_in_range(signal_range=(560,None))

        Selecting a range in the axis units, by specifying the
        signal range with floats.

        >>> s_int = s.integrate_in_range(signal_range=(560.,590.))

        Selecting a range using the index, by specifying the
        signal range with integers.

        >>> s_int = s.integrate_in_range(signal_range=(100,120))

        """

        if signal_range == 'interactive':
            self_copy = self.deepcopy()
            ia = IntegrateArea(self_copy, signal_range)
            ia.edit_traits()
            integrated_spectrum = self_copy
        else:
            integrated_spectrum = self._integrate_in_range_commandline(
                signal_range)
        return integrated_spectrum

    def _integrate_in_range_commandline(self, signal_range):
        e1 = signal_range[0]
        e2 = signal_range[1]
        integrated_spectrum = self[..., e1:e2].integrate1D(-1)
        return integrated_spectrum

    @only_interactive
    def calibrate(self):
        """Calibrate the spectral dimension using a gui.

        It displays a window where the new calibration can be set by:
        * Setting the offset, units and scale directly
        * Selection a range by dragging the mouse on the spectrum figure
         and
        setting the new values for the given range limits

        Notes
        -----
        For this method to work the output_dimension must be 1. Set the
        view
        accordingly

        Raises
        ------
        SignalDimensionError if the signal dimension is not 1.

        """
        self._check_signal_dimension_equals_one()
        calibration = SpectrumCalibration(self)
        calibration.edit_traits()

    def smooth_savitzky_golay(self,
                              polynomial_order=None,
                              window_length=None,
                              differential_order=0,
                              kind=None):
        """Apply a Savitzky-Golay filter to the data in place.

        If `polynomial_order` or `window_length` or `differential_order` are
        None the method is run in interactive mode.

        Parameters
        ----------
        window_length : int
            The length of the filter window (i.e. the number of coefficients).
            `window_length` must be a positive odd integer.
        polynomial_order : int
            The order of the polynomial used to fit the samples.
            `polyorder` must be less than `window_length`.
        differential_order: int, optional
            The order of the derivative to compute.  This must be a
            nonnegative integer.  The default is 0, which means to filter
            the data without differentiating.

        Notes
        -----
        More information about the filter in `scipy.signal.savgol_filter`.

        """
        if not savgol_imported:
            raise ImportError("scipy >= 0.14 needs to be installed to use"
                              "this feature.")
        self._check_signal_dimension_equals_one()
        if (polynomial_order is not None and
                window_length is not None):
            axis = self.axes_manager.signal_axes[0]
            self.data = savgol_filter(
                x=self.data,
                window_length=window_length,
                polyorder=polynomial_order,
                deriv=differential_order,
                delta=axis.scale,
                axis=axis.index_in_array)

        else:
            # Interactive mode
            smoother = SmoothingSavitzkyGolay(self)
            smoother.differential_order = differential_order
            if polynomial_order is not None:
                smoother.polynomial_order = polynomial_order
            if window_length is not None:
                smoother.window_length = window_length
            smoother.edit_traits(kind=kind)

    def smooth_lowess(self,
                      smoothing_parameter=None,
                      number_of_iterations=None,
                      show_progressbar=None):
        """Lowess data smoothing in place.

        If `smoothing_parameter` or `number_of_iterations` are None the method
        is run in interactive mode.

        Parameters
        ----------
        smoothing_parameter: float or None
            Between 0 and 1. The fraction of the data used
            when estimating each y-value.
        number_of_iterations: int or None
            The number of residual-based reweightings
            to perform.
        show_progressbar : None or bool
            If True, display a progress bar. If None the default is set in
            `preferences`.

        Raises
        ------
        SignalDimensionError if the signal dimension is not 1.
        ImportError if statsmodels is not installed.

        Notes
        -----
        This method uses the lowess algorithm from statsmodels. statsmodels
        is required for this method.

        """
        if not statsmodels_installed:
            raise ImportError("statsmodels is not installed. This package is "
                              "required for this feature.")
        self._check_signal_dimension_equals_one()
        if smoothing_parameter is None or number_of_iterations is None:
            smoother = SmoothingLowess(self)
            if smoothing_parameter is not None:
                smoother.smoothing_parameter = smoothing_parameter
            if number_of_iterations is not None:
                smoother.number_of_iterations = number_of_iterations
            smoother.edit_traits()
        else:
            self.map(lowess,
                     exog=self.axes_manager[-1].axis,
                     frac=smoothing_parameter,
                     it=number_of_iterations,
                     is_sorted=True,
                     return_sorted=False,
                     show_progressbar=show_progressbar)

    def smooth_tv(self, smoothing_parameter=None, show_progressbar=None):
        """Total variation data smoothing in place.

        Parameters
        ----------
        smoothing_parameter: float or None
           Denoising weight relative to L2 minimization. If None the method
           is run in interactive mode.
        show_progressbar : None or bool
            If True, display a progress bar. If None the default is set in
            `preferences`.

        Raises
        ------
        SignalDimensionError if the signal dimension is not 1.

        """
        self._check_signal_dimension_equals_one()
        if smoothing_parameter is None:
            smoother = SmoothingTV(self)
            smoother.edit_traits()
        else:
            self.map(_tv_denoise_1d, weight=smoothing_parameter,
                     show_progressbar=show_progressbar)

    def filter_butterworth(self,
                           cutoff_frequency_ratio=None,
                           type='low',
                           order=2):
        """Butterworth filter in place.

        Raises
        ------
        SignalDimensionError if the signal dimension is not 1.

        """
        self._check_signal_dimension_equals_one()
        smoother = ButterworthFilter(self)
        if cutoff_frequency_ratio is not None:
            smoother.cutoff_frequency_ratio = cutoff_frequency_ratio
            smoother.apply()
        else:
            smoother.edit_traits()

    def _remove_background_cli(
            self, signal_range, background_estimator, estimate_background=True,
            show_progressbar=None):
        from hyperspy.model import Model
        model = Model(self)
        model.append(background_estimator)
        if estimate_background:
            background_estimator.estimate_parameters(
                self,
                signal_range[0],
                signal_range[1],
                only_current=False)
        else:
            model.set_signal_range(signal_range[0], signal_range[1])
            model.multifit(show_progressbar=show_progressbar)
        return self - model.as_signal(show_progressbar=show_progressbar)

    def remove_background(
            self,
            signal_range='interactive',
            background_type='PowerLaw',
            polynomial_order=2,
            estimate_background=True,
            show_progressbar=None):
        """Remove the background, either in place using a gui or returned as a new
        spectrum using the command line.

        Parameters
        ----------
        signal_range : tuple, optional
            If this argument is not specified, the signal range has to be
            selected using a GUI. And the original spectrum will be replaced.
            If tuple is given, the a spectrum will be returned.
        background_type : string
            The type of component which should be used to fit the background.
            Possible components: PowerLaw, Gaussian, Offset, Polynomial
            If Polynomial is used, the polynomial order can be specified
        polynomial_order : int, default 2
            Specify the polynomial order if a Polynomial background is used.
        estimate_background : bool
            If True, estimate the background. If False, the signal is fitted
            using a full model. This is slower compared to the estimation but
            possibly more accurate.
        show_progressbar : None or bool
            If True, display a progress bar. If None the default is set in
            `preferences`.

        Examples
        --------

        Using gui, replaces spectrum s

        >>>> s.remove_background()

        Using command line, returns a spectrum

        >>>> s = s.remove_background(signal_range=(400,450), background_type='PowerLaw')

        Using a full model to fit the background

        >>>> s = s.remove_background(signal_range=(400,450), estimate_background=False)

        Raises
        ------
        SignalDimensionError if the signal dimension is not 1.

        """
        self._check_signal_dimension_equals_one()
        if signal_range == 'interactive':
            br = BackgroundRemoval(self)
            br.edit_traits()
        else:
            if background_type == 'PowerLaw':
                background_estimator = components.PowerLaw()
            elif background_type == 'Gaussian':
                background_estimator = components.Gaussian()
            elif background_type == 'Offset':
                background_estimator = components.Offset()
            elif background_type == 'Polynomial':
                background_estimator = components.Polynomial(polynomial_order)
            else:
                raise ValueError(
                    "Background type: " +
                    background_type +
                    " not recognized")

            spectra = self._remove_background_cli(
                signal_range, background_estimator, estimate_background,
                show_progressbar=show_progressbar)
            return spectra

    @interactive_range_selector
    def crop_spectrum(self, left_value=None, right_value=None,):
        """Crop in place the spectral dimension.

        Parameters
        ----------
        left_value, righ_value: {int | float | None}
            If int the values are taken as indices. If float they are
            converted to indices using the spectral axis calibration.
            If left_value is None crops from the beginning of the axis.
            If right_value is None crops up to the end of the axis. If
            both are
            None the interactive cropping interface is activated
            enabling
            cropping the spectrum using a span selector in the signal
            plot.

        Raises
        ------
        SignalDimensionError if the signal dimension is not 1.

        """
        self._check_signal_dimension_equals_one()
        self.crop(
            axis=self.axes_manager.signal_axes[0].index_in_axes_manager,
            start=left_value, end=right_value)

    @auto_replot
    def gaussian_filter(self, FWHM):
        """Applies a Gaussian filter in the spectral dimension in place.

        Parameters
        ----------
        FWHM : float
            The Full Width at Half Maximum of the gaussian in the
            spectral axis units

        Raises
        ------
        ValueError if FWHM is equal or less than zero.

        SignalDimensionError if the signal dimension is not 1.

        """
        self._check_signal_dimension_equals_one()
        if FWHM <= 0:
            raise ValueError(
                "FWHM must be greater than zero")
        axis = self.axes_manager.signal_axes[0]
        FWHM *= 1 / axis.scale
        self.data = gaussian_filter1d(
            self.data,
            axis=axis.index_in_array,
            sigma=FWHM / 2.35482)

    @auto_replot
    def hanning_taper(self, side='both', channels=None, offset=0):
        """Apply a hanning taper to the data in place.

        Parameters
        ----------
        side : {'left', 'right', 'both'}
        channels : {None, int}
            The number of channels to taper. If None 5% of the total
            number of channels are tapered.
        offset : int

        Returns
        -------
        channels

        Raises
        ------
        SignalDimensionError if the signal dimension is not 1.

        """
        # TODO: generalize it
        self._check_signal_dimension_equals_one()
        if channels is None:
            channels = int(round(len(self()) * 0.02))
            if channels < 20:
                channels = 20
        dc = self.data
        if side == 'left' or side == 'both':
            dc[..., offset:channels + offset] *= (
                np.hanning(2 * channels)[:channels])
            dc[..., :offset] *= 0.
        if side == 'right' or side == 'both':
            if offset == 0:
                rl = None
            else:
                rl = -offset
            dc[..., -channels - offset:rl] *= (
                np.hanning(2 * channels)[-channels:])
            if offset != 0:
                dc[..., -offset:] *= 0.
        return channels

    def find_peaks1D_ohaver(self, xdim=None, slope_thresh=0, amp_thresh=None,
                            subchannel=True, medfilt_radius=5, maxpeakn=30000,
                            peakgroup=10):
        """Find peaks along a 1D line (peaks in spectrum/spectra).

        Function to locate the positive peaks in a noisy x-y data set.

        Detects peaks by looking for downward zero-crossings in the
        first derivative that exceed 'slope_thresh'.

        Returns an array containing position, height, and width of each
        peak.

        'slope_thresh' and 'amp_thresh', control sensitivity: higher
        values will
        neglect smaller features.


        peakgroup is the number of points around the top peak to search
        around

        Parameters
        ---------


        slope_thresh : float (optional)
                       1st derivative threshold to count the peak
                       default is set to 0.5
                       higher values will neglect smaller features.

        amp_thresh : float (optional)
                     intensity threshold above which
                     default is set to 10% of max(y)
                     higher values will neglect smaller features.

        medfilt_radius : int (optional)
                     median filter window to apply to smooth the data
                     (see scipy.signal.medfilt)
                     if 0, no filter will be applied.
                     default is set to 5

        peakgroup : int (optional)
                    number of points around the "top part" of the peak
                    default is set to 10

        maxpeakn : int (optional)
                   number of maximum detectable peaks
                   default is set to 5000

        subpix : bool (optional)
                 default is set to True

        Returns
        -------
        peaks : structured array of shape _navigation_shape_in_array in which
        each cell contains an array that contains as many structured arrays as
        peaks where found at that location and which fields: position, height,
        width, contains position, height, and width of each peak.

        Raises
        ------
        SignalDimensionError if the signal dimension is not 1.

        """
        # TODO: add scipy.signal.find_peaks_cwt
        self._check_signal_dimension_equals_one()
        axis = self.axes_manager.signal_axes[0].axis
        arr_shape = (self.axes_manager._navigation_shape_in_array
                     if self.axes_manager.navigation_size > 0
                     else [1, ])
        peaks = np.zeros(arr_shape, dtype=object)
        for y, indices in zip(self._iterate_signal(),
                              self.axes_manager._array_indices_generator()):
            peaks[indices] = find_peaks_ohaver(
                y,
                axis,
                slope_thresh=slope_thresh,
                amp_thresh=amp_thresh,
                medfilt_radius=medfilt_radius,
                maxpeakn=maxpeakn,
                peakgroup=peakgroup,
                subchannel=subchannel)
        return peaks

    def estimate_peak_width(self,
                            factor=0.5,
                            window=None,
                            return_interval=False,
                            show_progressbar=None):
        """Estimate the width of the highest intensity of peak
        of the spectra at a given fraction of its maximum.

        It can be used with asymmetric peaks. For accurate results any
        background must be previously substracted.
        The estimation is performed by interpolation using cubic splines.

        Parameters
        ----------
        factor : 0 < float < 1
            The default, 0.5, estimates the FWHM.
        window : None, float
            The size of the window centred at the peak maximum
            used to perform the estimation.
            The window size must be chosen with care: if it is narrower
            than the width of the peak at some positions or if it is
            so wide that it includes other more intense peaks this
            method cannot compute the width and a NaN is stored instead.
        return_interval: bool
            If True, returns 2 extra signals with the positions of the
            desired height fraction at the left and right of the
            peak.
        show_progressbar : None or bool
            If True, display a progress bar. If None the default is set in
            `preferences`.

        Returns
        -------
        width or [width, left, right], depending on the value of
        `return_interval`.

        """
        if show_progressbar is None:
            show_progressbar = preferences.General.show_progressbar
        self._check_signal_dimension_equals_one()
        if not 0 < factor < 1:
            raise ValueError("factor must be between 0 and 1.")

        left, right = (self._get_navigation_signal(),
                       self._get_navigation_signal())
        # The signals must be of dtype float to contain np.nan
        left.change_dtype('float')
        right.change_dtype('float')
        axis = self.axes_manager.signal_axes[0]
        x = axis.axis
        maxval = self.axes_manager.navigation_size
        if maxval > 0:
            pbar = progressbar(maxval=maxval,
                               disabled=not show_progressbar)
        for i, spectrum in enumerate(self):
            if window is not None:
                vmax = axis.index2value(spectrum.data.argmax())
                spectrum = spectrum[vmax - window / 2.:vmax + window / 2.]
                x = spectrum.axes_manager[0].axis
            spline = scipy.interpolate.UnivariateSpline(
                x,
                spectrum.data - factor * spectrum.data.max(),
                s=0)
            roots = spline.roots()
            if len(roots) == 2:
                left[self.axes_manager.indices] = roots[0]
                right[self.axes_manager.indices] = roots[1]
            else:
                left[self.axes_manager.indices] = np.nan
                right[self.axes_manager.indices] = np.nan
            if maxval > 0:
                pbar.update(i)
        if maxval > 0:
            pbar.finish()
        width = right - left
        if factor == 0.5:
            width.metadata.General.title = (
                self.metadata.General.title + " FWHM")
            left.metadata.General.title = (
                self.metadata.General.title + " FWHM left position")

            right.metadata.General.title = (
                self.metadata.General.title + " FWHM right position")
        else:
            width.metadata.General.title = (
                self.metadata.General.title +
                " full-width at %.1f maximum" % factor)
            left.metadata.General.title = (
                self.metadata.General.title +
                " full-width at %.1f maximum left position" % factor)
            right.metadata.General.title = (
                self.metadata.General.title +
                " full-width at %.1f maximum right position" % factor)
        if return_interval is True:
            return [width, left, right]
        else:
            return width


class MVATools(object):
    # TODO: All of the plotting methods here should move to drawing

    def _plot_factors_or_pchars(self, factors, comp_ids=None,
                                calibrate=True, avg_char=False,
                                same_window=None, comp_label='PC',
                                img_data=None,
                                plot_shifts=True, plot_char=4,
                                cmap=plt.cm.gray, quiver_color='white',
                                vector_scale=1,
                                per_row=3, ax=None):
        """Plot components from PCA or ICA, or peak characteristics

        Parameters
        ----------

        comp_ids : None, int, or list of ints
            if None, returns maps of all components.
            if int, returns maps of components with ids from 0 to given
            int.
            if list of ints, returns maps of components with ids in
            given list.
        calibrate : bool
            if True, plots are calibrated according to the data in the
            axes
            manager.
        same_window : bool
            if True, plots each factor to the same window.  They are
            not scaled.
        comp_label : string, the label that is either the plot title
        (if plotting in
            separate windows) or the label in the legend (if plotting
            in the
            same window)
        cmap : a matplotlib colormap
            The colormap used for factor images or
            any peak characteristic scatter map
            overlay.

        Parameters only valid for peak characteristics (or pk char factors):
        --------------------------------------------------------------------

        img_data - 2D numpy array,
            The array to overlay peak characteristics onto.  If None,
            defaults to the average image of your stack.

        plot_shifts - bool, default is True
            If true, plots a quiver (arrow) plot showing the shifts for
            each
            peak present in the component being plotted.

        plot_char - None or int
            If int, the id of the characteristic to plot as the colored
            scatter plot.
            Possible components are:
               4: peak height
               5: peak orientation
               6: peak eccentricity

       quiver_color : any color recognized by matplotlib
           Determines the color of vectors drawn for
           plotting peak shifts.

       vector_scale : integer or None
           Scales the quiver plot arrows.  The vector
           is defined as one data unit along the X axis.
           If shifts are small, set vector_scale so
           that when they are multiplied by vector_scale,
           they are on the scale of the image plot.
           If None, uses matplotlib's autoscaling.

        """
        if same_window is None:
            same_window = preferences.MachineLearning.same_window
        if comp_ids is None:
            comp_ids = xrange(factors.shape[1])

        elif not hasattr(comp_ids, '__iter__'):
            comp_ids = xrange(comp_ids)

        n = len(comp_ids)
        if same_window:
            rows = int(np.ceil(n / float(per_row)))

        fig_list = []

        if n < per_row:
            per_row = n

        if same_window and self.axes_manager.signal_dimension == 2:
            f = plt.figure(figsize=(4 * per_row, 3 * rows))
        else:
            f = plt.figure()
        for i in xrange(len(comp_ids)):
            if self.axes_manager.signal_dimension == 1:
                if same_window:
                    ax = plt.gca()
                else:
                    if i > 0:
                        f = plt.figure()
                    ax = f.add_subplot(111)
                ax = sigdraw._plot_1D_component(
                    factors=factors,
                    idx=comp_ids[i],
                    axes_manager=self.axes_manager,
                    ax=ax,
                    calibrate=calibrate,
                    comp_label=comp_label,
                    same_window=same_window)
                if same_window:
                    plt.legend(ncol=factors.shape[1] // 2, loc='best')
            elif self.axes_manager.signal_dimension == 2:
                if same_window:
                    ax = f.add_subplot(rows, per_row, i + 1)
                else:
                    if i > 0:
                        f = plt.figure()
                    ax = f.add_subplot(111)

                sigdraw._plot_2D_component(factors=factors,
                                           idx=comp_ids[i],
                                           axes_manager=self.axes_manager,
                                           calibrate=calibrate, ax=ax,
                                           cmap=cmap, comp_label=comp_label)
            if not same_window:
                fig_list.append(f)
        try:
            plt.tight_layout()
        except:
            pass
        if not same_window:
            return fig_list
        else:
            return f

    def _plot_loadings(self, loadings, comp_ids=None, calibrate=True,
                       same_window=None, comp_label=None,
                       with_factors=False, factors=None,
                       cmap=plt.cm.gray, no_nans=False, per_row=3):
        if same_window is None:
            same_window = preferences.MachineLearning.same_window
        if comp_ids is None:
            comp_ids = xrange(loadings.shape[0])

        elif not hasattr(comp_ids, '__iter__'):
            comp_ids = xrange(comp_ids)

        n = len(comp_ids)
        if same_window:
            rows = int(np.ceil(n / float(per_row)))

        fig_list = []

        if n < per_row:
            per_row = n

        if same_window and self.axes_manager.signal_dimension == 2:
            f = plt.figure(figsize=(4 * per_row, 3 * rows))
        else:
            f = plt.figure()

        for i in xrange(n):
            if self.axes_manager.navigation_dimension == 1:
                if same_window:
                    ax = plt.gca()
                else:
                    if i > 0:
                        f = plt.figure()
                    ax = f.add_subplot(111)
            elif self.axes_manager.navigation_dimension == 2:
                if same_window:
                    ax = f.add_subplot(rows, per_row, i + 1)
                else:
                    if i > 0:
                        f = plt.figure()
                    ax = f.add_subplot(111)
            sigdraw._plot_loading(
                loadings, idx=comp_ids[i], axes_manager=self.axes_manager,
                no_nans=no_nans, calibrate=calibrate, cmap=cmap,
                comp_label=comp_label, ax=ax, same_window=same_window)
            if not same_window:
                fig_list.append(f)
        try:
            plt.tight_layout()
        except:
            pass
        if not same_window:
            if with_factors:
                return fig_list, self._plot_factors_or_pchars(
                    factors, comp_ids=comp_ids, calibrate=calibrate,
                    same_window=same_window, comp_label=comp_label,
                    per_row=per_row)
            else:
                return fig_list
        else:
            if self.axes_manager.navigation_dimension == 1:
                plt.legend(ncol=loadings.shape[0] // 2, loc='best')
                animate_legend()
            if with_factors:
                return f, self._plot_factors_or_pchars(factors,
                                                       comp_ids=comp_ids,
                                                       calibrate=calibrate,
                                                       same_window=same_window,
                                                       comp_label=comp_label,
                                                       per_row=per_row)
            else:
                return f

    def _export_factors(self,
                        factors,
                        folder=None,
                        comp_ids=None,
                        multiple_files=None,
                        save_figures=False,
                        save_figures_format='png',
                        factor_prefix=None,
                        factor_format=None,
                        comp_label=None,
                        cmap=plt.cm.gray,
                        plot_shifts=True,
                        plot_char=4,
                        img_data=None,
                        same_window=False,
                        calibrate=True,
                        quiver_color='white',
                        vector_scale=1,
                        no_nans=True, per_row=3):

        from hyperspy._signals.image import Image
        from hyperspy._signals.spectrum import Spectrum

        if multiple_files is None:
            multiple_files = preferences.MachineLearning.multiple_files

        if factor_format is None:
            factor_format = preferences.MachineLearning.\
                export_factors_default_file_format

        # Select the desired factors
        if comp_ids is None:
            comp_ids = xrange(factors.shape[1])
        elif not hasattr(comp_ids, '__iter__'):
            comp_ids = range(comp_ids)
        mask = np.zeros(factors.shape[1], dtype=np.bool)
        for idx in comp_ids:
            mask[idx] = 1
        factors = factors[:, mask]

        if save_figures is True:
            plt.ioff()
            fac_plots = self._plot_factors_or_pchars(factors,
                                                     comp_ids=comp_ids,
                                                     same_window=same_window,
                                                     comp_label=comp_label,
                                                     img_data=img_data,
                                                     plot_shifts=plot_shifts,
                                                     plot_char=plot_char,
                                                     cmap=cmap,
                                                     per_row=per_row,
                                                     quiver_color=quiver_color,
                                                     vector_scale=vector_scale)
            for idx in xrange(len(comp_ids)):
                filename = '%s_%02i.%s' % (factor_prefix, comp_ids[idx],
                                           save_figures_format)
                if folder is not None:
                    filename = os.path.join(folder, filename)
                ensure_directory(filename)
                fac_plots[idx].savefig(filename, save_figures_format,
                                       dpi=600)
            plt.ion()

        elif multiple_files is False:
            if self.axes_manager.signal_dimension == 2:
                # factor images
                axes_dicts = []
                axes = self.axes_manager.signal_axes[::-1]
                shape = (axes[1].size, axes[0].size)
                factor_data = np.rollaxis(
                    factors.reshape((shape[0], shape[1], -1)), 2)
                axes_dicts.append(axes[0].get_axis_dictionary())
                axes_dicts.append(axes[1].get_axis_dictionary())
                axes_dicts.append({'name': 'factor_index',
                                   'scale': 1.,
                                   'offset': 0.,
                                   'size': int(factors.shape[1]),
                                   'units': 'factor',
                                   'index_in_array': 0, })
                s = Image(factor_data,
                          axes=axes_dicts,
                          metadata={
                              'General': {'title': '%s from %s' % (
                                  factor_prefix,
                                  self.metadata.General.title),
                              }})
            elif self.axes_manager.signal_dimension == 1:
                axes = [self.axes_manager.signal_axes[0].get_axis_dictionary(),
                        {'name': 'factor_index',
                         'scale': 1.,
                         'offset': 0.,
                         'size': int(factors.shape[1]),
                         'units': 'factor',
                         'index_in_array': 0,
                         }]
                axes[0]['index_in_array'] = 1
                s = Spectrum(
                    factors.T, axes=axes, metadata={
                        "General": {
                            'title': '%s from %s' %
                            (factor_prefix, self.metadata.General.title), }})
            filename = '%ss.%s' % (factor_prefix, factor_format)
            if folder is not None:
                filename = os.path.join(folder, filename)
            s.save(filename)
        else:  # Separate files
            if self.axes_manager.signal_dimension == 1:

                axis_dict = self.axes_manager.signal_axes[0].\
                    get_axis_dictionary()
                axis_dict['index_in_array'] = 0
                for dim, index in zip(comp_ids, range(len(comp_ids))):
                    s = Spectrum(factors[:, index],
                                 axes=[axis_dict, ],
                                 metadata={
                                     "General": {'title': '%s from %s' % (
                                         factor_prefix,
                                         self.metadata.General.title),
                                     }})
                    filename = '%s-%i.%s' % (factor_prefix,
                                             dim,
                                             factor_format)
                    if folder is not None:
                        filename = os.path.join(folder, filename)
                    s.save(filename)

            if self.axes_manager.signal_dimension == 2:
                axes = self.axes_manager.signal_axes
                axes_dicts = [axes[0].get_axis_dictionary(),
                              axes[1].get_axis_dictionary()]
                axes_dicts[0]['index_in_array'] = 0
                axes_dicts[1]['index_in_array'] = 1

                factor_data = factors.reshape(
                    self.axes_manager._signal_shape_in_array + [-1, ])

                for dim, index in zip(comp_ids, range(len(comp_ids))):
                    im = Image(factor_data[..., index],
                               axes=axes_dicts,
                               metadata={
                                   "General": {'title': '%s from %s' % (
                                       factor_prefix,
                                       self.metadata.General.title),
                                   }})
                    filename = '%s-%i.%s' % (factor_prefix,
                                             dim,
                                             factor_format)
                    if folder is not None:
                        filename = os.path.join(folder, filename)
                    im.save(filename)

    def _export_loadings(self,
                         loadings,
                         folder=None,
                         comp_ids=None,
                         multiple_files=None,
                         loading_prefix=None,
                         loading_format=None,
                         save_figures_format='png',
                         comp_label=None,
                         cmap=plt.cm.gray,
                         save_figures=False,
                         same_window=False,
                         calibrate=True,
                         no_nans=True,
                         per_row=3):

        from hyperspy._signals.image import Image
        from hyperspy._signals.spectrum import Spectrum

        if multiple_files is None:
            multiple_files = preferences.MachineLearning.multiple_files

        if loading_format is None:
            loading_format = preferences.MachineLearning.\
                export_loadings_default_file_format

        if comp_ids is None:
            comp_ids = range(loadings.shape[0])
        elif not hasattr(comp_ids, '__iter__'):
            comp_ids = range(comp_ids)
        mask = np.zeros(loadings.shape[0], dtype=np.bool)
        for idx in comp_ids:
            mask[idx] = 1
        loadings = loadings[mask]

        if save_figures is True:
            plt.ioff()
            sc_plots = self._plot_loadings(loadings, comp_ids=comp_ids,
                                           calibrate=calibrate,
                                           same_window=same_window,
                                           comp_label=comp_label,
                                           cmap=cmap, no_nans=no_nans,
                                           per_row=per_row)
            for idx in xrange(len(comp_ids)):
                filename = '%s_%02i.%s' % (loading_prefix, comp_ids[idx],
                                           save_figures_format)
                if folder is not None:
                    filename = os.path.join(folder, filename)
                ensure_directory(filename)
                sc_plots[idx].savefig(filename, dpi=600)
            plt.ion()
        elif multiple_files is False:
            if self.axes_manager.navigation_dimension == 2:
                axes_dicts = []
                axes = self.axes_manager.navigation_axes[::-1]
                shape = (axes[1].size, axes[0].size)
                loading_data = loadings.reshape((-1, shape[0], shape[1]))
                axes_dicts.append(axes[0].get_axis_dictionary())
                axes_dicts[0]['index_in_array'] = 1
                axes_dicts.append(axes[1].get_axis_dictionary())
                axes_dicts[1]['index_in_array'] = 2
                axes_dicts.append({'name': 'loading_index',
                                   'scale': 1.,
                                   'offset': 0.,
                                   'size': int(loadings.shape[0]),
                                   'units': 'factor',
                                   'index_in_array': 0, })
                s = Image(loading_data,
                          axes=axes_dicts,
                          metadata={
                              "General": {'title': '%s from %s' % (
                                  loading_prefix,
                                  self.metadata.General.title),
                              }})
            elif self.axes_manager.navigation_dimension == 1:
                cal_axis = self.axes_manager.navigation_axes[0].\
                    get_axis_dictionary()
                cal_axis['index_in_array'] = 1
                axes = [{'name': 'loading_index',
                         'scale': 1.,
                         'offset': 0.,
                         'size': int(loadings.shape[0]),
                         'units': 'comp_id',
                         'index_in_array': 0, },
                        cal_axis]
                s = Image(loadings,
                          axes=axes,
                          metadata={
                              "General": {'title': '%s from %s' % (
                                  loading_prefix,
                                  self.metadata.General.title),
                              }})
            filename = '%ss.%s' % (loading_prefix, loading_format)
            if folder is not None:
                filename = os.path.join(folder, filename)
            s.save(filename)
        else:  # Separate files
            if self.axes_manager.navigation_dimension == 1:
                axis_dict = self.axes_manager.navigation_axes[0].\
                    get_axis_dictionary()
                axis_dict['index_in_array'] = 0
                for dim, index in zip(comp_ids, range(len(comp_ids))):
                    s = Spectrum(loadings[index],
                                 axes=[axis_dict, ])
                    filename = '%s-%i.%s' % (loading_prefix,
                                             dim,
                                             loading_format)
                    if folder is not None:
                        filename = os.path.join(folder, filename)
                    s.save(filename)
            elif self.axes_manager.navigation_dimension == 2:
                axes_dicts = []
                axes = self.axes_manager.navigation_axes[::-1]
                shape = (axes[0].size, axes[1].size)
                loading_data = loadings.reshape((-1, shape[0], shape[1]))
                axes_dicts.append(axes[0].get_axis_dictionary())
                axes_dicts[0]['index_in_array'] = 0
                axes_dicts.append(axes[1].get_axis_dictionary())
                axes_dicts[1]['index_in_array'] = 1
                for dim, index in zip(comp_ids, range(len(comp_ids))):
                    s = Image(loading_data[index, ...],
                              axes=axes_dicts,
                              metadata={
                                  "General": {'title': '%s from %s' % (
                                      loading_prefix,
                                      self.metadata.General.title),
                                  }})
                    filename = '%s-%i.%s' % (loading_prefix,
                                             dim,
                                             loading_format)
                    if folder is not None:
                        filename = os.path.join(folder, filename)
                    s.save(filename)

    def plot_decomposition_factors(self,
                                   comp_ids=None,
                                   calibrate=True,
                                   same_window=None,
                                   comp_label='Decomposition factor',
                                   per_row=3):
        """Plot factors from a decomposition.

        Parameters
        ----------

        comp_ids : None, int, or list of ints
            if None, returns maps of all components.
            if int, returns maps of components with ids from 0 to given
            int.
            if list of ints, returns maps of components with ids in
            given list.

        calibrate : bool
            if True, calibrates plots where calibration is available
            from
            the axes_manager.  If False, plots are in pixels/channels.

        same_window : bool
            if True, plots each factor to the same window.  They are
            not scaled.

        comp_label : string, the label that is either the plot title
        (if plotting in
            separate windows) or the label in the legend (if plotting
            in the
            same window)

        cmap : The colormap used for the factor image, or for peak
            characteristics, the colormap used for the scatter plot of
            some peak characteristic.

        per_row : int, the number of plots in each row, when the
        same_window
            parameter is True.

        See Also
        --------
        plot_decomposition_loadings, plot_decomposition_results.

        """
        if self.axes_manager.signal_dimension > 2:
            raise NotImplementedError("This method cannot plot factors of "
                                      "signals of dimension higher than 2."
                                      "You can use "
                                      "`plot_decomposition_results` instead.")
        if same_window is None:
            same_window = preferences.MachineLearning.same_window
        factors = self.learning_results.factors
        if comp_ids is None:
            comp_ids = self.learning_results.output_dimension

        return self._plot_factors_or_pchars(factors,
                                            comp_ids=comp_ids,
                                            calibrate=calibrate,
                                            same_window=same_window,
                                            comp_label=comp_label,
                                            per_row=per_row)

    def plot_bss_factors(self, comp_ids=None, calibrate=True,
                         same_window=None, comp_label='BSS factor',
                         per_row=3):
        """Plot factors from blind source separation results.

        Parameters
        ----------

        comp_ids : None, int, or list of ints
            if None, returns maps of all components.
            if int, returns maps of components with ids from 0 to
            given int.
            if list of ints, returns maps of components with ids in
            given list.

        calibrate : bool
            if True, calibrates plots where calibration is available
            from
            the axes_manager.  If False, plots are in pixels/channels.

        same_window : bool
            if True, plots each factor to the same window.  They are
            not scaled.

        comp_label : string, the label that is either the plot title
        (if plotting in
            separate windows) or the label in the legend (if plotting
            in the
            same window)

        cmap : The colormap used for the factor image, or for peak
            characteristics, the colormap used for the scatter plot of
            some peak characteristic.

        per_row : int, the number of plots in each row, when the
        same_window
            parameter is True.

        See Also
        --------
        plot_bss_loadings, plot_bss_results.

        """
        if self.axes_manager.signal_dimension > 2:
            raise NotImplementedError("This method cannot plot factors of "
                                      "signals of dimension higher than 2."
                                      "You can use "
                                      "`plot_decomposition_results` instead.")

        if same_window is None:
            same_window = preferences.MachineLearning.same_window
        factors = self.learning_results.bss_factors
        return self._plot_factors_or_pchars(factors,
                                            comp_ids=comp_ids,
                                            calibrate=calibrate,
                                            same_window=same_window,
                                            comp_label=comp_label,
                                            per_row=per_row)

    def plot_decomposition_loadings(self,
                                    comp_ids=None,
                                    calibrate=True,
                                    same_window=None,
                                    comp_label='Decomposition loading',
                                    with_factors=False,
                                    cmap=plt.cm.gray,
                                    no_nans=False,
                                    per_row=3):
        """Plot loadings from PCA.

        Parameters
        ----------

        comp_ids : None, int, or list of ints
            if None, returns maps of all components.
            if int, returns maps of components with ids from 0 to
            given int.
            if list of ints, returns maps of components with ids in
            given list.

        calibrate : bool
            if True, calibrates plots where calibration is available
            from
            the axes_manager.  If False, plots are in pixels/channels.

        same_window : bool
            if True, plots each factor to the same window.  They are
            not scaled.

        comp_label : string,
            The label that is either the plot title (if plotting in
            separate windows) or the label in the legend (if plotting
            in the same window). In this case, each loading line can be
            toggled on and off by clicking on the legended line.

        with_factors : bool
            If True, also returns figure(s) with the factors for the
            given comp_ids.

        cmap : matplotlib colormap
            The colormap used for the factor image, or for peak
            characteristics, the colormap used for the scatter plot of
            some peak characteristic.

        no_nans : bool
            If True, removes NaN's from the loading plots.

        per_row : int
            the number of plots in each row, when the same_window
            parameter is True.

        See Also
        --------
        plot_decomposition_factors, plot_decomposition_results.

        """
        if self.axes_manager.navigation_dimension > 2:
            raise NotImplementedError("This method cannot plot loadings of "
                                      "dimension higher than 2."
                                      "You can use "
                                      "`plot_decomposition_results` instead.")
        if same_window is None:
            same_window = preferences.MachineLearning.same_window
        loadings = self.learning_results.loadings.T
        if with_factors:
            factors = self.learning_results.factors
        else:
            factors = None

        if comp_ids is None:
            comp_ids = self.learning_results.output_dimension
        return self._plot_loadings(
            loadings,
            comp_ids=comp_ids,
            with_factors=with_factors,
            factors=factors,
            same_window=same_window,
            comp_label=comp_label,
            cmap=cmap,
            no_nans=no_nans,
            per_row=per_row)

    def plot_bss_loadings(self, comp_ids=None, calibrate=True,
                          same_window=None, comp_label='BSS loading',
                          with_factors=False, cmap=plt.cm.gray,
                          no_nans=False, per_row=3):
        """Plot loadings from ICA

        Parameters
        ----------

        comp_ids : None, int, or list of ints
            if None, returns maps of all components.
            if int, returns maps of components with ids from 0 to
            given int.
            if list of ints, returns maps of components with ids in
            given list.

        calibrate : bool
            if True, calibrates plots where calibration is available
            from
            the axes_manager.  If False, plots are in pixels/channels.

        same_window : bool
            if True, plots each factor to the same window.  They are
            not scaled.

        comp_label : string,
            The label that is either the plot title (if plotting in
            separate windows) or the label in the legend (if plotting
            in the same window). In this case, each loading line can be
            toggled on and off by clicking on the legended line.

        with_factors : bool
            If True, also returns figure(s) with the factors for the
            given comp_ids.

        cmap : matplotlib colormap
            The colormap used for the factor image, or for peak
            characteristics, the colormap used for the scatter plot of
            some peak characteristic.

        no_nans : bool
            If True, removes NaN's from the loading plots.

        per_row : int
            the number of plots in each row, when the same_window
            parameter is True.

        See Also
        --------
        plot_bss_factors, plot_bss_results.

        """
        if self.axes_manager.navigation_dimension > 2:
            raise NotImplementedError("This method cannot plot loadings of "
                                      "dimension higher than 2."
                                      "You can use "
                                      "`plot_bss_results` instead.")
        if same_window is None:
            same_window = preferences.MachineLearning.same_window
        loadings = self.learning_results.bss_loadings.T
        if with_factors:
            factors = self.learning_results.bss_factors
        else:
            factors = None
        return self._plot_loadings(
            loadings,
            comp_ids=comp_ids,
            with_factors=with_factors,
            factors=factors,
            same_window=same_window,
            comp_label=comp_label,
            cmap=cmap,
            no_nans=no_nans,
            per_row=per_row)

    def export_decomposition_results(self, comp_ids=None,
                                     folder=None,
                                     calibrate=True,
                                     factor_prefix='factor',
                                     factor_format=None,
                                     loading_prefix='loading',
                                     loading_format=None,
                                     comp_label=None,
                                     cmap=plt.cm.gray,
                                     same_window=False,
                                     multiple_files=None,
                                     no_nans=True,
                                     per_row=3,
                                     save_figures=False,
                                     save_figures_format='png'):
        """Export results from a decomposition to any of the supported
        formats.

        Parameters
        ----------
        comp_ids : None, int, or list of ints
            if None, returns all components/loadings.
            if int, returns components/loadings with ids from 0 to
            given int.
            if list of ints, returns components/loadings with ids in
            given list.
        folder : str or None
            The path to the folder where the file will be saved.
            If `None` the
            current folder is used by default.
        factor_prefix : string
            The prefix that any exported filenames for
            factors/components
            begin with
        factor_format : string
            The extension of the format that you wish to save to.
        loading_prefix : string
            The prefix that any exported filenames for
            factors/components
            begin with
        loading_format : string
            The extension of the format that you wish to save to.
            Determines
            the kind of output.
                - For image formats (tif, png, jpg, etc.), plots are
                created
                  using the plotting flags as below, and saved at
                  600 dpi.
                  One plot per loading is saved.
                - For multidimensional formats (rpl, hdf5), arrays are
                saved
                  in single files.  All loadings are contained in the
                  one
                  file.
                - For spectral formats (msa), each loading is saved to a
                  separate file.
        multiple_files : Bool
            If True, on exporting a file per factor and per loading will
             be
            created. Otherwise only two files will be created, one for
            the
            factors and another for the loadings. The default value can
            be
            chosen in the preferences.
        save_figures : Bool
            If True the same figures that are obtained when using the
            plot
            methods will be saved with 600 dpi resolution

        Plotting options (for save_figures = True ONLY)
        ----------------------------------------------

        calibrate : bool
            if True, calibrates plots where calibration is available
            from
            the axes_manager.  If False, plots are in pixels/channels.
        same_window : bool
            if True, plots each factor to the same window.
        comp_label : string, the label that is either the plot title
            (if plotting in separate windows) or the label in the legend
            (if plotting in the same window)
        cmap : The colormap used for the factor image, or for peak
            characteristics, the colormap used for the scatter plot of
            some peak characteristic.
        per_row : int, the number of plots in each row, when the
        same_window
            parameter is True.
        save_figures_format : str
            The image format extension.

        See Also
        --------
        get_decomposition_factors,
        get_decomposition_loadings.

        """

        factors = self.learning_results.factors
        loadings = self.learning_results.loadings.T
        self._export_factors(
            factors,
            folder=folder,
            comp_ids=comp_ids,
            calibrate=calibrate,
            multiple_files=multiple_files,
            factor_prefix=factor_prefix,
            factor_format=factor_format,
            comp_label=comp_label,
            save_figures=save_figures,
            cmap=cmap,
            no_nans=no_nans,
            same_window=same_window,
            per_row=per_row,
            save_figures_format=save_figures_format)
        self._export_loadings(
            loadings,
            comp_ids=comp_ids, folder=folder,
            calibrate=calibrate,
            multiple_files=multiple_files,
            loading_prefix=loading_prefix,
            loading_format=loading_format,
            comp_label=comp_label,
            cmap=cmap,
            save_figures=save_figures,
            same_window=same_window,
            no_nans=no_nans,
            per_row=per_row)

    def export_bss_results(self,
                           comp_ids=None,
                           folder=None,
                           calibrate=True,
                           multiple_files=None,
                           save_figures=False,
                           factor_prefix='bss_factor',
                           factor_format=None,
                           loading_prefix='bss_loading',
                           loading_format=None,
                           comp_label=None, cmap=plt.cm.gray,
                           same_window=False,
                           no_nans=True,
                           per_row=3,
                           save_figures_format='png'):
        """Export results from ICA to any of the supported formats.

        Parameters
        ----------
        comp_ids : None, int, or list of ints
            if None, returns all components/loadings.
            if int, returns components/loadings with ids from 0 to given
             int.
            if list of ints, returns components/loadings with ids in
            iven list.
        folder : str or None
            The path to the folder where the file will be saved. If
            `None` the
            current folder is used by default.
        factor_prefix : string
            The prefix that any exported filenames for
            factors/components
            begin with
        factor_format : string
            The extension of the format that you wish to save to.
            Determines
            the kind of output.
                - For image formats (tif, png, jpg, etc.), plots are
                created
                  using the plotting flags as below, and saved at
                  600 dpi.
                  One plot per factor is saved.
                - For multidimensional formats (rpl, hdf5), arrays are
                saved
                  in single files.  All factors are contained in the one
                  file.
                - For spectral formats (msa), each factor is saved to a
                  separate file.

        loading_prefix : string
            The prefix that any exported filenames for
            factors/components
            begin with
        loading_format : string
            The extension of the format that you wish to save to.
        multiple_files : Bool
            If True, on exporting a file per factor and per loading
            will be
            created. Otherwise only two files will be created, one
            for the
            factors and another for the loadings. The default value
            can be
            chosen in the preferences.
        save_figures : Bool
            If True the same figures that are obtained when using the
            plot
            methods will be saved with 600 dpi resolution

        Plotting options (for save_figures = True ONLY)
        ----------------------------------------------
        calibrate : bool
            if True, calibrates plots where calibration is available
            from
            the axes_manager.  If False, plots are in pixels/channels.
        same_window : bool
            if True, plots each factor to the same window.
        comp_label : string
            the label that is either the plot title (if plotting in
            separate windows) or the label in the legend (if plotting
            in the
            same window)
        cmap : The colormap used for the factor image, or for peak
            characteristics, the colormap used for the scatter plot of
            some peak characteristic.
        per_row : int, the number of plots in each row, when the
        same_window
            parameter is True.
        save_figures_format : str
            The image format extension.

        See Also
        --------
        get_bss_factors,
        get_bss_loadings.

        """

        factors = self.learning_results.bss_factors
        loadings = self.learning_results.bss_loadings.T
        self._export_factors(factors,
                             folder=folder,
                             comp_ids=comp_ids,
                             calibrate=calibrate,
                             multiple_files=multiple_files,
                             factor_prefix=factor_prefix,
                             factor_format=factor_format,
                             comp_label=comp_label,
                             save_figures=save_figures,
                             cmap=cmap,
                             no_nans=no_nans,
                             same_window=same_window,
                             per_row=per_row,
                             save_figures_format=save_figures_format)

        self._export_loadings(loadings,
                              comp_ids=comp_ids,
                              folder=folder,
                              calibrate=calibrate,
                              multiple_files=multiple_files,
                              loading_prefix=loading_prefix,
                              loading_format=loading_format,
                              comp_label=comp_label,
                              cmap=cmap,
                              save_figures=save_figures,
                              same_window=same_window,
                              no_nans=no_nans,
                              per_row=per_row,
                              save_figures_format=save_figures_format)

    def _get_loadings(self, loadings):
        from hyperspy.api import signals
        data = loadings.T.reshape(
            (-1,) + self.axes_manager.navigation_shape[::-1])
        signal = signals.Signal(
            data,
            axes=(
                [{"size": data.shape[0], "navigate": True}] +
                self.axes_manager._get_navigation_axes_dicts()))
        signal.set_signal_origin(self.metadata.Signal.signal_origin)
        for axis in signal.axes_manager._axes[1:]:
            axis.navigate = False
        return signal

    def _get_factors(self, factors):
        signal = self.__class__(
            factors.T.reshape((-1,) + self.axes_manager.signal_shape[::-1]),
            axes=[{"size": factors.shape[-1], "navigate": True}] +
            self.axes_manager._get_signal_axes_dicts())
        signal.set_signal_origin(self.metadata.Signal.signal_origin)
        signal.set_signal_type(self.metadata.Signal.signal_type)
        for axis in signal.axes_manager._axes[1:]:
            axis.navigate = False
        return signal

    def get_decomposition_loadings(self):
        """Return the decomposition loadings as a Signal.

        See Also
        -------
        get_decomposition_factors, export_decomposition_results.

        """
        signal = self._get_loadings(self.learning_results.loadings)
        signal.axes_manager._axes[0].name = "Decomposition component index"
        signal.metadata.General.title = "Decomposition loadings of " + \
            self.metadata.General.title
        return signal

    def get_decomposition_factors(self):
        """Return the decomposition factors as a Signal.

        See Also
        -------
        get_decomposition_loadings, export_decomposition_results.

        """
        signal = self._get_factors(self.learning_results.factors)
        signal.axes_manager._axes[0].name = "Decomposition component index"
        signal.metadata.General.title = ("Decomposition factors of " +
                                         self.metadata.General.title)
        return signal

    def get_bss_loadings(self):
        """Return the blind source separtion loadings as a Signal.

        See Also
        -------
        get_bss_factors, export_bss_results.

        """
        signal = self._get_loadings(
            self.learning_results.bss_loadings)
        signal.axes_manager[0].name = "BSS component index"
        signal.metadata.General.title = ("BSS loadings of " +
                                         self.metadata.General.title)
        return signal

    def get_bss_factors(self):
        """Return the blind source separtion factors as a Signal.

        See Also
        -------
        get_bss_loadings, export_bss_results.

        """
        signal = self._get_factors(self.learning_results.bss_factors)
        signal.axes_manager[0].name = "BSS component index"
        signal.metadata.General.title = ("BSS factors of " +
                                         self.metadata.General.title)
        return signal

    def plot_bss_results(self,
                         factors_navigator="auto",
                         loadings_navigator="auto",
                         factors_dim=2,
                         loadings_dim=2,):
        """Plot the blind source separation factors and loadings.

        Unlike `plot_bss_factors` and `plot_bss_loadings`, this method displays
        one component at a time. Therefore it provides a more compact
        visualization than then other two methods.  The loadings and factors
        are displayed in different windows and each has its own
        navigator/sliders to navigate them if they are multidimensional. The
        component index axis is syncronize between the two.

        Parameters
        ----------
        factor_navigator, loadings_navigator : {"auto", None, "spectrum",
        Signal}
            See `plot` documentation for details.
        factors_dim, loadings_dim: int
            Currently HyperSpy cannot plot signals of dimension higher than
            two. Therefore, to visualize the BSS results when the
            factors or the loadings have signal dimension greater than 2
            we can view the data as spectra(images) by setting this parameter
            to 1(2). (Default 2)

        See Also
        --------
        plot_bss_factors, plot_bss_loadings, plot_decomposition_results.

        """
        factors = self.get_bss_factors()
        loadings = self.get_bss_loadings()
        factors.axes_manager._axes[0] = loadings.axes_manager._axes[0]
        if loadings.axes_manager.signal_dimension > 2:
            loadings.axes_manager.set_signal_dimension(loadings_dim)
        if factors.axes_manager.signal_dimension > 2:
            factors.axes_manager.set_signal_dimension(factors_dim)
        loadings.plot(navigator=loadings_navigator)
        factors.plot(navigator=factors_navigator)

    def plot_decomposition_results(self,
                                   factors_navigator="auto",
                                   loadings_navigator="auto",
                                   factors_dim=2,
                                   loadings_dim=2):
        """Plot the decompostion factors and loadings.

        Unlike `plot_factors` and `plot_loadings`, this method displays
        one component at a time. Therefore it provides a more compact
        visualization than then other two methods.  The loadings and factors
        are displayed in different windows and each has its own
        navigator/sliders to navigate them if they are multidimensional. The
        component index axis is syncronize between the two.

        Parameters
        ----------
        factor_navigator, loadings_navigator : {"auto", None, "spectrum",
        Signal}
            See `plot` documentation for details.
        factors_dim, loadings_dim : int
            Currently HyperSpy cannot plot signals of dimension higher than
            two. Therefore, to visualize the BSS results when the
            factors or the loadings have signal dimension greater than 2
            we can view the data as spectra(images) by setting this parameter
            to 1(2). (Default 2)

        See Also
        --------
        plot_factors, plot_loadings, plot_bss_results.

        """
        factors = self.get_decomposition_factors()
        loadings = self.get_decomposition_loadings()
        factors.axes_manager._axes[0] = loadings.axes_manager._axes[0]
        if loadings.axes_manager.signal_dimension > 2:
            loadings.axes_manager.set_signal_dimension(loadings_dim)
        if factors.axes_manager.signal_dimension > 2:
            factors.axes_manager.set_signal_dimension(factors_dim)
        loadings.plot(navigator=loadings_navigator)
        factors.plot(navigator=factors_navigator)


class SpecialSlicersSignal(SpecialSlicers):

    def __setitem__(self, i, j):
        """x.__setitem__(i, y) <==> x[i]=y
        """
        if isinstance(j, Signal):
            j = j.data
        array_slices = self.obj._get_array_slices(i, self.isNavigation)
        self.obj.data[array_slices] = j

    def __len__(self):
        return self.obj.axes_manager.signal_shape[0]


class Signal(FancySlicing,
             MVA,
             MVATools,
             Signal1DTools,
             Signal2DTools,):

    _record_by = ""
    _signal_type = ""
    _signal_origin = ""
    _additional_slicing_targets = [
        "metadata.Signal.Noise_properties.variance",
    ]

    def __init__(self, data, **kwds):
        """Create a Signal from a numpy array.

        Parameters
        ----------
        data : numpy array
           The signal data. It can be an array of any dimensions.
        axes : dictionary (optional)
            Dictionary to define the axes (see the
            documentation of the AxesManager class for more details).
        attributes : dictionary (optional)
            A dictionary whose items are stored as attributes.
        metadata : dictionary (optional)
            A dictionary containing a set of parameters
            that will to stores in the `metadata` attribute.
            Some parameters might be mandatory in some cases.
        original_metadata : dictionary (optional)
            A dictionary containing a set of parameters
            that will to stores in the `original_metadata` attribute. It
            typically contains all the parameters that has been
            imported from the original data file.

        """
        self._create_metadata()
        self.models = ModelManager(self)
        self.learning_results = LearningResults()
        kwds['data'] = data
        self._load_dictionary(kwds)
        self._plot = None
        self.signal_callback = None
        self.auto_replot = True
        self.inav = SpecialSlicers(self, True)
        self.isig = SpecialSlicers(self, False)
        self.inav = SpecialSlicers(self, True)
        self.isig = SpecialSlicers(self, False)
        self.events = Events()
        self.events.data_changed = Event()
        self.events.axes_changed = Event()
        self.inav = SpecialSlicersSignal(self, True)
        self.isig = SpecialSlicersSignal(self, False)
        self.events = Events()
        self.events.data_changed = Event()
        self.events.axes_changed = Event()

    def _create_metadata(self):
        self.metadata = DictionaryTreeBrowser()
        mp = self.metadata
        mp.add_node("_HyperSpy")
        mp.add_node("General")
        mp.add_node("Signal")
        mp._HyperSpy.add_node("Folding")
        folding = mp._HyperSpy.Folding
        folding.unfolded = False
        folding.signal_unfolded = False
        folding.original_shape = None
        folding.original_axes_manager = None
        mp.Signal.binned = False
        self.original_metadata = DictionaryTreeBrowser()
        self.tmp_parameters = DictionaryTreeBrowser()

    def __repr__(self):
        if self.metadata._HyperSpy.Folding.unfolded:
            unfolded = "unfolded "
        else:
            unfolded = ""
        string = '<'
        string += self.__class__.__name__
        string += ", title: %s" % self.metadata.General.title
        string += ", %sdimensions: %s" % (
            unfolded,
            self.axes_manager._get_dimension_str())

        string += '>'

        return string.encode('utf8')

    def __getitem__(self, slices, isNavigation=None, out=None):
        try:
            len(slices)
        except TypeError:
            slices = (slices,)
        _orig_slices = slices
        if isNavigation is None:
            warnings.warn(
                "Indexing the `Signal` class is deprecated and will be removed "
                "in HyperSpy 0.9. Please use `.isig` and/or `.inav` instead.",
                VisibleDeprecationWarning)

        has_nav = True if isNavigation is None else isNavigation
        has_signal = True if isNavigation is None else not isNavigation

        # Create a deepcopy of self that contains a view of self.data
        if out is None:
            _signal = self._deepcopy_with_new_data(self.data)
        else:
            out.data = self.data
            out.axes_manager.update_from(self.axes_manager,
                                         fields=('offset', 'scale', 'size'))
            _signal = out

        nav_idx = [el.index_in_array for el in
                   _signal.axes_manager.navigation_axes]
        signal_idx = [el.index_in_array for el in
                      _signal.axes_manager.signal_axes]

        if not has_signal:
            idx = nav_idx
        elif not has_nav:
            idx = signal_idx
        else:
            idx = nav_idx + signal_idx

        # Add support for Ellipsis
        if Ellipsis in _orig_slices:
            _orig_slices = list(_orig_slices)
            # Expand the first Ellipsis
            ellipsis_index = _orig_slices.index(Ellipsis)
            _orig_slices.remove(Ellipsis)
            _orig_slices = (
                _orig_slices[:ellipsis_index] +
                [slice(None), ] * max(0, len(idx) - len(_orig_slices)) +
                _orig_slices[ellipsis_index:])
            # Replace all the following Ellipses by :
            while Ellipsis in _orig_slices:
                _orig_slices[_orig_slices.index(Ellipsis)] = slice(None)
            _orig_slices = tuple(_orig_slices)

        if len(_orig_slices) > len(idx):
            raise IndexError("too many indices")

        slices = np.array([slice(None,)] *
                          len(_signal.axes_manager._axes))

        slices[idx] = _orig_slices + (slice(None),) * max(
            0, len(idx) - len(_orig_slices))

        array_slices = []
        for slice_, axis in zip(slices, _signal.axes_manager._axes):
            if (isinstance(slice_, slice) or
                    len(_signal.axes_manager._axes) < 2):
                array_slices.append(axis._slice_me(slice_))
            else:
                if isinstance(slice_, float):
                    slice_ = axis.value2index(slice_)
                array_slices.append(slice_)
                _signal._remove_axis(axis.index_in_axes_manager)

        _signal.data = _signal.data[array_slices]
        if self.metadata.has_item('Signal.Noise_properties.variance'):
            variance = self.metadata.Signal.Noise_properties.variance
            if isinstance(variance, Signal):
                _signal.metadata.Signal.Noise_properties.variance = \
                    variance.__getitem__(_orig_slices, isNavigation)
        _signal.get_dimensions_from_data()

        if out is None:
            return _signal
        else:
            out.events.axes_changed.trigger()
            out.events.data_changed.trigger()

    def __setitem__(self, i, j):
        """x.__setitem__(i, y) <==> x[i]=y

        """
        if isinstance(j, Signal):
            j = j.data
        self.__getitem__(i).data[:] = j

    def _binary_operator_ruler(self, other, op_name):
        exception_message = (
            "Invalid dimensions for this operation")
        if isinstance(other, Signal):
            if other.data.shape != self.data.shape:
                # Are they aligned?
                are_aligned = array_tools.are_aligned(self.data.shape,
                                                      other.data.shape)
                if are_aligned is True:
                    sdata, odata = array_tools.homogenize_ndim(self.data,
                                                               other.data)
                else:
                    # Let's align them if possible
                    sig_and_nav = [s for s in [self, other] if
                                   s.axes_manager.signal_size > 1 and
                                   s.axes_manager.navigation_size > 1]

                    sig = [s for s in [self, other] if
                           s.axes_manager.signal_size > 1 and
                           s.axes_manager.navigation_size == 0]

                    if sig_and_nav and sig:
                        self = sig_and_nav[0]
                        other = sig[0]
                        if (self.axes_manager.signal_shape ==
                                other.axes_manager.signal_shape):
                            sdata = self.data
                            other_new_shape = [
                                axis.size if axis.navigate is False
                                else 1
                                for axis in self.axes_manager._axes]
                            odata = other.data.reshape(
                                other_new_shape)
                        elif (self.axes_manager.navigation_shape ==
                                other.axes_manager.signal_shape):
                            sdata = self.data
                            other_new_shape = [
                                axis.size if axis.navigate is True
                                else 1
                                for axis in self.axes_manager._axes]
                            odata = other.data.reshape(
                                other_new_shape)
                        else:
                            raise ValueError(exception_message)
                    elif len(sig) == 2:
                        sdata = self.data.reshape(
                            (1,) * other.axes_manager.signal_dimension +
                            self.data.shape)
                        odata = other.data.reshape(
                            other.data.shape +
                            (1,) * self.axes_manager.signal_dimension)
                    else:
                        raise ValueError(exception_message)

                # The data are now aligned but the shapes are not the
                # same and therefore we have to calculate the resulting
                # axes
                ref_axes = self if (
                    len(self.axes_manager._axes) >
                    len(other.axes_manager._axes)) else other

                new_axes = []
                for i, (ssize, osize) in enumerate(
                        zip(sdata.shape, odata.shape)):
                    if ssize > osize:
                        if are_aligned or len(sig) != 2:
                            new_axes.append(
                                self.axes_manager._axes[i].copy())
                        else:
                            new_axes.append(self.axes_manager._axes[
                                i - other.axes_manager.signal_dimension
                            ].copy())

                    elif ssize < osize:
                        new_axes.append(
                            other.axes_manager._axes[i].copy())

                    else:
                        new_axes.append(
                            ref_axes.axes_manager._axes[i].copy())

            else:
                sdata = self.data
                odata = other.data
                new_axes = [axis.copy()
                            for axis in self.axes_manager._axes]
            exec("result = sdata.%s(odata)" % op_name)
            new_signal = self._deepcopy_with_new_data(result)
            new_signal.axes_manager._axes = new_axes
            new_signal.axes_manager.set_signal_dimension(
                self.axes_manager.signal_dimension)
            return new_signal
        else:
            exec("result = self.data.%s(other)" % op_name)
            return self._deepcopy_with_new_data(result)

    def _unary_operator_ruler(self, op_name):
        exec("result = self.data.%s()" % op_name)
        return self._deepcopy_with_new_data(result)

    def _check_signal_dimension_equals_one(self):
        if self.axes_manager.signal_dimension != 1:
            raise SignalDimensionError(self.axes_manager.signal_dimension, 1)

    def _check_signal_dimension_equals_two(self):
        if self.axes_manager.signal_dimension != 2:
            raise SignalDimensionError(self.axes_manager.signal_dimension, 2)

    def _deepcopy_with_new_data(self, data=None):
        """Returns a deepcopy of itself replacing the data.

        This method has the advantage over deepcopy that it does not
        copy the data what can save precious memory

        Parameters
        ---------
        data : {None | np.array}

        Returns
        -------
        ns : Signal

        """
        try:
            old_data = self.data
            self.data = None
            old_plot = self._plot
            self._plot = None
            old_models = self.models._models
            self.models._models = DictionaryTreeBrowser()
            ns = self.deepcopy()
            ns.data = np.atleast_1d(data)
            return ns
        finally:
            self.data = old_data
            self._plot = old_plot
            self.models._models = old_models

    def _print_summary(self):
        string = "\n\tTitle: "
        string += self.metadata.General.title.decode('utf8')
        if self.metadata.has_item("Signal.signal_type"):
            string += "\n\tSignal type: "
            string += self.metadata.Signal.signal_type
        string += "\n\tData dimensions: "
        string += str(self.axes_manager.shape)
        if self.metadata.has_item('Signal.record_by'):
            string += "\n\tData representation: "
            string += self.metadata.Signal.record_by
            string += "\n\tData type: "
            string += str(self.data.dtype)
        print string

    @property
    def data(self):
        return self._data

    @data.setter
    def data(self, value):
        if isinstance(value, h5py.Dataset):
            self._data = value
        else:
            self._data = np.atleast_1d(np.asanyarray(value))

    def _load_dictionary(self, file_data_dict):
        """Load data from dictionary.

        Parameters
        ----------
        file_data_dict : dictionary
            A dictionary containing at least a 'data' keyword with an array of
            arbitrary dimensions. Additionally the dictionary can contain the
            following items:
            data : numpy array
               The signal data. It can be an array of any dimensions.
            axes : dictionary (optional)
                Dictionary to define the axes (see the
                documentation of the AxesManager class for more details).
            attributes : dictionary (optional)
                A dictionary whose items are stored as attributes.
            metadata : dictionary (optional)
                A dictionary containing a set of parameters
                that will to stores in the `metadata` attribute.
                Some parameters might be mandatory in some cases.
            original_metadata : dictionary (optional)
                A dictionary containing a set of parameters
                that will to stores in the `original_metadata` attribute. It
                typically contains all the parameters that has been
                imported from the original data file.

        """

        self.data = file_data_dict['data']
        if 'models' in file_data_dict:
            self.models._add_dictionary(file_data_dict['models'])
        if 'axes' not in file_data_dict:
            file_data_dict['axes'] = self._get_undefined_axes_list()
        self.axes_manager = AxesManager(
            file_data_dict['axes'])
        if 'metadata' not in file_data_dict:
            file_data_dict['metadata'] = {}
        if 'original_metadata' not in file_data_dict:
            file_data_dict['original_metadata'] = {}
        if 'attributes' in file_data_dict:
            for key, value in file_data_dict['attributes'].iteritems():
                if hasattr(self, key):
                    if isinstance(value, dict):
                        for k, v in value.iteritems():
                            eval('self.%s.__setattr__(k,v)' % key)
                    else:
                        self.__setattr__(key, value)
        self.original_metadata.add_dictionary(
            file_data_dict['original_metadata'])
        self.metadata.add_dictionary(
            file_data_dict['metadata'])
        if "title" not in self.metadata.General:
            self.metadata.General.title = ''
        if (self._record_by or
                "Signal.record_by" not in self.metadata):
            self.metadata.Signal.record_by = self._record_by
        if (self._signal_origin or
                "Signal.signal_origin" not in self.metadata):
            self.metadata.Signal.signal_origin = self._signal_origin
        if (self._signal_type or
                not self.metadata.has_item("Signal.signal_type")):
            self.metadata.Signal.signal_type = self._signal_type

    def squeeze(self):
        """Remove single-dimensional entries from the shape of an array
        and the axes.

        """
        # We deepcopy everything but data
        self = self._deepcopy_with_new_data(self.data)
        for axis in self.axes_manager._axes:
            if axis.size == 1:
                self._remove_axis(axis.index_in_axes_manager)
        self.data = self.data.squeeze()
        return self

    def _to_dictionary(self, add_learning_results=True):
        """Returns a dictionary that can be used to recreate the signal.

        All items but `data` are copies.

        Parameters
        ----------
        add_learning_results : bool

        Returns
        -------
        dic : dictionary

        """
        dic = {'data': self.data,
               'axes': self.axes_manager._get_axes_dicts(),
               'metadata': self.metadata.deepcopy().as_dictionary(),
               'original_metadata': self.original_metadata.deepcopy().as_dictionary(),
               'tmp_parameters': self.tmp_parameters.deepcopy().as_dictionary()}
        if add_learning_results and hasattr(self, 'learning_results'):
            dic['learning_results'] = copy.deepcopy(
                self.learning_results.__dict__)
        return dic

    def _get_undefined_axes_list(self):
        axes = []
        for i in xrange(len(self.data.shape)):
            axes.append({'size': int(self.data.shape[i]), })
        return axes

    def __call__(self, axes_manager=None):
        if axes_manager is None:
            axes_manager = self.axes_manager
<<<<<<< HEAD

        if self.signal_callback is None:
            return np.atleast_1d(
                self.data.__getitem__(axes_manager._getitem_tuple))
        else:
            return np.atleast_1d(self.signal_callback(axes_manager))
=======
        
        if self.signal_callback is None:
            return np.atleast_1d(
                self.data.__getitem__(axes_manager._getitem_tuple)) 
        else:
            return np.atleast_1d(self.signal_callback(axes_manager))
        
>>>>>>> a711c733

    def plot(self, navigator="auto", axes_manager=None, **kwargs):
        """Plot the signal at the current coordinates.

        For multidimensional datasets an optional figure,
        the "navigator", with a cursor to navigate that data is
        raised. In any case it is possible to navigate the data using
        the sliders. Currently only signals with signal_dimension equal to
        0, 1 and 2 can be plotted.

        Parameters
        ----------
        navigator : {"auto", None, "slider", "spectrum", Signal}
            If "auto", if navigation_dimension > 0, a navigator is
            provided to explore the data.
            If navigation_dimension is 1 and the signal is an image
            the navigator is a spectrum obtained by integrating
            over the signal axes (the image).
            If navigation_dimension is 1 and the signal is a spectrum
            the navigator is an image obtained by stacking horizontally
            all the spectra in the dataset.
            If navigation_dimension is > 1, the navigator is an image
            obtained by integrating the data over the signal axes.
            Additionaly, if navigation_dimension > 2 a window
            with one slider per axis is raised to navigate the data.
            For example,
            if the dataset consists of 3 navigation axes X, Y, Z and one
            signal axis, E, the default navigator will be an image
            obtained by integrating the data over E at the current Z
            index and a window with sliders for the X, Y and Z axes
            will be raised. Notice that changing the Z-axis index
            changes the navigator in this case.
            If "slider" and the navigation dimension > 0 a window
            with one slider per axis is raised to navigate the data.
            If "spectrum" and navigation_dimension > 0 the navigator
            is always a spectrum obtained by integrating the data
            over all other axes.
            If None, no navigator will be provided.
            Alternatively a Signal instance can be provided. The signal
            dimension must be 1 (for a spectrum navigator) or 2 (for a
            image navigator) and navigation_shape must be 0 (for a static
            navigator) or navigation_shape + signal_shape must be equal
            to the navigator_shape of the current object (for a dynamic
            navigator).
            If the signal dtype is RGB or RGBA this parameters has no
            effect and is always "slider".

        axes_manager : {None, axes_manager}
            If None `axes_manager` is used.

        **kwargs : optional
            Any extra keyword arguments are passed to the signal plot.

        """

        if self._plot is not None:
            try:
                self._plot.close()
            except:
                # If it was already closed it will raise an exception,
                # but we want to carry on...
                pass

        if axes_manager is None:
            axes_manager = self.axes_manager
        if self.is_rgbx is True:
            if axes_manager.navigation_size < 2:
                navigator = None
            else:
                navigator = "slider"
        if axes_manager.signal_dimension == 0:
            self._plot = mpl_he.MPL_HyperExplorer()
        elif axes_manager.signal_dimension == 1:
            # Hyperspectrum
            self._plot = mpl_hse.MPL_HyperSpectrum_Explorer()
        elif axes_manager.signal_dimension == 2:
            self._plot = mpl_hie.MPL_HyperImage_Explorer()
        else:
            raise ValueError('Plotting is not supported for this view')

        self._plot.axes_manager = axes_manager
        self._plot.signal_data_function = self.__call__
        if self.metadata.General.title:
            self._plot.signal_title = self.metadata.General.title
        elif self.tmp_parameters.has_item('filename'):
            self._plot.signal_title = self.tmp_parameters.filename

        def get_static_explorer_wrapper(*args, **kwargs):
            return navigator()

        def get_1D_sum_explorer_wrapper(*args, **kwargs):
            navigator = self
            # Sum over all but the first navigation axis.
            while len(navigator.axes_manager.shape) > 1:
                navigator = navigator.sum(-1)
            return np.nan_to_num(navigator.data).squeeze()

        def get_dynamic_explorer_wrapper(*args, **kwargs):
            navigator.axes_manager.indices = self.axes_manager.indices[
                navigator.axes_manager.signal_dimension:]
            navigator.axes_manager._update_attributes()
            return navigator()

        if not isinstance(navigator, Signal) and navigator == "auto":
            if (self.axes_manager.navigation_dimension == 1 and
                    self.axes_manager.signal_dimension == 1):
                navigator = "data"
            elif self.axes_manager.navigation_dimension > 0:
                if self.axes_manager.signal_dimension == 0:
                    navigator = self.deepcopy()
                else:
                    navigator = self
                    while navigator.axes_manager.signal_dimension > 0:
<<<<<<< HEAD
                        navigator = interactive(navigator.sum,
=======
                        navigator = interactive(navigator.sum, 
>>>>>>> a711c733
                                                navigator.events.data_changed,
                                                navigator.events.axes_changed,
                                                -1)
                if navigator.axes_manager.navigation_dimension == 1:
<<<<<<< HEAD
                    navigator = interactive(navigator.as_spectrum,
                                            navigator.events.data_changed,
                                            navigator.events.axes_changed, 0)
                else:
                    navigator = interactive(navigator.as_image,
=======
                    navigator = interactive(navigator.as_spectrum, 
                                            navigator.events.data_changed,
                                            navigator.events.axes_changed, 0)
                else:
                    navigator = interactive(navigator.as_image, 
>>>>>>> a711c733
                                            navigator.events.data_changed,
                                            navigator.events.axes_changed,
                                            (0, 1))
            else:
                navigator = None
        # Navigator properties
        if axes_manager.navigation_axes:
            if navigator is "slider":
                self._plot.navigator_data_function = "slider"
            elif navigator is None:
                self._plot.navigator_data_function = None
            elif isinstance(navigator, Signal):
                # Dynamic navigator
                if (axes_manager.navigation_shape ==
                        navigator.axes_manager.signal_shape +
                        navigator.axes_manager.navigation_shape):
                    self._plot.navigator_data_function = \
                        get_dynamic_explorer_wrapper

                elif (axes_manager.navigation_shape ==
                        navigator.axes_manager.signal_shape or
                        axes_manager.navigation_shape[:2] ==
                        navigator.axes_manager.signal_shape or
                        (axes_manager.navigation_shape[0],) ==
                        navigator.axes_manager.signal_shape):
                    self._plot.navigator_data_function = \
                        get_static_explorer_wrapper
                else:
                    raise ValueError(
                        "The navigator dimensions are not compatible with "
                        "those of self.")
            elif navigator == "data":
                self._plot.navigator_data_function = \
                    lambda axes_manager=None: self.data
            elif navigator == "spectrum":
                self._plot.navigator_data_function = \
                    get_1D_sum_explorer_wrapper
            else:
                raise ValueError(
                    "navigator must be one of \"spectrum\",\"auto\","
                    " \"slider\", None, a Signal instance")

        self._plot.plot(**kwargs)
        self.events.data_changed.connect(self.update_plot)

    def save(self, filename=None, overwrite=None, extension=None,
             **kwds):
        """Saves the signal in the specified format.

        The function gets the format from the extension.:
            - hdf5 for HDF5
            - rpl for Ripple (useful to export to Digital Micrograph)
            - msa for EMSA/MSA single spectrum saving.
            - blo for Blockfile diffraction map (2D x 2D) saving.
            - Many image formats such as png, tiff, jpeg...

        If no extension is provided the default file format as defined
        in the `preferences` is used.
        Please note that not all the formats supports saving datasets of
        arbitrary dimensions, e.g. msa only supports 1D data.

        Each format accepts a different set of parameters. For details
        see the specific format documentation.

        Parameters
        ----------
        filename : str or None
            If None (default) and tmp_parameters.filename and
            `tmp_paramters.folder` are defined, the
            filename and path will be taken from there. A valid
            extension can be provided e.g. "my_file.rpl", see `extension`.
        overwrite : None, bool
            If None, if the file exists it will query the user. If
            True(False) it (does not) overwrites the file if it exists.
        extension : {None, 'hdf5', 'rpl', 'msa', 'blo', common image extensions
                     e.g. 'tiff', 'png'}
            The extension of the file that defines the file format.
            If None, the extension is taken from the first not None in the
            following list:
            i) the filename
            ii)  `tmp_parameters.extension`
            iii) `preferences.General.default_file_format` in this order.

        """
        if filename is None:
            if (self.tmp_parameters.has_item('filename') and
                    self.tmp_parameters.has_item('folder')):
                filename = os.path.join(
                    self.tmp_parameters.folder,
                    self.tmp_parameters.filename)
                extension = (self.tmp_parameters.extension
                             if not extension
                             else extension)
            elif self.metadata.has_item('General.original_filename'):
                filename = self.metadata.General.original_filename
            else:
                raise ValueError('File name not defined')
        if extension is not None:
            basename, ext = os.path.splitext(filename)
            filename = basename + '.' + extension
        io.save(filename, self, overwrite=overwrite, **kwds)

    def _replot(self):
        if self._plot is not None:
            if self._plot.is_active() is True:
                self.plot()

    def update_plot(self):
        if self._plot is not None:
            if self._plot.is_active() is True:
                if self._plot.signal_plot is not None:
                    self._plot.signal_plot.update()
                if self._plot.navigator_plot is not None:
                    self._plot.navigator_plot.update()

    @auto_replot
    def get_dimensions_from_data(self):
        """Get the dimension parameters from the data_cube. Useful when
        the data_cube was externally modified, or when the SI was not
        loaded from a file

        """
        dc = self.data
        for axis in self.axes_manager._axes:
            axis.size = int(dc.shape[axis.index_in_array])

    def crop(self, axis, start=None, end=None):
        """Crops the data in a given axis. The range is given in pixels

        Parameters
        ----------
        axis : {int | string}
            Specify the data axis in which to perform the cropping
            operation. The axis can be specified using the index of the
            axis in `axes_manager` or the axis name.
        start, end : {int | float | None}
            The beginning and end of the cropping interval. If int
            the value is taken as the axis index. If float the index
            is calculated using the axis calibration. If start/end is
            None crop from/to the low/high end of the axis.

        """
        axis = self.axes_manager[axis]
        i1, i2 = axis._get_index(start), axis._get_index(end)
        if i1 is not None:
            new_offset = axis.axis[i1]
        # We take a copy to guarantee the continuity of the data
        self.data = self.data[
            (slice(None),) * axis.index_in_array + (slice(i1, i2),
                                                    Ellipsis)]

        if i1 is not None:
            axis.offset = new_offset
        self.get_dimensions_from_data()
        self.squeeze()

    def swap_axes(self, axis1, axis2):
        """Swaps the axes.

        Parameters
        ----------
        axis1, axis2 : {int | str}
            Specify the data axes in which to perform the operation.
            The axis can be specified using the index of the
            axis in `axes_manager` or the axis name.

        Returns
        -------
        s : a copy of the object with the axes swapped.

        """
        axis1 = self.axes_manager[axis1].index_in_array
        axis2 = self.axes_manager[axis2].index_in_array
        s = self._deepcopy_with_new_data(self.data.swapaxes(axis1, axis2))
        c1 = s.axes_manager._axes[axis1]
        c2 = s.axes_manager._axes[axis2]
        s.axes_manager._axes[axis1] = c2
        s.axes_manager._axes[axis2] = c1
        s.axes_manager._update_attributes()
        s._make_sure_data_is_contiguous()
        return s

    def rollaxis(self, axis, to_axis):
        """Roll the specified axis backwards, until it lies in a given position.

        Parameters
        ----------
        axis : {int, str}
            The axis to roll backwards.  The positions of the other axes do not
            change relative to one another.
        to_axis : {int, str}
            The axis is rolled until it lies before this other axis.

        Returns
        -------
        s : Signal or subclass
            Output signal.

        See Also
        --------
        roll : swap_axes

        Examples
        --------
        >>> s = hs.signals.Spectrum(np.ones((5,4,3,6)))
        >>> s
        <Spectrum, title: , dimensions: (3, 4, 5, 6)>
        >>> s.rollaxis(3, 1)
        <Spectrum, title: , dimensions: (3, 4, 5, 6)>
        >>> s.rollaxis(2,0)
        <Spectrum, title: , dimensions: (5, 3, 4, 6)>

        """
        axis = self.axes_manager[axis].index_in_array
        to_index = self.axes_manager[to_axis].index_in_array
        if axis == to_index:
            return self.deepcopy()
        new_axes_indices = hyperspy.misc.utils.rollelem(
            [axis_.index_in_array for axis_ in self.axes_manager._axes],
            index=axis,
            to_index=to_index)

        s = self._deepcopy_with_new_data(self.data.transpose(new_axes_indices))
        s.axes_manager._axes = hyperspy.misc.utils.rollelem(
            s.axes_manager._axes,
            index=axis,
            to_index=to_index)
        s.axes_manager._update_attributes()
        s._make_sure_data_is_contiguous()
        return s

    def rebin(self, new_shape):
        """Returns the object with the data rebinned.

        Parameters
        ----------
        new_shape: tuple of ints
            The new shape elements must be divisors of the original shape
            elements.

        Returns
        -------
        s : Signal subclass

        Raises
        ------
        ValueError
            When there is a mismatch between the number of elements in the
            signal shape and `new_shape` or `new_shape` elements are not
            divisors of the original signal shape.


        Examples
        --------
        >>> import hyperspy.api as hs
        >>> s = hs.signals.Spectrum(np.zeros((10, 100)))
        >>> s
        <Spectrum, title: , dimensions: (10|100)>
        >>> s.rebin((5, 100))
        <Spectrum, title: , dimensions: (5|100)>
        I
        """
        if len(new_shape) != len(self.data.shape):
            raise ValueError("Wrong shape size")
        new_shape_in_array = []
        for axis in self.axes_manager._axes:
            new_shape_in_array.append(
                new_shape[axis.index_in_axes_manager])
        factors = (np.array(self.data.shape) /
                   np.array(new_shape_in_array))
        s = self._deepcopy_with_new_data(
            array_tools.rebin(self.data, new_shape_in_array))
        for axis in s.axes_manager._axes:
            axis.scale *= factors[axis.index_in_array]
        s.get_dimensions_from_data()
        if s.metadata.has_item('Signal.Noise_properties.variance'):
            if isinstance(s.metadata.Signal.Noise_properties.variance, Signal):
                var = s.metadata.Signal.Noise_properties.variance
                s.metadata.Signal.Noise_properties.variance = var.rebin(
                    new_shape)
        return s

    def split(self,
              axis='auto',
              number_of_parts='auto',
              step_sizes='auto'):
        """Splits the data into several signals.

        The split can be defined by giving the number_of_parts, a homogeneous
        step size or a list of customized step sizes. By default ('auto'),
        the function is the reverse of utils.stack().

        Parameters
        ----------
        axis : {'auto' | int | string}
            Specify the data axis in which to perform the splitting
            operation.  The axis can be specified using the index of the
            axis in `axes_manager` or the axis name.
            - If 'auto' and if the object has been created with utils.stack,
            split will return the former list of signals
            (options stored in 'metadata._HyperSpy.Stacking_history'
             else the last navigation axis will be used.
        number_of_parts : {'auto' | int}
            Number of parts in which the SI will be splitted. The
            splitting is homegenous. When the axis size is not divisible
            by the number_of_parts the reminder data is lost without
            warning. If number_of_parts and step_sizes is 'auto',
            number_of_parts equals the length of the axis,
            step_sizes equals one  and the axis is supress from each
            sub_spectra.
        step_sizes : {'auto' | list of ints | int}
            Size of the splitted parts. If 'auto', the step_sizes equals one.
            If int, the splitting is homogenous.

        Examples
        --------
        >>> s = hs.signals.Spectrum(random.random([4,3,2]))
        >>> s
            <Spectrum, title: , dimensions: (3, 4|2)>
        >>> s.split()
            [<Spectrum, title: , dimensions: (3 |2)>,
            <Spectrum, title: , dimensions: (3 |2)>,
            <Spectrum, title: , dimensions: (3 |2)>,
            <Spectrum, title: , dimensions: (3 |2)>]
        >>> s.split(step_sizes=2)
            [<Spectrum, title: , dimensions: (3, 2|2)>,
            <Spectrum, title: , dimensions: (3, 2|2)>]
        >>> s.split(step_sizes=[1,2])
            [<Spectrum, title: , dimensions: (3, 1|2)>,
            <Spectrum, title: , dimensions: (3, 2|2)>]

        Returns
        -------
        list of the splitted signals
        """

        shape = self.data.shape
        signal_dict = self._to_dictionary(add_learning_results=False)

        if axis == 'auto':
            mode = 'auto'
            if hasattr(self.metadata._HyperSpy, 'Stacking_history'):
                stack_history = self.metadata._HyperSpy.Stacking_history
                axis_in_manager = stack_history.axis
                step_sizes = stack_history.step_sizes
            else:
                axis_in_manager = \
                    self.axes_manager[-1 + 1j].index_in_axes_manager
        else:
            mode = 'manual'
            axis_in_manager = self.axes_manager[axis].index_in_axes_manager

        axis = self.axes_manager[axis_in_manager].index_in_array
        len_axis = self.axes_manager[axis_in_manager].size

        if number_of_parts is 'auto' and step_sizes is 'auto':
            step_sizes = 1
            number_of_parts = len_axis
        elif number_of_parts is not 'auto' and step_sizes is not 'auto':
            raise ValueError(
                "You can define step_sizes or number_of_parts "
                "but not both.")
        elif step_sizes is 'auto':
            if number_of_parts > shape[axis]:
                raise ValueError(
                    "The number of parts is greater than "
                    "the axis size.")
            else:
                step_sizes = ([shape[axis] // number_of_parts, ] *
                              number_of_parts)

        if isinstance(step_sizes, int):
            step_sizes = [step_sizes] * int(len_axis / step_sizes)

        splitted = []
        cut_index = np.array([0] + step_sizes).cumsum()

        axes_dict = signal_dict['axes']
        for i in xrange(len(cut_index) - 1):
            axes_dict[axis]['offset'] = \
                self.axes_manager._axes[axis].index2value(cut_index[i])
            axes_dict[axis]['size'] = cut_index[i + 1] - cut_index[i]
            data = self.data[
                (slice(None), ) * axis +
                (slice(cut_index[i], cut_index[i + 1]), Ellipsis)]
            signal_dict['data'] = data
            splitted += self.__class__(**signal_dict),

        if number_of_parts == len_axis \
                or step_sizes == [1] * len_axis:
            for i, spectrum in enumerate(splitted):
                spectrum.data = spectrum.data[
                    spectrum.axes_manager._get_data_slice([(axis, 0)])]
                spectrum._remove_axis(axis_in_manager)

        if mode == 'auto' and hasattr(
                self.original_metadata, 'stack_elements'):
            for i, spectrum in enumerate(splitted):
                se = self.original_metadata.stack_elements['element' + str(i)]
                spectrum.metadata = copy.deepcopy(
                    se['metadata'])
                spectrum.original_metadata = copy.deepcopy(
                    se['original_metadata'])
                spectrum.metadata.General.title = se.metadata.General.title

        return splitted

    # TODO: remove in HyperSpy 0.9
    @staticmethod
    def unfold_if_multidim():
        """Unfold the datacube if it is >2D

        Deprecated method, please use unfold.

        """
        warnings.warn(
            "`unfold_if_multidim` is deprecated and will be removed in "
            "HyperSpy 0.9. Please use `unfold` instead.",
            VisibleDeprecationWarning)
        if len(self.axes_manager._axes) > 2:
            print "Automatically unfolding the data"
            self.unfold()
            return True
        else:
            return False

    @auto_replot
    def _unfold(self, steady_axes, unfolded_axis):
        """Modify the shape of the data by specifying the axes whose
        dimension do not change and the axis over which the remaining axes will
        be unfolded

        Parameters
        ----------
        steady_axes : list
            The indices of the axes which dimensions do not change
        unfolded_axis : int
            The index of the axis over which all the rest of the axes (except
            the steady axes) will be unfolded

        See also
        --------
        fold
        """

        # It doesn't make sense unfolding when dim < 2
        if self.data.squeeze().ndim < 2:
            return

        # We need to store the original shape and coordinates to be used
        # by
        # the fold function only if it has not been already stored by a
        # previous unfold
        folding = self.metadata._HyperSpy.Folding
        if folding.unfolded is False:
            folding.original_shape = self.data.shape
            folding.original_axes_manager = self.axes_manager
            folding.unfolded = True

        new_shape = [1] * len(self.data.shape)
        for index in steady_axes:
            new_shape[index] = self.data.shape[index]
        new_shape[unfolded_axis] = -1
        self.data = self.data.reshape(new_shape)
        self.axes_manager = self.axes_manager.deepcopy()
        uname = ''
        uunits = ''
        to_remove = []
        for axis, dim in zip(self.axes_manager._axes, new_shape):
            if dim == 1:
                uname += ',' + unicode(axis)
                uunits = ',' + unicode(axis.units)
                to_remove.append(axis)
        ua = self.axes_manager._axes[unfolded_axis]
        ua.name = unicode(ua) + uname
        ua.units = unicode(ua.units) + uunits
        ua.size = self.data.shape[unfolded_axis]
        for axis in to_remove:
            self.axes_manager.remove(axis.index_in_axes_manager)
        self.data = self.data.squeeze()
        if self.metadata.has_item('Signal.Noise_properties.variance'):
            variance = self.metadata.Signal.Noise_properties.variance
            if isinstance(variance, Signal):
                variance._unfold(steady_axes, unfolded_axis)

    def unfold(self, unfold_navigation=True, unfold_signal=True):
        """Modifies the shape of the data by unfolding the signal and
        navigation dimensions separately

        Returns
        -------
        needed_unfolding : bool


        """
        unfolded = False
        if unfold_navigation:
            if self.unfold_navigation_space():
                unfolded = True
        if unfold_signal:
            if self.unfold_signal_space():
                unfolded = True
        return unfolded

    @contextmanager
    def unfolded(self, unfold_navigation=True, unfold_signal=True):
        """Use this function together with a `with` statement to have the
        signal be unfolded for the scope of the `with` block, before
        automatically refolding when passing out of scope.

        See also
        --------
        unfold, fold

        Examples
        --------
        >>> import numpy as np
        >>> s = Signal(np.random.random((64,64,1024)))
        >>> with s.unfolded():
                # Do whatever needs doing while unfolded here
                pass
        """
        unfolded = self.unfold(unfold_navigation, unfold_signal)
        try:
            yield unfolded
        finally:
            if unfolded is not False:
                self.fold()

    def unfold_navigation_space(self):
        """Modify the shape of the data to obtain a navigation space of
        dimension 1

        Returns
        -------
        needed_unfolding : bool

        """

        if self.axes_manager.navigation_dimension < 2:
            needed_unfolding = False
        else:
            needed_unfolding = True
            steady_axes = [
                axis.index_in_array for axis in
                self.axes_manager.signal_axes]
            unfolded_axis = (
                self.axes_manager.navigation_axes[0].index_in_array)
            self._unfold(steady_axes, unfolded_axis)
        return needed_unfolding

    def unfold_signal_space(self):
        """Modify the shape of the data to obtain a signal space of
        dimension 1

        Returns
        -------
        needed_unfolding : bool

        """
        if self.axes_manager.signal_dimension < 2:
            needed_unfolding = False
        else:
            needed_unfolding = True
            steady_axes = [
                axis.index_in_array for axis in
                self.axes_manager.navigation_axes]
            unfolded_axis = self.axes_manager.signal_axes[0].index_in_array
            self._unfold(steady_axes, unfolded_axis)
            self.metadata._HyperSpy.Folding.signal_unfolded = True
        return needed_unfolding

    @auto_replot
    def fold(self):
        """If the signal was previously unfolded, folds it back"""
        folding = self.metadata._HyperSpy.Folding
        # Note that == must be used instead of is True because
        # if the value was loaded from a file its type can be np.bool_
        if folding.unfolded is True:
            self.data = self.data.reshape(folding.original_shape)
            self.axes_manager = folding.original_axes_manager
            folding.original_shape = None
            folding.original_axes_manager = None
            folding.unfolded = False
            folding.signal_unfolded = False
            if self.metadata.has_item('Signal.Noise_properties.variance'):
                variance = self.metadata.Signal.Noise_properties.variance
                if isinstance(variance, Signal):
                    variance.fold()

    def _make_sure_data_is_contiguous(self):
        if self.data.flags['C_CONTIGUOUS'] is False:
            self.data = np.ascontiguousarray(self.data)

    def _iterate_signal(self):
        """Iterates over the signal data.

        It is faster than using the signal iterator.

        """
        if self.axes_manager.navigation_size < 2:
            yield self()
            return
        self._make_sure_data_is_contiguous()
        axes = [axis.index_in_array for
                axis in self.axes_manager.signal_axes]
        unfolded_axis = (
            self.axes_manager.navigation_axes[0].index_in_array)
        new_shape = [1] * len(self.data.shape)
        for axis in axes:
            new_shape[axis] = self.data.shape[axis]
        new_shape[unfolded_axis] = -1
        # Warning! if the data is not contigous it will make a copy!!
        data = self.data.reshape(new_shape)
        for i in xrange(data.shape[unfolded_axis]):
            getitem = [0] * len(data.shape)
            for axis in axes:
                getitem[axis] = slice(None)
            getitem[unfolded_axis] = i
            yield(data[getitem])

    def _remove_axis(self, axis):
        am = self.axes_manager
        axis = am[axis]
        if am.navigation_dimension + am.signal_dimension > 1:
            am.remove(axis.index_in_axes_manager)
            if axis.navigate is False:  # The removed axis is a signal axis
                if am.signal_dimension == 2:
                    self._record_by = "image"
                elif am.signal_dimension == 1:
                    self._record_by = "spectrum"
                elif am.signal_dimension == 0:
                    self._record_by = ""
                else:
                    return
                self.metadata.Signal.record_by = self._record_by
                self._assign_subclass()
        else:
            # Create a "Scalar" axis because the axis is the last one left and
            # HyperSpy does not # support 0 dimensions
            am.remove(axis.index_in_axes_manager)
            am._append_axis(
                size=1,
                scale=1,
                offset=0,
                name="Scalar",
                navigate=False,)

    def _apply_function_on_data_and_remove_axis(self, function, axis,
                                                out=None):
        if axis not in ("navigation", "signal"):
            if out is None:
                s = self._deepcopy_with_new_data(None)
            else:
                s = out
            s.data = function(self.data,
<<<<<<< HEAD
                              axis=self.axes_manager[axis].index_in_array)
=======
                            axis=self.axes_manager[axis].index_in_array)
>>>>>>> a711c733
            if out is None:
                s._remove_axis(axis)
                return s
            else:
                out.events.data_changed.trigger()
                return

        if axis == "navigation":
            if out is None:
                s = self.get_current_signal(auto_filename=False,
                                            auto_title=False)
<<<<<<< HEAD
                s.data = s.data.copy()  # Don't overwrite self.data
            else:
                s = out
            iaxes = sorted([ax.index_in_array
                            for ax in self.axes_manager.navigation_axes])
=======
                s.data = s.data.copy() # Don't overwrite self.data 
            else:
                s = out
            iaxes = sorted([ax.index_in_array
                           for ax in self.axes_manager.navigation_axes])
>>>>>>> a711c733
        elif axis == "signal":
            if out is None:
                s = self._get_navigation_signal()
            else:
                s = out
            iaxes = sorted([ax.index_in_array
                            for ax in self.axes_manager.signal_axes])
        data = self.data
        while iaxes:
            data = function(data,
                            axis=iaxes.pop())
        s.data[:] = data
        if out is None:
            return s
        else:
            out.events.data_changed.trigger()

    def sum(self, axis="navigation", out=None):
        """Sum the data over the given axis.

        Parameters
        ----------
        axis : {int, string}
           The axis can be specified using the index of the axis in
           `axes_manager` or the axis name.

        Returns
        -------
        s : Signal

        See also
        --------
        sum_in_mask, mean

        Examples
        --------
        >>> import numpy as np
        >>> s = Signal(np.random.random((64,64,1024)))
        >>> s.data.shape
        (64,64,1024)
        >>> s.sum(-1).data.shape
        (64,64)
        # If we just want to plot the result of the operation
        s.sum(-1, True).plot()

        """
        return self._apply_function_on_data_and_remove_axis(np.sum, axis,
                                                            out=out)

    def max(self, axis="navigation", out=None):
        """Returns a signal with the maximum of the signal along an axis.

        Parameters
        ----------
        axis : {int | string}
           The axis can be specified using the index of the axis in
           `axes_manager` or the axis name.

        Returns
        -------
        s : Signal

        See also
        --------
        sum, mean, min

        Examples
        --------
        >>> import numpy as np
        >>> s = Signal(np.random.random((64,64,1024)))
        >>> s.data.shape
        (64,64,1024)
        >>> s.max(-1).data.shape
        (64,64)

        """
        return self._apply_function_on_data_and_remove_axis(np.max, axis,
                                                            out=out)

    def min(self, axis="navigation", out=None):
        """Returns a signal with the minimum of the signal along an axis.

        Parameters
        ----------
        axis : {int | string}
           The axis can be specified using the index of the axis in
           `axes_manager` or the axis name.

        Returns
        -------
        s : Signal

        See also
        --------
        sum, mean, max, std, var

        Examples
        --------
        >>> import numpy as np
        >>> s = Signal(np.random.random((64,64,1024)))
        >>> s.data.shape
        (64,64,1024)
        >>> s.min(-1).data.shape
        (64,64)

        """

        return self._apply_function_on_data_and_remove_axis(np.min, axis,
                                                            out=out)

    def mean(self, axis="navigation", out=None):
        """Returns a signal with the average of the signal along an axis.

        Parameters
        ----------
        axis : {int | string}
           The axis can be specified using the index of the axis in
           `axes_manager` or the axis name.

        Returns
        -------
        s : Signal

        See also
        --------
        sum_in_mask, mean

        Examples
        --------
        >>> import numpy as np
        >>> s = Signal(np.random.random((64,64,1024)))
        >>> s.data.shape
        (64,64,1024)
        >>> s.mean(-1).data.shape
        (64,64)

        """
        return self._apply_function_on_data_and_remove_axis(np.mean, axis,
                                                            out=out)

    def std(self, axis="navigation", out=None):
        """Returns a signal with the standard deviation of the signal along
        an axis.

        Parameters
        ----------
        axis : {int | string}
           The axis can be specified using the index of the axis in
           `axes_manager` or the axis name.

        Returns
        -------
        s : Signal

        See also
        --------
        sum_in_mask, mean

        Examples
        --------
        >>> import numpy as np
        >>> s = Signal(np.random.random((64,64,1024)))
        >>> s.data.shape
        (64,64,1024)
        >>> s.std(-1).data.shape
        (64,64)

        """
        return self._apply_function_on_data_and_remove_axis(np.std, axis,
                                                            out=out)

    def var(self, axis="navigation", out=None):
        """Returns a signal with the variances of the signal along an axis.

        Parameters
        ----------
        axis : {int | string}
           The axis can be specified using the index of the axis in
           `axes_manager` or the axis name.

        Returns
        -------
        s : Signal

        See also
        --------
        sum_in_mask, mean

        Examples
        --------
        >>> import numpy as np
        >>> s = Signal(np.random.random((64,64,1024)))
        >>> s.data.shape
        (64,64,1024)
        >>> s.var(-1).data.shape
        (64,64)

        """
        return self._apply_function_on_data_and_remove_axis(np.var, axis,
                                                            out=out)

    def diff(self, axis, order=1):
        """Returns a signal with the n-th order discrete difference along
        given axis.
        Parameters
        ----------
        axis : {int | string}
           The axis can be specified using the index of the axis in
           `axes_manager` or the axis name.
        order: the order of the derivative
        See also
        --------
        mean, sum
        Examples
        --------
        >>> import numpy as np
        >>> s = Signal(np.random.random((64,64,1024)))
        >>> s.data.shape
        (64,64,1024)
        >>> s.diff(-1).data.shape
        (64,64,1023)
        """

        s = self._deepcopy_with_new_data(
            np.diff(self.data,
                    n=order,
                    axis=self.axes_manager[axis].index_in_array))
        axis = s.axes_manager[axis]
        axis.offset += (order * axis.scale / 2)
        s.get_dimensions_from_data()
        return s

    def derivative(self, axis, order=1):
        """Numerical derivative along the given axis.

        Currently only the first order finite difference method is implemented.

        Parameters
        ----------
        axis : {int | string}
           The axis can be specified using the index of the axis in
           `axes_manager` or the axis name.
        order: int
            The order of the derivative. (Note that this is the order of the
            derivative i.e. `order=2` does not use second order finite
            differences method.)

        Returns
        -------
        der : Signal
            Note that the size of the data on the given `axis` decreases by the
            given `order` i.e. if `axis` is "x" and `order` is 2 the x dimension
            is N, der's x dimension is N - 2.

        See also
        --------
        diff

        """

        der = self.diff(order=order, axis=axis)
        axis = self.axes_manager[axis]
        der.data /= axis.scale ** order
        return der

    def integrate_simpson(self, axis):
        """Returns a signal with the result of calculating the integral
        of the signal along an axis using Simpson's rule.

        Parameters
        ----------
        axis : {int | string}
           The axis can be specified using the index of the axis in
           `axes_manager` or the axis name.

        Returns
        -------
        s : Signal

        See also
        --------
        sum_in_mask, mean

        Examples
        --------
        >>> import numpy as np
        >>> s = Signal(np.random.random((64,64,1024)))
        >>> s.data.shape
        (64,64,1024)
        >>> s.var(-1).data.shape
        (64,64)

        """
        axis = self.axes_manager[axis]
        s = self._deepcopy_with_new_data(
            sp.integrate.simps(y=self.data,
                               x=axis.axis,
                               axis=axis.index_in_array))
        s._remove_axis(axis.index_in_axes_manager)
        return s

    def integrate1D(self, axis):
        """Integrate the signal over the given axis.

        The integration is performed using Simpson's rule if
        `metadata.Signal.binned` is False and summation over the given axis if
        True.

        Parameters
        ----------
        axis : {int | string}
           The axis can be specified using the index of the axis in
           `axes_manager` or the axis name.

        Returns
        -------
        s : Signal

        See also
        --------
        sum_in_mask, mean

        Examples
        --------
        >>> import numpy as np
        >>> s = Signal(np.random.random((64,64,1024)))
        >>> s.data.shape
        (64,64,1024)
        >>> s.var(-1).data.shape
        (64,64)

        """
        if self.metadata.Signal.binned is False:
            return self.integrate_simpson(axis)
        else:
            return self.sum(axis)

    def indexmax(self, axis="navigation", out=None):
        """Returns a signal with the index of the maximum along an axis.

        Parameters
        ----------
        axis : {int | string}
           The axis can be specified using the index of the axis in
           `axes_manager` or the axis name.

        Returns
        -------
        s : Signal
            The data dtype is always int.

        See also
        --------
        sum, mean, min

        Usage
        -----
        >>> import numpy as np
        >>> s = Signal(np.random.random((64,64,1024)))
        >>> s.data.shape
        (64,64,1024)
        >>> s.indexmax(-1).data.shape
        (64,64)

        """
        return self._apply_function_on_data_and_remove_axis(np.argmax, axis,
                                                            out=out)

    def valuemax(self, axis):
        """Returns a signal with the value of the maximum along an axis.

        Parameters
        ----------
        axis : {int | string}
           The axis can be specified using the index of the axis in
           `axes_manager` or the axis name.

        Returns
        -------
        s : Signal
            The data dtype is always int.

        See also
        --------
        sum, mean, min

        Usage
        -----
        >>> import numpy as np
        >>> s = Signal(np.random.random((64,64,1024)))
        >>> s.data.shape
        (64,64,1024)
        >>> s.valuemax(-1).data.shape
        (64,64)

        """
        s = self.indexmax(axis)
        s.data = self.axes_manager[axis].index2value(s.data)
        return s

    def get_histogram(self, bins='freedman', range_bins=None, **kwargs):
        """Return a histogram of the signal data.

        More sophisticated algorithms for determining bins can be used.
        Aside from the `bins` argument allowing a string specified how bins
        are computed, the parameters are the same as numpy.histogram().

        Parameters
        ----------
        bins : int or list or str, optional
            If bins is a string, then it must be one of:
            'knuth' : use Knuth's rule to determine bins
            'scotts' : use Scott's rule to determine bins
            'freedman' : use the Freedman-diaconis rule to determine bins
            'blocks' : use bayesian blocks for dynamic bin widths
        range_bins : tuple or None, optional
            the minimum and maximum range for the histogram. If not specified,
            it will be (x.min(), x.max())
        **kwargs
            other keyword arguments (weight and density) are described in
            np.histogram().

        Returns
        -------
        hist_spec : An 1D spectrum instance containing the histogram.

        See Also
        --------
        print_summary_statistics
        astroML.density_estimation.histogram, numpy.histogram : these are the
            functions that hyperspy uses to compute the histogram.

        Notes
        -----
        The number of bins estimators are taken from AstroML. Read
        their documentation for more info.

        Examples
        --------
        >>> s = hs.signals.Spectrum(np.random.normal(size=(10, 100)))
        Plot the data histogram
        >>> s.get_histogram().plot()
        Plot the histogram of the signal at the current coordinates
        >>> s.get_current_signal().get_histogram().plot()

        """
        from hyperspy import signals
        data = self.data[~np.isnan(self.data)].flatten()
        hist, bin_edges = histogram(data,
                                    bins=bins,
                                    range=range_bins,
                                    **kwargs)
        hist_spec = signals.Spectrum(hist)
        if bins == 'blocks':
            hist_spec.axes_manager.signal_axes[0].axis = bin_edges[:-1]
            warnings.warn(
                "The options `bins = 'blocks'` is not fully supported in this "
                "versions of hyperspy. It should be used for plotting purpose"
                "only.")
        else:
            hist_spec.axes_manager[0].scale = bin_edges[1] - bin_edges[0]
            hist_spec.axes_manager[0].offset = bin_edges[0]

        hist_spec.axes_manager[0].name = 'value'
        hist_spec.metadata.General.title = (self.metadata.General.title +
                                            " histogram")
        hist_spec.metadata.Signal.binned = True
        return hist_spec

    def map(self, function,
            show_progressbar=None, **kwargs):
        """Apply a function to the signal data at all the coordinates.

        The function must operate on numpy arrays and the output *must have the
        same dimensions as the input*. The function is applied to the data at
        each coordinate and the result is stored in the current signal i.e.
        this method operates *in-place*.  Any extra keyword argument is passed
        to the function. The keywords can take different values at different
        coordinates. If the function takes an `axis` or `axes` argument, the
        function is assumed to be vectorial and the signal axes are assigned to
        `axis` or `axes`.  Otherwise, the signal is iterated over the
        navigation axes and a progress bar is displayed to monitor the
        progress.

        Parameters
        ----------

        function : function
            A function that can be applied to the signal.
        show_progressbar : None or bool
            If True, display a progress bar. If None the default is set in
            `preferences`.
        keyword arguments : any valid keyword argument
            All extra keyword arguments are passed to the

        Notes
        -----
        This method is similar to Python's :func:`map` that can also be utilize
        with a :class:`Signal` instance for similar purposes. However, this
        method has the advantage of being faster because it iterates the numpy
        array instead of the :class:`Signal`.

        Examples
        --------
        Apply a gaussian filter to all the images in the dataset. The sigma
        parameter is constant.

        >>> import scipy.ndimage
        >>> im = hs.signals.Image(np.random.random((10, 64, 64)))
        >>> im.map(scipy.ndimage.gaussian_filter, sigma=2.5)

        Apply a gaussian filter to all the images in the dataset. The sigmal
        parameter is variable.

        >>> im = hs.signals.Image(np.random.random((10, 64, 64)))
        >>> sigmas = hs.signals.Signal(np.linspace(2,5,10))
        >>> sigmas.axes_manager.set_signal_dimension(0)
        >>> im.map(scipy.ndimage.gaussian_filter, sigma=sigmas)

        """
        if show_progressbar is None:
            show_progressbar = preferences.General.show_progressbar
        # Sepate ndkwargs
        ndkwargs = ()
        for key, value in kwargs.iteritems():
            if isinstance(value, Signal):
                ndkwargs += ((key, value),)

        # Check if the signal axes have inhomogenous scales and/or units and
        # display in warning if yes.
        scale = set()
        units = set()
        for i in range(len(self.axes_manager.signal_axes)):
            scale.add(self.axes_manager[i].scale)
            units.add(self.axes_manager[i].units)
        if len(units) != 1 or len(scale) != 1:
            warnings.warn(
                "The function you applied does not take into "
                "account the difference of units and of scales in-between"
                " axes.")
        # If the function has an axis argument and the signal dimension is 1,
        # we suppose that it can operate on the full array and we don't
        # interate over the coordinates.
        try:
            fargs = inspect.getargspec(function).args
        except TypeError:
            # This is probably a Cython function that is not supported by
            # inspect.
            fargs = []

        if not ndkwargs and (self.axes_manager.signal_dimension == 1 and
                             "axis" in fargs):
            kwargs['axis'] = \
                self.axes_manager.signal_axes[-1].index_in_array

            self.data = function(self.data, **kwargs)
        # If the function has an axes argument
        # we suppose that it can operate on the full array and we don't
        # interate over the coordinates.
        elif not ndkwargs and "axes" in fargs:
            kwargs['axes'] = tuple([axis.index_in_array for axis in
                                    self.axes_manager.signal_axes])
            self.data = function(self.data, **kwargs)
        else:
            # Iteration over coordinates.
            pbar = progressbar(
                maxval=self.axes_manager.navigation_size,
                disabled=not show_progressbar)
            iterators = [signal[1]._iterate_signal() for signal in ndkwargs]
            iterators = tuple([self._iterate_signal()] + iterators)
            for data in zip(*iterators):
                for (key, value), datum in zip(ndkwargs, data[1:]):
                    kwargs[key] = datum[0]
                data[0][:] = function(data[0], **kwargs)
                pbar.next()
            pbar.finish()

    def copy(self):
        try:
            backup_plot = self._plot
            self._plot = None
            return copy.copy(self)
        finally:
            self._plot = backup_plot

    def __deepcopy__(self, memo):
        dc = type(self)(**self._to_dictionary())
        if dc.data is not None:
            dc.data = dc.data.copy()

        # uncomment if we want to deepcopy models as well:

        # dc.models._add_dictionary(
        #     copy.deepcopy(
        #         self.models._models.as_dictionary()))

        # The Signal subclasses might change the view on init
        # The following code just copies the original view
        for oaxis, caxis in zip(self.axes_manager._axes,
                                dc.axes_manager._axes):
            caxis.navigate = oaxis.navigate
        return dc

    def deepcopy(self):
        return copy.deepcopy(self)

    def change_dtype(self, dtype):
        """Change the data type.

        Parameters
        ----------
        dtype : str or dtype
            Typecode or data-type to which the array is cast. In
            addition to all standard numpy dtypes HyperSpy
            supports four extra dtypes for RGB images:
            "rgb8", "rgba8", "rgb16" and "rgba16". Changing from
            and to any rgbx dtype is more constrained than most
            other dtype conversions. To change to a rgbx dtype
            the signal `record_by` must be "spectrum",
            `signal_dimension` must be 3(4) for rgb(rgba) dtypes
            and the dtype must be uint8(uint16) for rgbx8(rgbx16).
            After conversion `record_by` becomes `image` and the
            spectra dimension is removed. The dtype of images of
            dtype rgbx8(rgbx16) can only be changed to uint8(uint16)
            and the `record_by` becomes "spectrum".


        Examples
        --------
        >>> s = hs.signals.Spectrum([1,2,3,4,5])
        >>> s.data
        array([1, 2, 3, 4, 5])
        >>> s.change_dtype('float')
        >>> s.data
        array([ 1.,  2.,  3.,  4.,  5.])

        """
        if not isinstance(dtype, np.dtype):
            if dtype in rgb_tools.rgb_dtypes:
                if self.metadata.Signal.record_by != "spectrum":
                    raise AttributeError(
                        "Only spectrum signals can be converted "
                        "to RGB images.")
                if "8" in dtype and self.data.dtype.name != "uint8":
                    raise AttributeError(
                        "Only signals with dtype uint8 can be converted to "
                        "rgb8 images")
                elif "16" in dtype and self.data.dtype.name != "uint16":
                    raise AttributeError(
                        "Only signals with dtype uint16 can be converted to "
                        "rgb16 images")
                dtype = rgb_tools.rgb_dtypes[dtype]
                self.data = rgb_tools.regular_array2rgbx(self.data)
                self.axes_manager.remove(-1)
                self.metadata.Signal.record_by = "image"
                self._assign_subclass()
                return
            else:
                dtype = np.dtype(dtype)
        if rgb_tools.is_rgbx(self.data) is True:
            ddtype = self.data.dtype.fields["B"][0]

            if ddtype != dtype:
                raise ValueError(
                    "It is only possibile to change to %s." %
                    ddtype)
            self.data = rgb_tools.rgbx2regular_array(self.data)
            self.get_dimensions_from_data()
            self.metadata.Signal.record_by = "spectrum"
            self.axes_manager[-1 + 2j].name = "RGB index"
            self._assign_subclass()
            return
        else:
            self.data = self.data.astype(dtype)

    def estimate_poissonian_noise_variance(self,
                                           expected_value=None,
                                           gain_factor=None,
                                           gain_offset=None,
                                           correlation_factor=None):
        """Estimate the poissonian noise variance of the signal.

        The variance is stored in the
        ``metadata.Signal.Noise_properties.variance`` attribute.

        A poissonian noise  variance is equal to the expected value. With the
        default arguments, this method simply sets the variance attribute to
        the given `expected_value`. However, more generally (although then
        noise is not strictly poissonian), the variance may be proportional to
        the expected value. Moreover, when the noise is a mixture of white
        (gaussian) and poissonian noise, the variance is described by the
        following linear model:

            .. math::

                \mathrm{Var}[X] = (a * \mathrm{E}[X] + b) * c

        Where `a` is the `gain_factor`, `b` is the `gain_offset` (the gaussian
        noise variance) and `c` the `correlation_factor`. The correlation
        factor accounts for correlation of adjacent signal elements that can
        be modeled as a convolution with a gaussian point spread function.


        Parameters
        ----------
        expected_value : None or Signal instance.
            If None, the signal data is taken as the expected value. Note that
            this may be inaccurate where `data` is small.
        gain_factor, gain_offset, correlation_factor: None or float.
            All three must be positive. If None, take the values from
            ``metadata.Signal.Noise_properties.Variance_linear_model`` if
            defined. Otherwise suppose poissonian noise i.e. ``gain_factor=1``,
            ``gain_offset=0``, ``correlation_factor=1``. If not None, the
            values are stored in
            ``metadata.Signal.Noise_properties.Variance_linear_model``.

        """
        if expected_value is None:
            dc = self.data.copy()
        else:
            dc = expected_value.data.copy()
        if self.metadata.has_item(
                "Signal.Noise_properties.Variance_linear_model"):
            vlm = self.metadata.Signal.Noise_properties.Variance_linear_model
        else:
            self.metadata.add_node(
                "Signal.Noise_properties.Variance_linear_model")
            vlm = self.metadata.Signal.Noise_properties.Variance_linear_model

        if gain_factor is None:
            if not vlm.has_item("gain_factor"):
                vlm.gain_factor = 1
            gain_factor = vlm.gain_factor

        if gain_offset is None:
            if not vlm.has_item("gain_offset"):
                vlm.gain_offset = 0
            gain_offset = vlm.gain_offset

        if correlation_factor is None:
            if not vlm.has_item("correlation_factor"):
                vlm.correlation_factor = 1
            correlation_factor = vlm.correlation_factor

        if gain_offset < 0:
            raise ValueError("`gain_offset` must be positive.")
        if gain_factor < 0:
            raise ValueError("`gain_factor` must be positive.")
        if correlation_factor < 0:
            raise ValueError("`correlation_factor` must be positive.")

        variance = (dc * gain_factor + gain_offset) * correlation_factor
        # The lower bound of the variance is the gaussian noise.
        variance = np.clip(variance, gain_offset * correlation_factor, np.inf)
        variance = type(self)(variance)
        variance.axes_manager = self.axes_manager
        variance.metadata.General.title = ("Variance of " +
                                           self.metadata.General.title)
        self.metadata.set_item(
            "Signal.Noise_properties.variance", variance)

    def get_current_signal(self, auto_title=True, auto_filename=True):
        """Returns the data at the current coordinates as a Signal subclass.

        The signal subclass is the same as that of the current object. All the
        axes navigation attribute are set to False.

        Parameters
        ----------
        auto_title : bool
            If True an space followed by the current indices in parenthesis
            are appended to the title.
        auto_filename : bool
            If True and `tmp_parameters.filename` is defined
            (what is always the case when the Signal has been read from a
            file), the filename is modified by appending an underscore and a
            parenthesis containing the current indices.

        Returns
        -------
        cs : Signal subclass instance.

        Examples
        --------
        >>> im = hs.signals.Image(np.zeros((2,3, 32,32)))
        >>> im
        <Image, title: , dimensions: (3, 2, 32, 32)>
        >>> im.axes_manager.indices = 2,1
        >>> im.get_current_signal()
        <Image, title:  (2, 1), dimensions: (32, 32)>

        """
        cs = self.__class__(
            self(),
            axes=self.axes_manager._get_signal_axes_dicts(),
            metadata=self.metadata.as_dictionary(),)

        if auto_filename is True and self.tmp_parameters.has_item('filename'):
            cs.tmp_parameters.filename = (self.tmp_parameters.filename +
                                          '_' +
                                          str(self.axes_manager.indices))
            cs.tmp_parameters.extension = self.tmp_parameters.extension
            cs.tmp_parameters.folder = self.tmp_parameters.folder
        if auto_title is True:
            cs.metadata.General.title = (cs.metadata.General.title +
                                         ' ' + str(self.axes_manager.indices))
        cs.axes_manager._set_axis_attribute_values("navigate", False)
        return cs

    def _get_navigation_signal(self, data=None, dtype=None):
        """Return a signal with the same axes as the navigation space.

        Parameters
        ----------
        data : {None, numpy array}, optional
            If None the `Signal` data is an array of the same dtype as the
            current one filled with zeros. If a numpy array, the array must
            have the correct dimensions.

        dtype : data-type, optional
            The desired data-type for the data array when `data` is None,
            e.g., `numpy.int8`.  Default is the data type of the current signal
            data.


        """
        if data is not None:
            ref_shape = (self.axes_manager._navigation_shape_in_array
                         if self.axes_manager.navigation_dimension != 0
                         else (1,))
            if data.shape != ref_shape:
                raise ValueError(
                    ("data.shape %s is not equal to the current navigation "
                     "shape in array which is %s") %
                    (str(data.shape), str(ref_shape)))
        else:
            if dtype is None:
                dtype = self.data.dtype
            if self.axes_manager.navigation_dimension == 0:
                data = np.array([0, ], dtype=dtype)
            else:
                data = np.zeros(self.axes_manager._navigation_shape_in_array,
                                dtype=dtype)
        if self.axes_manager.navigation_dimension == 0:
            s = Signal(data)
        elif self.axes_manager.navigation_dimension == 1:
            from hyperspy._signals.spectrum import Spectrum
            s = Spectrum(data,
                         axes=self.axes_manager._get_navigation_axes_dicts())
        elif self.axes_manager.navigation_dimension == 2:
            from hyperspy._signals.image import Image
            s = Image(data,
                      axes=self.axes_manager._get_navigation_axes_dicts())
        else:
            s = Signal(np.zeros(self.axes_manager._navigation_shape_in_array,
                                dtype=self.data.dtype),
                       axes=self.axes_manager._get_navigation_axes_dicts())
            s.axes_manager.set_signal_dimension(
                self.axes_manager.navigation_dimension)
        return s

    def _get_signal_signal(self, data=None, dtype=None):
        """Return a signal with the same axes as the signal space.

        Parameters
        ----------
        data : {None, numpy array}, optional
            If None the `Signal` data is an array of the same dtype as the
            current one filled with zeros. If a numpy array, the array must
            have the correct dimensions.
        dtype : data-type, optional
            The desired data-type for the data array when `data` is None,
            e.g., `numpy.int8`.  Default is the data type of the current signal
            data.

        """

        if data is not None:
            ref_shape = (self.axes_manager._signal_shape_in_array
                         if self.axes_manager.signal_dimension != 0
                         else (1,))
            if data.shape != ref_shape:
                raise ValueError(
                    "data.shape %s is not equal to the current signal shape in"
                    " array which is %s" % (str(data.shape), str(ref_shape)))
        else:
            if dtype is None:
                dtype = self.data.dtype
            if self.axes_manager.signal_dimension == 0:
                data = np.array([0, ], dtype=dtype)
            else:
                data = np.zeros(self.axes_manager._signal_shape_in_array,
                                dtype=dtype)

        if self.axes_manager.signal_dimension == 0:
            s = Signal(data)
            s.set_signal_type(self.metadata.Signal.signal_type)
        else:
            s = self.__class__(data,
                               axes=self.axes_manager._get_signal_axes_dicts())
        return s

    def __iter__(self):
        # Reset AxesManager iteration index
        self.axes_manager.__iter__()
        return self

    def next(self):
        self.axes_manager.next()
        return self.get_current_signal()

    def __len__(self):
        nitem = int(self.axes_manager.navigation_size)
        nitem = nitem if nitem > 0 else 1
        return nitem

    def as_spectrum(self, spectral_axis, out=None):
        """Return the Signal as a spectrum.

        The chosen spectral axis is moved to the last index in the
        array and the data is made contiguous for effecient
        iteration over spectra.


        Parameters
        ----------
        spectral_axis : {int, complex, str}
            Select the spectral axis to-be using its index or name.

        Examples
        --------
        >>> img = hs.signals.Image(np.ones((3,4,5,6)))
        >>> img
        <Image, title: , dimensions: (4, 3, 6, 5)>
        >>> img.to_spectrum(-1+1j)
        <Spectrum, title: , dimensions: (6, 5, 4, 3)>
        >>> img.to_spectrum(0)
        <Spectrum, title: , dimensions: (6, 5, 3, 4)>

        """
        # Roll the spectral axis to-be to the latex index in the array
        sp = self.rollaxis(spectral_axis, -1 + 3j)
        sp.metadata.Signal.record_by = "spectrum"
        sp._assign_subclass()
        if out is None:
            return sp
        else:
            out.data[:] = sp.data
            out.events.data_changed.trigger()

    def as_image(self, image_axes, out=None):
        """Convert signal to image.

        The chosen image axes are moved to the last indices in the
        array and the data is made contiguous for effecient
        iteration over images.

        Parameters
        ----------
        image_axes : tuple of {int, complex, str}
            Select the image axes. Note that the order of the axes matters
            and it is given in the "natural" i.e. X, Y, Z... order.

        Examples
        --------
        >>> s = hs.signals.Spectrum(np.ones((2,3,4,5)))
        >>> s
        <Spectrum, title: , dimensions: (4, 3, 2, 5)>
        >>> s.as_image((0,1))
        <Image, title: , dimensions: (5, 2, 4, 3)>

        >>> s.to_image((1,2))
        <Image, title: , dimensions: (4, 5, 3, 2)>

        Raises
        ------
        DataDimensionError : when data.ndim < 2

        """
        if self.data.ndim < 2:
            raise DataDimensionError(
                "A Signal dimension must be >= 2 to be converted to an Image")
        axes = (self.axes_manager[image_axes[0]],
                self.axes_manager[image_axes[1]])
        iaxes = [axis.index_in_array for axis in axes]
        im = self.rollaxis(iaxes[0] + 3j, -1 + 3j).rollaxis(
            iaxes[1] - np.argmax(iaxes) + 3j, -2 + 3j)
        im.metadata.Signal.record_by = "image"
        im._assign_subclass()
        if out is None:
            return im
        else:
            out.data[:] = im.data
            out.events.data_changed.trigger()

    def _assign_subclass(self):
        mp = self.metadata
        self.__class__ = hyperspy.io.assign_signal_subclass(
            record_by=mp.Signal.record_by
            if "Signal.record_by" in mp
            else self._record_by,
            signal_type=mp.Signal.signal_type
            if "Signal.signal_type" in mp
            else self._signal_type,
            signal_origin=mp.Signal.signal_origin
            if "Signal.signal_origin" in mp
            else self._signal_origin)
        self.__init__(**self._to_dictionary())

    def set_signal_type(self, signal_type):
        """Set the signal type and change the current class
        accordingly if pertinent.

        The signal_type attribute specifies the kind of data that the signal
        containts e.g. "EELS" for electron energy-loss spectroscopy,
        "PES" for photoemission spectroscopy. There are some methods that are
        only available for certain kind of signals, so setting this
        parameter can enable/disable features.

        Parameters
        ----------
        signal_type : {"EELS", "EDS_TEM", "EDS_SEM", "DielectricFunction"}
            Currently there are special features for "EELS" (electron
            energy-loss spectroscopy), "EDS_TEM" (energy dispersive X-rays of
            thin samples, normally obtained in a transmission electron
            microscope), "EDS_SEM" (energy dispersive X-rays of thick samples,
            normally obtained in a scanning electron microscope) and
            "DielectricFuction". Setting the signal_type to the correct acronym
            is highly advisable when analyzing any signal for which HyperSpy
            provides extra features. Even if HyperSpy does not provide extra
            features for the signal that you are analyzing, it is good practice
            to set signal_type to a value that best describes the data signal
            type.

        """
        self.metadata.Signal.signal_type = signal_type
        self._assign_subclass()

    def set_signal_origin(self, origin):
        """Set the origin of the signal and change the current class
        accordingly if pertinent.

        The signal_origin attribute specifies if the data was obtained
        through experiment or simulation. There are some methods that are
        only available for experimental or simulated data, so setting this
        parameter can enable/disable features.


        Parameters
        ----------
        origin : {'experiment', 'simulation', None, ""}
            None an the empty string mean that the signal origin is uknown.

        Raises
        ------
        ValueError if origin is not 'experiment' or 'simulation'

        """
        if origin not in ['experiment', 'simulation', "", None]:
            raise ValueError("`origin` must be one of: experiment, simulation")
        if origin is None:
            origin = ""
        self.metadata.Signal.signal_origin = origin
        self._assign_subclass()

    def print_summary_statistics(self, formatter="%.3f"):
        """Prints the five-number summary statistics of the data, the mean and
        the standard deviation.

        Prints the mean, standandard deviation (std), maximum (max), minimum
        (min), first quartile (Q1), median and third quartile. nans are
        removed from the calculations.

        Parameters
        ----------
        formatter : bool
           Number formatter.

        See Also
        --------
        get_histogram

        """
        data = self.data
        # To make it work with nans
        data = data[~np.isnan(data)]
        print(underline("Summary statistics"))
        print("mean:\t" + formatter % data.mean())
        print("std:\t" + formatter % data.std())
        print
        print("min:\t" + formatter % data.min())
        print("Q1:\t" + formatter % np.percentile(data,
                                                  25))
        print("median:\t" + formatter % np.median(data))
        print("Q3:\t" + formatter % np.percentile(data,
                                                  75))
        print("max:\t" + formatter % data.max())

    @property
    def is_rgba(self):
        return rgb_tools.is_rgba(self.data)

    @property
    def is_rgb(self):
        return rgb_tools.is_rgb(self.data)

    @property
    def is_rgbx(self):
        return rgb_tools.is_rgbx(self.data)

    def add_marker(self, marker, plot_on_signal=True, plot_marker=True):
        """
        Add a marker to the signal or navigator plot.

        Plot the signal, if not yet plotted

        Parameters
        ----------
        marker: `hyperspy.drawing._markers`
            the marker to add. see `plot.markers`
        plot_on_signal: bool
            If True, add the marker to the signal
            If False, add the marker to the navigator
        plot_marker: bool
            if True, plot the marker

        Examples
        -------
        >>> import scipy.misc
        >>> im = hs.signals.Image(scipy.misc.lena())
        >>> m = hs.plot.markers.rectangle(x1=150, y1=100, x2=400,
        >>>                                  y2=400, color='red')
        >>> im.add_marker(m)

        """
        if self._plot is None:
            self.plot()
        if plot_on_signal:
            self._plot.signal_plot.add_marker(marker)
        else:
            self._plot.navigator_plot.add_marker(marker)
        if plot_marker:
            marker.plot()

    def create_model(self, dictionary=None):
        """Create a model for the current signal

        Parameters
        __________
        dictionary : {None, dict}, optional
            A dictionary to be used to recreate a model. Usually generated using
            :meth:`hyperspy.model.as_dictionary`

        Returns
        -------
        A Model class

        """
        from hyperspy.model import Model
        return Model(self, dictionary=dictionary)

# Implement binary operators
for name in (
    # Arithmetic operators
    "__add__",
    "__sub__",
    "__mul__",
    "__floordiv__",
    "__mod__",
    "__divmod__",
    "__pow__",
    "__lshift__",
    "__rshift__",
    "__and__",
    "__xor__",
    "__or__",
    "__div__",
    "__truediv__",
    # Comparison operators
    "__lt__",
    "__le__",
    "__eq__",
    "__ne__",
    "__ge__",
    "__gt__",
):
    exec(
        ("def %s(self, other):\n" % name) +
        ("   return self._binary_operator_ruler(other, \'%s\')\n" % name))
    exec("%s.__doc__ = int.%s.__doc__" % (name, name))
    exec("setattr(Signal, \'%s\', %s)" % (name, name))
    # The following commented line enables the operators with swapped
    # operands. They should be defined only for commutative operators
    # but for simplicity we don't support this at all atm.

    # exec("setattr(Signal, \'%s\', %s)" % (name[:2] + "r" + name[2:],
    # name))

# Implement unary arithmetic operations
for name in (
        "__neg__",
        "__pos__",
        "__abs__",
        "__invert__",):
    exec(
        ("def %s(self):" % name) +
        ("   return self._unary_operator_ruler(\'%s\')" % name))
    exec("%s.__doc__ = int.%s.__doc__" % (name, name))
    exec("setattr(Signal, \'%s\', %s)" % (name, name))
<<<<<<< HEAD


class DisconnectedIterator(object):
    """
    Iterator class for iteration through a Signal's navigation axes, but
    working with a copy of the axes_manager so it doesn't trigger any
    AxesManager connections, which means the iteration is fast even in
    interactive mode, and without modifying existing connections.

=======
class SpecialSlicers:

    def __init__(self, signal, isNavigation):
        self.isNavigation = isNavigation
        self.signal = signal

    def __getitem__(self, slices):
        return self.signal.__getitem__(slices, self.isNavigation)

    def __setitem__(self, i, j):
        """x.__setitem__(i, y) <==> x[i]=y
        """
        if isinstance(j, Signal):
            j = j.data
        self.signal.__getitem__(i, self.isNavigation).data[:] = j

    def __len__(self):
        return self.signal.axes_manager.signal_shape[0]
class DisconnectedIterator(object):
    """
    Iterator class for iteration through a Signal's navigation axes, but 
    working with a copy of the axes_manager so it doesn't trigger any 
    AxesManager connections, which means the iteration is fast even in 
    interactive mode, and without modifying existing connections.
    
>>>>>>> a711c733
    Signals of the same dimensions can be iterated in parallel by using the
    slices property for its __getitem__() function, either on the signal or on
    the AxesManager.
    """
    def __init__(self, signal):
        self.signal = signal
        self.axes_manager = None
<<<<<<< HEAD

=======
        
>>>>>>> a711c733
    def __iter__(self):
        self.axes_manager = AxesManager(self.signal.axes_manager._get_axes_dicts())
        self.axes_manager.__iter__()
        return self
<<<<<<< HEAD

=======
    
>>>>>>> a711c733
    def next(self):
        try:
            self.axes_manager.next()
        except AttributeError:
            raise StopIteration()
        except StopIteration:
            self.axes_manager = None
            raise
        return self.signal[self.axes_manager._getitem_tuple]
<<<<<<< HEAD

    @property
    def slices(self):
        return self.axes_manager._getitem_tuple


=======
        
    @property
    def slices(self):
        return self.axes_manager._getitem_tuple
    
    
>>>>>>> a711c733
class DataIterator(object):
    """
    Iterator class for fast iteration through a Signal's navigation axes,
    returning its signal axes data. Faster than normal signal iteration since:
    a) No signal copies are made, only a copy of the axes_manager.
    b) No connections to plots, so it is fast even in interactive mode, without
       modifying existing connections on the signal.
<<<<<<< HEAD

    Signals of the same dimensions can be iterated in parallel by using the
    slices property for its __getitem__() function, either on the signal or on
=======
       
    Signals of the same dimensions can be iterated in parallel by using the
    slices property for its __getitem__() function, either on the signal or on 
>>>>>>> a711c733
    the AxesManager.
    """
    def __init__(self, signal):
        self.signal = signal
        self.axes_manager = None
<<<<<<< HEAD

=======
        
>>>>>>> a711c733
    def __iter__(self):
        self.axes_manager = AxesManager(self.signal.axes_manager._get_axes_dicts())
        self.axes_manager.__iter__()
        return self
<<<<<<< HEAD

=======
    
>>>>>>> a711c733
    def next(self):
        try:
            self.axes_manager.next()
        except AttributeError:
            raise StopIteration()
        except StopIteration:
            self.axes_manager = None
            raise
        return self.signal.data[self.axes_manager._getitem_tuple]
<<<<<<< HEAD

    def set_current(self, data):
        self.signal.data[self.axes_manager._getitem_tuple] = data

=======
        
    def set_current(self, data):
        self.signal.data[self.axes_manager._getitem_tuple] = data
        
>>>>>>> a711c733
    @property
    def slices(self):
        return self.axes_manager._getitem_tuple

<<<<<<< HEAD
=======

class SpecialSlicers:

    def __init__(self, signal, isNavigation):
        self.isNavigation = isNavigation
        self.signal = signal

    def __getitem__(self, slices):
        return self.signal.__getitem__(slices, self.isNavigation)

    def __setitem__(self, i, j):
        """x.__setitem__(i, y) <==> x[i]=y
        """
        if isinstance(j, Signal):
            j = j.data
        self.signal.__getitem__(i, self.isNavigation).data[:] = j

    def __len__(self):
        return self.signal.axes_manager.signal_shape[0]
>>>>>>> a711c733
<|MERGE_RESOLUTION|>--- conflicted
+++ resolved
@@ -78,8 +78,6 @@
 from hyperspy.events import Events, Event
 from hyperspy.interactive import interactive
 from hyperspy.misc.slicing import SpecialSlicers, FancySlicing
-from hyperspy.events import Events, Event
-from hyperspy.interactive import interactive
 from hyperspy.misc.utils import slugify
 from datetime import datetime
 
@@ -2831,13 +2829,6 @@
         self._plot = None
         self.signal_callback = None
         self.auto_replot = True
-        self.inav = SpecialSlicers(self, True)
-        self.isig = SpecialSlicers(self, False)
-        self.inav = SpecialSlicers(self, True)
-        self.isig = SpecialSlicers(self, False)
-        self.events = Events()
-        self.events.data_changed = Event()
-        self.events.axes_changed = Event()
         self.inav = SpecialSlicersSignal(self, True)
         self.isig = SpecialSlicersSignal(self, False)
         self.events = Events()
@@ -3242,22 +3233,12 @@
     def __call__(self, axes_manager=None):
         if axes_manager is None:
             axes_manager = self.axes_manager
-<<<<<<< HEAD
 
         if self.signal_callback is None:
             return np.atleast_1d(
                 self.data.__getitem__(axes_manager._getitem_tuple))
         else:
             return np.atleast_1d(self.signal_callback(axes_manager))
-=======
-        
-        if self.signal_callback is None:
-            return np.atleast_1d(
-                self.data.__getitem__(axes_manager._getitem_tuple)) 
-        else:
-            return np.atleast_1d(self.signal_callback(axes_manager))
-        
->>>>>>> a711c733
 
     def plot(self, navigator="auto", axes_manager=None, **kwargs):
         """Plot the signal at the current coordinates.
@@ -3371,28 +3352,16 @@
                 else:
                     navigator = self
                     while navigator.axes_manager.signal_dimension > 0:
-<<<<<<< HEAD
                         navigator = interactive(navigator.sum,
-=======
-                        navigator = interactive(navigator.sum, 
->>>>>>> a711c733
                                                 navigator.events.data_changed,
                                                 navigator.events.axes_changed,
                                                 -1)
                 if navigator.axes_manager.navigation_dimension == 1:
-<<<<<<< HEAD
                     navigator = interactive(navigator.as_spectrum,
                                             navigator.events.data_changed,
                                             navigator.events.axes_changed, 0)
                 else:
                     navigator = interactive(navigator.as_image,
-=======
-                    navigator = interactive(navigator.as_spectrum, 
-                                            navigator.events.data_changed,
-                                            navigator.events.axes_changed, 0)
-                else:
-                    navigator = interactive(navigator.as_image, 
->>>>>>> a711c733
                                             navigator.events.data_changed,
                                             navigator.events.axes_changed,
                                             (0, 1))
@@ -4049,11 +4018,7 @@
             else:
                 s = out
             s.data = function(self.data,
-<<<<<<< HEAD
                               axis=self.axes_manager[axis].index_in_array)
-=======
-                            axis=self.axes_manager[axis].index_in_array)
->>>>>>> a711c733
             if out is None:
                 s._remove_axis(axis)
                 return s
@@ -4065,19 +4030,11 @@
             if out is None:
                 s = self.get_current_signal(auto_filename=False,
                                             auto_title=False)
-<<<<<<< HEAD
                 s.data = s.data.copy()  # Don't overwrite self.data
             else:
                 s = out
             iaxes = sorted([ax.index_in_array
                             for ax in self.axes_manager.navigation_axes])
-=======
-                s.data = s.data.copy() # Don't overwrite self.data 
-            else:
-                s = out
-            iaxes = sorted([ax.index_in_array
-                           for ax in self.axes_manager.navigation_axes])
->>>>>>> a711c733
         elif axis == "signal":
             if out is None:
                 s = self._get_navigation_signal()
@@ -5287,7 +5244,6 @@
         ("   return self._unary_operator_ruler(\'%s\')" % name))
     exec("%s.__doc__ = int.%s.__doc__" % (name, name))
     exec("setattr(Signal, \'%s\', %s)" % (name, name))
-<<<<<<< HEAD
 
 
 class DisconnectedIterator(object):
@@ -5297,33 +5253,6 @@
     AxesManager connections, which means the iteration is fast even in
     interactive mode, and without modifying existing connections.
 
-=======
-class SpecialSlicers:
-
-    def __init__(self, signal, isNavigation):
-        self.isNavigation = isNavigation
-        self.signal = signal
-
-    def __getitem__(self, slices):
-        return self.signal.__getitem__(slices, self.isNavigation)
-
-    def __setitem__(self, i, j):
-        """x.__setitem__(i, y) <==> x[i]=y
-        """
-        if isinstance(j, Signal):
-            j = j.data
-        self.signal.__getitem__(i, self.isNavigation).data[:] = j
-
-    def __len__(self):
-        return self.signal.axes_manager.signal_shape[0]
-class DisconnectedIterator(object):
-    """
-    Iterator class for iteration through a Signal's navigation axes, but 
-    working with a copy of the axes_manager so it doesn't trigger any 
-    AxesManager connections, which means the iteration is fast even in 
-    interactive mode, and without modifying existing connections.
-    
->>>>>>> a711c733
     Signals of the same dimensions can be iterated in parallel by using the
     slices property for its __getitem__() function, either on the signal or on
     the AxesManager.
@@ -5331,20 +5260,12 @@
     def __init__(self, signal):
         self.signal = signal
         self.axes_manager = None
-<<<<<<< HEAD
-
-=======
-        
->>>>>>> a711c733
+
     def __iter__(self):
         self.axes_manager = AxesManager(self.signal.axes_manager._get_axes_dicts())
         self.axes_manager.__iter__()
         return self
-<<<<<<< HEAD
-
-=======
-    
->>>>>>> a711c733
+
     def next(self):
         try:
             self.axes_manager.next()
@@ -5354,21 +5275,12 @@
             self.axes_manager = None
             raise
         return self.signal[self.axes_manager._getitem_tuple]
-<<<<<<< HEAD
 
     @property
     def slices(self):
         return self.axes_manager._getitem_tuple
 
 
-=======
-        
-    @property
-    def slices(self):
-        return self.axes_manager._getitem_tuple
-    
-    
->>>>>>> a711c733
 class DataIterator(object):
     """
     Iterator class for fast iteration through a Signal's navigation axes,
@@ -5376,34 +5288,20 @@
     a) No signal copies are made, only a copy of the axes_manager.
     b) No connections to plots, so it is fast even in interactive mode, without
        modifying existing connections on the signal.
-<<<<<<< HEAD
 
     Signals of the same dimensions can be iterated in parallel by using the
     slices property for its __getitem__() function, either on the signal or on
-=======
-       
-    Signals of the same dimensions can be iterated in parallel by using the
-    slices property for its __getitem__() function, either on the signal or on 
->>>>>>> a711c733
     the AxesManager.
     """
     def __init__(self, signal):
         self.signal = signal
         self.axes_manager = None
-<<<<<<< HEAD
-
-=======
-        
->>>>>>> a711c733
+
     def __iter__(self):
         self.axes_manager = AxesManager(self.signal.axes_manager._get_axes_dicts())
         self.axes_manager.__iter__()
         return self
-<<<<<<< HEAD
-
-=======
-    
->>>>>>> a711c733
+
     def next(self):
         try:
             self.axes_manager.next()
@@ -5413,40 +5311,11 @@
             self.axes_manager = None
             raise
         return self.signal.data[self.axes_manager._getitem_tuple]
-<<<<<<< HEAD
 
     def set_current(self, data):
         self.signal.data[self.axes_manager._getitem_tuple] = data
 
-=======
-        
-    def set_current(self, data):
-        self.signal.data[self.axes_manager._getitem_tuple] = data
-        
->>>>>>> a711c733
     @property
     def slices(self):
         return self.axes_manager._getitem_tuple
 
-<<<<<<< HEAD
-=======
-
-class SpecialSlicers:
-
-    def __init__(self, signal, isNavigation):
-        self.isNavigation = isNavigation
-        self.signal = signal
-
-    def __getitem__(self, slices):
-        return self.signal.__getitem__(slices, self.isNavigation)
-
-    def __setitem__(self, i, j):
-        """x.__setitem__(i, y) <==> x[i]=y
-        """
-        if isinstance(j, Signal):
-            j = j.data
-        self.signal.__getitem__(i, self.isNavigation).data[:] = j
-
-    def __len__(self):
-        return self.signal.axes_manager.signal_shape[0]
->>>>>>> a711c733
