--- conflicted
+++ resolved
@@ -3592,26 +3592,6 @@
                 return
             self.metadata.Signal.record_by = self._record_by
             self._assign_subclass()
-<<<<<<< HEAD
-
-    def _update_calibration_from(
-            self, axes_manager, fields=('offset', 'scale')):
-        self_lut = {a._origin_id: a for a in self.axes_manager._axes}
-        any_changes = False
-        for src_axis in axes_manager._axes:
-            if src_axis._origin_id not in self_lut:
-                continue
-            dst_axis = self_lut.pop(src_axis._origin_id)
-            changed = {}
-            for f in fields:
-                if getattr(dst_axis, f) != getattr(src_axis, f):
-                    changed[f] = getattr(src_axis, f)
-            if len(changed) > 0:
-                dst_axis.trait_set(**changed)
-                any_changes = True
-        return any_changes
-=======
->>>>>>> b4f2d52c
 
     def _apply_function_on_data_and_remove_axis(self, function, axis,
                                                 out=None):
