# -*- coding: utf-8 -*-
# Copyright 2007-2016 The HyperSpy developers
#
# This file is part of  HyperSpy.
#
#  HyperSpy is free software: you can redistribute it and/or modify
# it under the terms of the GNU General Public License as published by
# the Free Software Foundation, either version 3 of the License, or
# (at your option) any later version.
#
#  HyperSpy is distributed in the hope that it will be useful,
# but WITHOUT ANY WARRANTY; without even the implied warranty of
# MERCHANTABILITY or FITNESS FOR A PARTICULAR PURPOSE.  See the
# GNU General Public License for more details.
#
# You should have received a copy of the GNU General Public License
# along with  HyperSpy.  If not, see <http://www.gnu.org/licenses/>.

import copy
import h5py
import os.path
import warnings
import math
import inspect
from contextlib import contextmanager
from datetime import datetime

import numpy as np
import numpy.ma as ma
import scipy.interpolate
try:
    from scipy.signal import savgol_filter
    savgol_imported = True
except ImportError:
    savgol_imported = False
import scipy as sp
from matplotlib import pyplot as plt
try:
    from statsmodels.nonparametric.smoothers_lowess import lowess
    statsmodels_installed = True
except:
    statsmodels_installed = False

from hyperspy.axes import AxesManager
from hyperspy import io
from hyperspy.drawing import mpl_hie, mpl_hse, mpl_he
from hyperspy.learn.mva import MVA, LearningResults
import hyperspy.misc.utils
from hyperspy.misc.utils import DictionaryTreeBrowser
from hyperspy.drawing import signal as sigdraw
from hyperspy.decorators import auto_replot
from hyperspy.defaults_parser import preferences
from hyperspy.misc.io.tools import ensure_directory
from hyperspy.external.progressbar import progressbar
from hyperspy.gui.tools import (
    SpectrumCalibration,
    SmoothingSavitzkyGolay,
    SmoothingLowess,
    SmoothingTV,
    ButterworthFilter)
from hyperspy.misc.tv_denoise import _tv_denoise_1d
from hyperspy.gui.egerton_quantification import BackgroundRemoval
from hyperspy.decorators import only_interactive
from hyperspy.decorators import interactive_range_selector
from scipy.ndimage.filters import gaussian_filter1d
from hyperspy.misc.spectrum_tools import find_peaks_ohaver
from hyperspy.misc.image_tools import (shift_image, estimate_image_shift)
from hyperspy.misc.math_tools import symmetrize, antisymmetrize
from hyperspy.exceptions import SignalDimensionError, DataDimensionError
from hyperspy.misc import array_tools
from hyperspy.misc import spectrum_tools
from hyperspy.misc import rgb_tools
from hyperspy.gui.tools import IntegrateArea
from hyperspy import components
from hyperspy.misc.utils import underline
from hyperspy.external.astroML.histtools import histogram
from hyperspy.drawing.utils import animate_legend
from hyperspy.misc.slicing import SpecialSlicers, FancySlicing
from hyperspy.misc.utils import slugify
from hyperspy.events import Events, Event
<<<<<<< HEAD
from hyperspy.interactive import interactive
=======
>>>>>>> f64ef373
from hyperspy.docstrings.signal import (
    ONE_AXIS_PARAMETER, MANY_AXIS_PARAMETER, OUT_ARG)


class ModelManager(object):

    """Container for models
    """

    class ModelStub(object):

        def __init__(self, mm, name):
            self._name = name
            self._mm = mm
            self.restore = lambda: mm.restore(self._name)
            self.remove = lambda: mm.remove(self._name)
            self.pop = lambda: mm.pop(self._name)
            self.restore.__doc__ = "Returns the stored model"
            self.remove.__doc__ = "Removes the stored model"
            self.pop.__doc__ = \
                "Returns the stored model and removes it from storage"

        def __repr__(self):
            return repr(self._mm._models[self._name])

    def __init__(self, signal, dictionary=None):
        self._signal = signal
        self._models = DictionaryTreeBrowser()
        self._add_dictionary(dictionary)

    def _add_dictionary(self, dictionary=None):
        if dictionary is not None:
            for k, v in dictionary.iteritems():
                if k.startswith('_') or k in ['restore', 'remove']:
                    raise KeyError("Can't add dictionary with key '%s'" % k)
                k = slugify(k, True)
                self._models.set_item(k, v)
                setattr(self, k, self.ModelStub(self, k))

    def _set_nice_description(self, node, names):
        ans = {'date': datetime.now().strftime('%Y-%m-%d %H:%M:%S'),
               'dimensions': self._signal.axes_manager._get_dimension_str(),
               }
        node.add_dictionary(ans)
        for n in names:
            node.add_node('components.' + n)

    def _save(self, name, dictionary):

        from itertools import product
        _abc = 'abcdefghijklmnopqrstuvwxyz'

        def get_letter(models):
            howmany = len(models)
            if not howmany:
                return 'a'
            order = int(np.log(howmany) / np.log(26)) + 1
            letters = [_abc, ] * order
            for comb in product(*letters):
                guess = "".join(comb)
                if guess not in models.keys():
                    return guess

        if name is None:
            name = get_letter(self._models)
        else:
            name = self._check_name(name)

        if name in self._models:
            self.remove(name)

        self._models.add_node(name)
        node = self._models.get_item(name)
        names = [c['name'] for c in dictionary['components']]
        self._set_nice_description(node, names)

        node.set_item('_dict', dictionary)
        setattr(self, name, self.ModelStub(self, name))

    def store(self, model, name=None):
        """If the given model was created from this signal, stores it

        Parameters
        ----------
        model : model
            the model to store in the signal
        name : {string, None}
            the name for the model to be stored with

        See Also
        --------
        remove
        restore
        pop
        """
        if model.signal is self._signal:
            self._save(name, model.as_dictionary())
        else:
            raise ValueError("The model is created from a different signal, "
                             "you should store it there")

    def _check_name(self, name, existing=False):
        if not isinstance(name, basestring):
            raise KeyError('Name has to be a string')
        if name.startswith('_'):
            raise KeyError('Name cannot start with "_" symbol')
        if '.' in name:
            raise KeyError('Name cannot contain dots (".")')
        name = slugify(name, True)
        if existing:
            if name not in self._models:
                raise KeyError(
                    "Model named '%s' is not currently stored" %
                    name)
        return name

    def remove(self, name):
        """Removes the given model

        Parameters
        ----------
        name : string
            the name of the model to remove

        See Also
        --------
        restore
        store
        pop
        """
        name = self._check_name(name, True)
        delattr(self, name)
        self._models.__delattr__(name)

    def pop(self, name):
        """Returns the restored model and removes it from storage

        Parameters
        ----------
        name : string
            the name of the model to restore and remove

        See Also
        --------
        restore
        store
        remove
        """
        name = self._check_name(name, True)
        model = self.restore(name)
        self.remove(name)
        return model

    def restore(self, name):
        """Returns the restored model

        Parameters
        ----------
        name : string
            the name of the model to restore

        See Also
        --------
        remove
        store
        pop
        """
        name = self._check_name(name, True)
        d = self._models.get_item(name + '._dict').as_dictionary()
        return self._signal.create_model(dictionary=copy.deepcopy(d))

    def __repr__(self):
        return repr(self._models)

    def __len__(self):
        return len(self._models)

    def __getitem__(self, name):
        name = self._check_name(name, True)
        return getattr(self, name)


class Signal2DTools(object):

    def estimate_shift2D(self,
                         reference='current',
                         correlation_threshold=None,
                         chunk_size=30,
                         roi=None,
                         normalize_corr=False,
                         sobel=True,
                         medfilter=True,
                         hanning=True,
                         plot=False,
                         dtype='float',
                         show_progressbar=None):
        """Estimate the shifts in a image using phase correlation

        This method can only estimate the shift by comparing
        bidimensional features that should not change position
        between frames. To decrease the memory usage, the time of
        computation and the accuracy of the results it is convenient
        to select a region of interest by setting the roi keyword.

        Parameters
        ----------

        reference : {'current', 'cascade' ,'stat'}
            If 'current' (default) the image at the current
            coordinates is taken as reference. If 'cascade' each image
            is aligned with the previous one. If 'stat' the translation
            of every image with all the rest is estimated and by
            performing statistical analysis on the result the
            translation is estimated.
        correlation_threshold : {None, 'auto', float}
            This parameter is only relevant when `reference` is 'stat'.
            If float, the shift estimations with a maximum correlation
            value lower than the given value are not used to compute
            the estimated shifts. If 'auto' the threshold is calculated
            automatically as the minimum maximum correlation value
            of the automatically selected reference image.
        chunk_size: {None, int}
            If int and `reference`=='stat' the number of images used
            as reference are limited to the given value.
        roi : tuple of ints or floats (left, right, top bottom)
             Define the region of interest. If int(float) the position
             is given axis index(value).
        sobel : bool
            apply a sobel filter for edge enhancement
        medfilter :  bool
            apply a median filter for noise reduction
        hanning : bool
            Apply a 2d hanning filter
        plot : bool
            If True plots the images after applying the filters and
            the phase correlation
        dtype : str or dtype
            Typecode or data-type in which the calculations must be
            performed.
        show_progressbar : None or bool
            If True, display a progress bar. If None the default is set in
            `preferences`.

        Returns
        -------

        list of applied shifts

        Notes
        -----

        The statistical analysis approach to the translation estimation
        when using `reference`='stat' roughly follows [1]_ . If you use
        it please cite their article.

        References
        ----------

        .. [1] Schaffer, Bernhard, Werner Grogger, and Gerald
        Kothleitner. “Automated Spatial Drift Correction for EFTEM
        Image Series.”
        Ultramicroscopy 102, no. 1 (December 2004): 27–36.

        """
        if show_progressbar is None:
            show_progressbar = preferences.General.show_progressbar
        self._check_signal_dimension_equals_two()
        if roi is not None:
            # Get the indices of the roi
            yaxis = self.axes_manager.signal_axes[1]
            xaxis = self.axes_manager.signal_axes[0]
            roi = tuple([xaxis._get_index(i) for i in roi[2:]] +
                        [yaxis._get_index(i) for i in roi[:2]])

        ref = None if reference == 'cascade' else \
            self.__call__().copy()
        shifts = []
        nrows = None
        images_number = self.axes_manager._max_index + 1
        if reference == 'stat':
            nrows = images_number if chunk_size is None else \
                min(images_number, chunk_size)
            pcarray = ma.zeros((nrows, self.axes_manager._max_index + 1,
                                ),
                               dtype=np.dtype([('max_value', np.float),
                                               ('shift', np.int32,
                                                (2,))]))
            nshift, max_value = estimate_image_shift(
                self(),
                self(),
                roi=roi,
                sobel=sobel,
                medfilter=medfilter,
                hanning=hanning,
                normalize_corr=normalize_corr,
                plot=plot,
                dtype=dtype)
            np.fill_diagonal(pcarray['max_value'], max_value)
            pbar = progressbar(maxval=nrows * images_number,
                               disabled=not show_progressbar)
        else:
            pbar = progressbar(maxval=images_number,
                               disabled=not show_progressbar)

        # Main iteration loop. Fills the rows of pcarray when reference
        # is stat
        for i1, im in enumerate(self._iterate_signal()):
            if reference in ['current', 'cascade']:
                if ref is None:
                    ref = im.copy()
                    shift = np.array([0, 0])
                nshift, max_val = estimate_image_shift(
                    ref, im, roi=roi, sobel=sobel, medfilter=medfilter,
                    hanning=hanning, plot=plot,
                    normalize_corr=normalize_corr, dtype=dtype)
                if reference == 'cascade':
                    shift += nshift
                    ref = im.copy()
                else:
                    shift = nshift
                shifts.append(shift.copy())
                pbar.update(i1 + 1)
            elif reference == 'stat':
                if i1 == nrows:
                    break
                # Iterate to fill the columns of pcarray
                for i2, im2 in enumerate(
                        self._iterate_signal()):
                    if i2 > i1:
                        nshift, max_value = estimate_image_shift(
                            im,
                            im2,
                            roi=roi,
                            sobel=sobel,
                            medfilter=medfilter,
                            hanning=hanning,
                            normalize_corr=normalize_corr,
                            plot=plot,
                            dtype=dtype)

                        pcarray[i1, i2] = max_value, nshift
                    del im2
                    pbar.update(i2 + images_number * i1 + 1)
                del im
        if reference == 'stat':
            # Select the reference image as the one that has the
            # higher max_value in the row
            sqpcarr = pcarray[:, :nrows]
            sqpcarr['max_value'][:] = symmetrize(sqpcarr['max_value'])
            sqpcarr['shift'][:] = antisymmetrize(sqpcarr['shift'])
            ref_index = np.argmax(pcarray['max_value'].min(1))
            self.ref_index = ref_index
            shifts = (pcarray['shift'] +
                      pcarray['shift'][ref_index, :nrows][:, np.newaxis])
            if correlation_threshold is not None:
                if correlation_threshold == 'auto':
                    correlation_threshold = \
                        (pcarray['max_value'].min(0)).max()
                    print("Correlation threshold = %1.2f" %
                          correlation_threshold)
                shifts[pcarray['max_value'] <
                       correlation_threshold] = ma.masked
                shifts.mask[ref_index, :] = False

            shifts = shifts.mean(0)
        else:
            shifts = np.array(shifts)
            del ref
        return shifts

    def align2D(self, crop=True, fill_value=np.nan, shifts=None, expand=False,
                roi=None,
                sobel=True,
                medfilter=True,
                hanning=True,
                plot=False,
                normalize_corr=False,
                reference='current',
                dtype='float',
                correlation_threshold=None,
                chunk_size=30):
        """Align the images in place using user provided shifts or by
        estimating the shifts.

        Please, see `estimate_shift2D` docstring for details
        on the rest of the parameters not documented in the following
        section

        Parameters
        ----------
        crop : bool
            If True, the data will be cropped not to include regions
            with missing data
        fill_value : int, float, nan
            The areas with missing data are filled with the given value.
            Default is nan.
        shifts : None or list of tuples
            If None the shifts are estimated using
            `estimate_shift2D`.
        expand : bool
            If True, the data will be expanded to fit all data after alignment.
            Overrides `crop`.

        Returns
        -------
        shifts : np.array
            The shifts are returned only if `shifts` is None

        Notes
        -----

        The statistical analysis approach to the translation estimation
        when using `reference`='stat' roughly follows [1]_ . If you use
        it please cite their article.

        References
        ----------

        .. [1] Schaffer, Bernhard, Werner Grogger, and Gerald
        Kothleitner. “Automated Spatial Drift Correction for EFTEM
        Image Series.”
        Ultramicroscopy 102, no. 1 (December 2004): 27–36.

        """
        self._check_signal_dimension_equals_two()
        if shifts is None:
            shifts = self.estimate_shift2D(
                roi=roi,
                sobel=sobel,
                medfilter=medfilter,
                hanning=hanning,
                plot=plot,
                reference=reference,
                dtype=dtype,
                correlation_threshold=correlation_threshold,
                normalize_corr=normalize_corr,
                chunk_size=chunk_size)
            return_shifts = True
        else:
            return_shifts = False

        if expand:
            # Expand to fit all valid data
            left, right = (int(np.floor(shifts[:, 1].min())) if
                           shifts[:, 1].min() < 0 else 0,
                           int(np.ceil(shifts[:, 1].max())) if
                           shifts[:, 1].max() > 0 else 0)
            top, bottom = (int(np.floor(shifts[:, 0].min())) if
                           shifts[:, 0].min() < 0 else 0,
                           int(np.ceil(shifts[:, 0].max())) if
                           shifts[:, 0].max() > 0 else 0)
            xaxis = self.axes_manager.signal_axes[0]
            yaxis = self.axes_manager.signal_axes[1]
            padding = []
            for i in xrange(self.data.ndim):
                if i == xaxis.index_in_array:
                    padding.append((right, -left))
                elif i == yaxis.index_in_array:
                    padding.append((bottom, -top))
                else:
                    padding.append((0, 0))
            self.data = np.pad(self.data, padding, mode='constant',
                               constant_values=(fill_value,))
            if left < 0:
                xaxis.offset += left * xaxis.scale
            if np.any((left < 0, right > 0)):
                xaxis.size += right - left
            if top < 0:
                yaxis.offset += top * yaxis.scale
            if np.any((top < 0, bottom > 0)):
                yaxis.size += bottom - top

        # Translate with sub-pixel precision if necesary
        for im, shift in zip(self._iterate_signal(),
                             shifts):
            if np.any(shift):
                shift_image(im, -shift,
                            fill_value=fill_value)
                del im

        if crop and not expand:
            # Crop the image to the valid size
            shifts = -shifts
            bottom, top = (int(np.floor(shifts[:, 0].min())) if
                           shifts[:, 0].min() < 0 else None,
                           int(np.ceil(shifts[:, 0].max())) if
                           shifts[:, 0].max() > 0 else 0)
            right, left = (int(np.floor(shifts[:, 1].min())) if
                           shifts[:, 1].min() < 0 else None,
                           int(np.ceil(shifts[:, 1].max())) if
                           shifts[:, 1].max() > 0 else 0)
            self.crop_image(top, bottom, left, right)
            shifts = -shifts

        if return_shifts:
            return shifts

    def crop_image(self, top=None, bottom=None,
                   left=None, right=None):
        """Crops an image in place.

        top, bottom, left, right : int or float

            If int the values are taken as indices. If float the values are
            converted to indices.

        See also:
        ---------
        crop

        """
        self._check_signal_dimension_equals_two()
        self.crop(self.axes_manager.signal_axes[1].index_in_axes_manager,
                  top,
                  bottom)
        self.crop(self.axes_manager.signal_axes[0].index_in_axes_manager,
                  left,
                  right)


class Signal1DTools(object):

    def shift1D(self,
                shift_array,
                interpolation_method='linear',
                crop=True,
                expand=False,
                fill_value=np.nan,
                show_progressbar=None):
        """Shift the data in place over the signal axis by the amount specified
        by an array.

        Parameters
        ----------
        shift_array : numpy array
            An array containing the shifting amount. It must have
            `axes_manager._navigation_shape_in_array` shape.
        interpolation_method : str or int
            Specifies the kind of interpolation as a string ('linear',
            'nearest', 'zero', 'slinear', 'quadratic, 'cubic') or as an
            integer specifying the order of the spline interpolator to
            use.
        crop : bool
            If True automatically crop the signal axis at both ends if
            needed.
        expand : bool
            If True, the data will be expanded to fit all data after alignment.
            Overrides `crop`.
        fill_value : float
            If crop is False fill the data outside of the original
            interval with the given value where needed.
        show_progressbar : None or bool
            If True, display a progress bar. If None the default is set in
            `preferences`.

        Raises
        ------
        SignalDimensionError if the signal dimension is not 1.

        """
        if show_progressbar is None:
            show_progressbar = preferences.General.show_progressbar
        self._check_signal_dimension_equals_one()
        axis = self.axes_manager.signal_axes[0]
        pbar = progressbar(
            maxval=self.axes_manager.navigation_size,
            disabled=not show_progressbar)

        # Figure out min/max shifts, and translate to shifts in index as well
        minimum, maximum = np.nanmin(shift_array), np.nanmax(shift_array)
        if minimum < 0:
            ihigh = 1 + axis.value2index(
                axis.high_value + minimum,
                rounding=math.floor)
        else:
            ihigh = axis.high_index + 1
        if maximum > 0:
            ilow = axis.value2index(axis.offset + maximum,
                                    rounding=math.ceil)
        else:
            ilow = axis.low_index
        if expand:
            padding = []
            for i in xrange(self.data.ndim):
                if i == axis.index_in_array:
                    padding.append(
                        (axis.high_index - ihigh + 1, ilow - axis.low_index))
                else:
                    padding.append((0, 0))
            self.data = np.pad(self.data, padding, mode='constant',
                               constant_values=(fill_value,))
            axis.offset += minimum
            axis.size += axis.high_index - ihigh + 1 + ilow - axis.low_index
        offset = axis.offset
        original_axis = axis.axis.copy()
        for i, (dat, shift) in enumerate(zip(
                self._iterate_signal(),
                shift_array.ravel(()))):
            if np.isnan(shift):
                continue
            si = sp.interpolate.interp1d(original_axis,
                                         dat,
                                         bounds_error=False,
                                         fill_value=fill_value,
                                         kind=interpolation_method)
            axis.offset = float(offset - shift)
            dat[:] = si(axis.axis)
            pbar.update(i + 1)

        axis.offset = offset

        if crop and not expand:
            self.crop(axis.index_in_axes_manager,
                      ilow,
                      ihigh)

    def interpolate_in_between(self, start, end, delta=3,
                               show_progressbar=None, **kwargs):
        """Replace the data in a given range by interpolation.

        The operation is performed in place.

        Parameters
        ----------
        start, end : {int | float}
            The limits of the interval. If int they are taken as the
            axis index. If float they are taken as the axis value.

        delta : {int | float}
            The windows around the (start, end) to use for interpolation

        show_progressbar : None or bool
            If True, display a progress bar. If None the default is set in
            `preferences`.

        All extra keyword arguments are passed to
        scipy.interpolate.interp1d. See the function documentation
        for details.

        Raises
        ------
        SignalDimensionError if the signal dimension is not 1.

        """
        if show_progressbar is None:
            show_progressbar = preferences.General.show_progressbar
        self._check_signal_dimension_equals_one()
        axis = self.axes_manager.signal_axes[0]
        i1 = axis._get_index(start)
        i2 = axis._get_index(end)
        if isinstance(delta, float):
            delta = int(delta / axis.scale)
        i0 = int(np.clip(i1 - delta, 0, np.inf))
        i3 = int(np.clip(i2 + delta, 0, axis.size))
        pbar = progressbar(
            maxval=self.axes_manager.navigation_size,
            disabled=not show_progressbar)
        for i, dat in enumerate(self._iterate_signal()):
            dat_int = sp.interpolate.interp1d(
                range(i0, i1) + range(i2, i3),
                dat[i0:i1].tolist() + dat[i2:i3].tolist(),
                **kwargs)
            dat[i1:i2] = dat_int(range(i1, i2))
            pbar.update(i + 1)

    def _check_navigation_mask(self, mask):
        if mask is not None:
            if not isinstance(mask, Signal):
                raise ValueError("mask must be a Signal instance.")
            elif mask.axes_manager.signal_dimension not in (0, 1):
                raise ValueError("mask must be a Signal with signal_dimension "
                                 "equal to 1")
            elif (mask.axes_manager.navigation_dimension !=
                  self.axes_manager.navigation_dimension):
                raise ValueError("mask must be a Signal with the same "
                                 "navigation_dimension as the current signal.")

    def estimate_shift1D(self,
                         start=None,
                         end=None,
                         reference_indices=None,
                         max_shift=None,
                         interpolate=True,
                         number_of_interpolation_points=5,
                         mask=None,
                         show_progressbar=None):
        """Estimate the shifts in the current signal axis using
         cross-correlation.

        This method can only estimate the shift by comparing
        unidimensional features that should not change the position in
        the signal axis. To decrease the memory usage, the time of
        computation and the accuracy of the results it is convenient to
        select the feature of interest providing sensible values for
        `start` and `end`. By default interpolation is used to obtain
        subpixel precision.

        Parameters
        ----------
        start, end : {int | float | None}
            The limits of the interval. If int they are taken as the
            axis index. If float they are taken as the axis value.
        reference_indices : tuple of ints or None
            Defines the coordinates of the spectrum that will be used
            as eference. If None the spectrum at the current
            coordinates is used for this purpose.
        max_shift : int
            "Saturation limit" for the shift.
        interpolate : bool
            If True, interpolation is used to provide sub-pixel
            accuracy.
        number_of_interpolation_points : int
            Number of interpolation points. Warning: making this number
            too big can saturate the memory
        mask : Signal of bool data type.
            It must have signal_dimension = 0 and navigation_shape equal to the
            current signal. Where mask is True the shift is not computed
            and set to nan.
        show_progressbar : None or bool
            If True, display a progress bar. If None the default is set in
            `preferences`.

        Returns
        -------
        An array with the result of the estimation in the axis units.

        Raises
        ------
        SignalDimensionError if the signal dimension is not 1.

        """
        if show_progressbar is None:
            show_progressbar = preferences.General.show_progressbar
        self._check_signal_dimension_equals_one()
        ip = number_of_interpolation_points + 1
        axis = self.axes_manager.signal_axes[0]
        self._check_navigation_mask(mask)
        if reference_indices is None:
            reference_indices = self.axes_manager.indices

        i1, i2 = axis._get_index(start), axis._get_index(end)
        shift_array = np.zeros(self.axes_manager._navigation_shape_in_array,
                               dtype=float)
        ref = self.inav[reference_indices].data[i1:i2]
        if interpolate is True:
            ref = spectrum_tools.interpolate1D(ip, ref)
        pbar = progressbar(
            maxval=self.axes_manager.navigation_size,
            disabled=not show_progressbar)
        for i, (dat, indices) in enumerate(zip(
                self._iterate_signal(),
                self.axes_manager._array_indices_generator())):
            if mask is not None and bool(mask.data[indices]) is True:
                shift_array[indices] = np.nan
            else:
                dat = dat[i1:i2]
                if interpolate is True:
                    dat = spectrum_tools.interpolate1D(ip, dat)
                shift_array[indices] = np.argmax(
                    np.correlate(ref, dat, 'full')) - len(ref) + 1
            pbar.update(i + 1)
        pbar.finish()

        if max_shift is not None:
            if interpolate is True:
                max_shift *= ip
            shift_array.clip(-max_shift, max_shift)
        if interpolate is True:
            shift_array /= ip
        shift_array *= axis.scale
        return shift_array

    def align1D(self,
                start=None,
                end=None,
                reference_indices=None,
                max_shift=None,
                interpolate=True,
                number_of_interpolation_points=5,
                interpolation_method='linear',
                crop=True,
                expand=False,
                fill_value=np.nan,
                also_align=[],
                mask=None,
                show_progressbar=None):
        """Estimate the shifts in the signal axis using
        cross-correlation and use the estimation to align the data in place.

        This method can only estimate the shift by comparing
        unidimensional
        features that should not change the position.
        To decrease memory usage, time of computation and improve
        accuracy it is convenient to select the feature of interest
        setting the `start` and `end` keywords. By default interpolation is
        used to obtain subpixel precision.

        Parameters
        ----------
        start, end : {int | float | None}
            The limits of the interval. If int they are taken as the
            axis index. If float they are taken as the axis value.
        reference_indices : tuple of ints or None
            Defines the coordinates of the spectrum that will be used
            as eference. If None the spectrum at the current
            coordinates is used for this purpose.
        max_shift : int
            "Saturation limit" for the shift.
        interpolate : bool
            If True, interpolation is used to provide sub-pixel
            accuracy.
        number_of_interpolation_points : int
            Number of interpolation points. Warning: making this number
            too big can saturate the memory
        interpolation_method : str or int
            Specifies the kind of interpolation as a string ('linear',
            'nearest', 'zero', 'slinear', 'quadratic, 'cubic') or as an
            integer specifying the order of the spline interpolator to
            use.
        crop : bool
            If True automatically crop the signal axis at both ends if
            needed.
        expand : bool
            If True, the data will be expanded to fit all data after alignment.
            Overrides `crop`.
        fill_value : float
            If crop is False fill the data outside of the original
            interval with the given value where needed.
        also_align : list of signals
            A list of Signal instances that has exactly the same
            dimensions
            as this one and that will be aligned using the shift map
            estimated using the this signal.
        mask : Signal of bool data type.
            It must have signal_dimension = 0 and navigation_shape equal to the
            current signal. Where mask is True the shift is not computed
            and set to nan.
        show_progressbar : None or bool
            If True, display a progress bar. If None the default is set in
            `preferences`.

        Returns
        -------
        An array with the result of the estimation. The shift will be

        Raises
        ------
        SignalDimensionError if the signal dimension is not 1.

        See also
        --------
        estimate_shift1D

        """
        if also_align is None:
            also_align = []
        self._check_signal_dimension_equals_one()
        shift_array = self.estimate_shift1D(
            start=start,
            end=end,
            reference_indices=reference_indices,
            max_shift=max_shift,
            interpolate=interpolate,
            number_of_interpolation_points=number_of_interpolation_points,
            mask=mask,
            show_progressbar=show_progressbar)
        for signal in also_align + [self]:
            signal.shift1D(shift_array=shift_array,
                           interpolation_method=interpolation_method,
                           crop=crop,
                           fill_value=fill_value,
                           expand=expand,
                           show_progressbar=show_progressbar)

    def integrate_in_range(self, signal_range='interactive'):
        """ Sums the spectrum over an energy range, giving the integrated
        area.

        The energy range can either be selected through a GUI or the command
        line.

        Parameters
        ----------
        signal_range : {a tuple of this form (l, r), "interactive"}
            l and r are the left and right limits of the range. They can be
            numbers or None, where None indicates the extremes of the interval.
            If l and r are floats the `signal_range` will be in axis units (for
            example eV). If l and r are integers the `signal_range` will be in
            index units. When `signal_range` is "interactive" (default) the
            range is selected using a GUI.

        Returns
        -------
        integrated_spectrum : Signal subclass

        See Also
        --------
        integrate_simpson

        Examples
        --------

        Using the GUI

        >>> s.integrate_in_range()

        Using the CLI

        >>> s_int = s.integrate_in_range(signal_range=(560,None))

        Selecting a range in the axis units, by specifying the
        signal range with floats.

        >>> s_int = s.integrate_in_range(signal_range=(560.,590.))

        Selecting a range using the index, by specifying the
        signal range with integers.

        >>> s_int = s.integrate_in_range(signal_range=(100,120))

        """

        if signal_range == 'interactive':
            self_copy = self.deepcopy()
            ia = IntegrateArea(self_copy, signal_range)
            ia.edit_traits()
            integrated_spectrum = self_copy
        else:
            integrated_spectrum = self._integrate_in_range_commandline(
                signal_range)
        return integrated_spectrum

    def _integrate_in_range_commandline(self, signal_range):
        e1 = signal_range[0]
        e2 = signal_range[1]
        integrated_spectrum = self.isig[e1:e2].integrate1D(-1)
        return integrated_spectrum

    @only_interactive
    def calibrate(self):
        """Calibrate the spectral dimension using a gui.

        It displays a window where the new calibration can be set by:
        * Setting the offset, units and scale directly
        * Selection a range by dragging the mouse on the spectrum figure
         and
        setting the new values for the given range limits

        Notes
        -----
        For this method to work the output_dimension must be 1. Set the
        view
        accordingly

        Raises
        ------
        SignalDimensionError if the signal dimension is not 1.

        """
        self._check_signal_dimension_equals_one()
        calibration = SpectrumCalibration(self)
        calibration.edit_traits()

    def smooth_savitzky_golay(self,
                              polynomial_order=None,
                              window_length=None,
                              differential_order=0):
        """Apply a Savitzky-Golay filter to the data in place.

        If `polynomial_order` or `window_length` or `differential_order` are
        None the method is run in interactive mode.

        Parameters
        ----------
        window_length : int
            The length of the filter window (i.e. the number of coefficients).
            `window_length` must be a positive odd integer.
        polynomial_order : int
            The order of the polynomial used to fit the samples.
            `polyorder` must be less than `window_length`.
        differential_order: int, optional
            The order of the derivative to compute.  This must be a
            nonnegative integer.  The default is 0, which means to filter
            the data without differentiating.

        Notes
        -----
        More information about the filter in `scipy.signal.savgol_filter`.

        """
        if not savgol_imported:
            raise ImportError("scipy >= 0.14 needs to be installed to use"
                              "this feature.")
        self._check_signal_dimension_equals_one()
        if (polynomial_order is not None and
                window_length is not None):
            axis = self.axes_manager.signal_axes[0]
            self.data = savgol_filter(
                x=self.data,
                window_length=window_length,
                polyorder=polynomial_order,
                deriv=differential_order,
                delta=axis.scale,
                axis=axis.index_in_array)

        else:
            # Interactive mode
            smoother = SmoothingSavitzkyGolay(self)
            smoother.differential_order = differential_order
            if polynomial_order is not None:
                smoother.polynomial_order = polynomial_order
            if window_length is not None:
                smoother.window_length = window_length
            smoother.edit_traits()

    def smooth_lowess(self,
                      smoothing_parameter=None,
                      number_of_iterations=None,
                      show_progressbar=None):
        """Lowess data smoothing in place.

        If `smoothing_parameter` or `number_of_iterations` are None the method
        is run in interactive mode.

        Parameters
        ----------
        smoothing_parameter: float or None
            Between 0 and 1. The fraction of the data used
            when estimating each y-value.
        number_of_iterations: int or None
            The number of residual-based reweightings
            to perform.
        show_progressbar : None or bool
            If True, display a progress bar. If None the default is set in
            `preferences`.

        Raises
        ------
        SignalDimensionError if the signal dimension is not 1.
        ImportError if statsmodels is not installed.

        Notes
        -----
        This method uses the lowess algorithm from statsmodels. statsmodels
        is required for this method.

        """
        if not statsmodels_installed:
            raise ImportError("statsmodels is not installed. This package is "
                              "required for this feature.")
        self._check_signal_dimension_equals_one()
        if smoothing_parameter is None or number_of_iterations is None:
            smoother = SmoothingLowess(self)
            if smoothing_parameter is not None:
                smoother.smoothing_parameter = smoothing_parameter
            if number_of_iterations is not None:
                smoother.number_of_iterations = number_of_iterations
            smoother.edit_traits()
        else:
            self.map(lowess,
                     exog=self.axes_manager[-1].axis,
                     frac=smoothing_parameter,
                     it=number_of_iterations,
                     is_sorted=True,
                     return_sorted=False,
                     show_progressbar=show_progressbar)

    def smooth_tv(self, smoothing_parameter=None, show_progressbar=None):
        """Total variation data smoothing in place.

        Parameters
        ----------
        smoothing_parameter: float or None
           Denoising weight relative to L2 minimization. If None the method
           is run in interactive mode.
        show_progressbar : None or bool
            If True, display a progress bar. If None the default is set in
            `preferences`.

        Raises
        ------
        SignalDimensionError if the signal dimension is not 1.

        """
        self._check_signal_dimension_equals_one()
        if smoothing_parameter is None:
            smoother = SmoothingTV(self)
            smoother.edit_traits()
        else:
            self.map(_tv_denoise_1d, weight=smoothing_parameter,
                     show_progressbar=show_progressbar)

    def filter_butterworth(self,
                           cutoff_frequency_ratio=None,
                           type='low',
                           order=2):
        """Butterworth filter in place.

        Raises
        ------
        SignalDimensionError if the signal dimension is not 1.

        """
        self._check_signal_dimension_equals_one()
        smoother = ButterworthFilter(self)
        if cutoff_frequency_ratio is not None:
            smoother.cutoff_frequency_ratio = cutoff_frequency_ratio
            smoother.apply()
        else:
            smoother.edit_traits()

    def _remove_background_cli(
            self, signal_range, background_estimator, estimate_background=True,
            show_progressbar=None):
        from hyperspy.models.model1D import Model1D
        model = Model1D(self)
        model.append(background_estimator)
        if estimate_background:
            background_estimator.estimate_parameters(
                self,
                signal_range[0],
                signal_range[1],
                only_current=False)
        else:
            model.set_signal_range(signal_range[0], signal_range[1])
            model.multifit(show_progressbar=show_progressbar)
        return self - model.as_signal(show_progressbar=show_progressbar)

    def remove_background(
            self,
            signal_range='interactive',
            background_type='PowerLaw',
            polynomial_order=2,
            estimate_background=True,
            show_progressbar=None):
        """Remove the background, either in place using a gui or returned as a new
        spectrum using the command line.

        Parameters
        ----------
        signal_range : tuple, optional
            If this argument is not specified, the signal range has to be
            selected using a GUI. And the original spectrum will be replaced.
            If tuple is given, the a spectrum will be returned.
        background_type : string
            The type of component which should be used to fit the background.
            Possible components: PowerLaw, Gaussian, Offset, Polynomial
            If Polynomial is used, the polynomial order can be specified
        polynomial_order : int, default 2
            Specify the polynomial order if a Polynomial background is used.
        estimate_background : bool
            If True, estimate the background. If False, the signal is fitted
            using a full model. This is slower compared to the estimation but
            possibly more accurate.
        show_progressbar : None or bool
            If True, display a progress bar. If None the default is set in
            `preferences`.

        Examples
        --------

        Using gui, replaces spectrum s

        >>>> s.remove_background()

        Using command line, returns a spectrum

        >>>> s = s.remove_background(signal_range=(400,450), background_type='PowerLaw')

        Using a full model to fit the background

        >>>> s = s.remove_background(signal_range=(400,450), estimate_background=False)

        Raises
        ------
        SignalDimensionError if the signal dimension is not 1.

        """
        self._check_signal_dimension_equals_one()
        if signal_range == 'interactive':
            br = BackgroundRemoval(self)
            br.edit_traits()
        else:
            if background_type == 'PowerLaw':
                background_estimator = components.PowerLaw()
            elif background_type == 'Gaussian':
                background_estimator = components.Gaussian()
            elif background_type == 'Offset':
                background_estimator = components.Offset()
            elif background_type == 'Polynomial':
                background_estimator = components.Polynomial(polynomial_order)
            else:
                raise ValueError(
                    "Background type: " +
                    background_type +
                    " not recognized")

            spectra = self._remove_background_cli(
                signal_range, background_estimator, estimate_background,
                show_progressbar=show_progressbar)
            return spectra

    @interactive_range_selector
    def crop_spectrum(self, left_value=None, right_value=None,):
        """Crop in place the spectral dimension.

        Parameters
        ----------
        left_value, righ_value: {int | float | None}
            If int the values are taken as indices. If float they are
            converted to indices using the spectral axis calibration.
            If left_value is None crops from the beginning of the axis.
            If right_value is None crops up to the end of the axis. If
            both are
            None the interactive cropping interface is activated
            enabling
            cropping the spectrum using a span selector in the signal
            plot.

        Raises
        ------
        SignalDimensionError if the signal dimension is not 1.

        """
        self._check_signal_dimension_equals_one()
        self.crop(
            axis=self.axes_manager.signal_axes[0].index_in_axes_manager,
            start=left_value, end=right_value)

    @auto_replot
    def gaussian_filter(self, FWHM):
        """Applies a Gaussian filter in the spectral dimension in place.

        Parameters
        ----------
        FWHM : float
            The Full Width at Half Maximum of the gaussian in the
            spectral axis units

        Raises
        ------
        ValueError if FWHM is equal or less than zero.

        SignalDimensionError if the signal dimension is not 1.

        """
        self._check_signal_dimension_equals_one()
        if FWHM <= 0:
            raise ValueError(
                "FWHM must be greater than zero")
        axis = self.axes_manager.signal_axes[0]
        FWHM *= 1 / axis.scale
        self.data = gaussian_filter1d(
            self.data,
            axis=axis.index_in_array,
            sigma=FWHM / 2.35482)

    @auto_replot
    def hanning_taper(self, side='both', channels=None, offset=0):
        """Apply a hanning taper to the data in place.

        Parameters
        ----------
        side : {'left', 'right', 'both'}
        channels : {None, int}
            The number of channels to taper. If None 5% of the total
            number of channels are tapered.
        offset : int

        Returns
        -------
        channels

        Raises
        ------
        SignalDimensionError if the signal dimension is not 1.

        """
        # TODO: generalize it
        self._check_signal_dimension_equals_one()
        if channels is None:
            channels = int(round(len(self()) * 0.02))
            if channels < 20:
                channels = 20
        dc = self.data
        if side == 'left' or side == 'both':
            dc[..., offset:channels + offset] *= (
                np.hanning(2 * channels)[:channels])
            dc[..., :offset] *= 0.
        if side == 'right' or side == 'both':
            if offset == 0:
                rl = None
            else:
                rl = -offset
            dc[..., -channels - offset:rl] *= (
                np.hanning(2 * channels)[-channels:])
            if offset != 0:
                dc[..., -offset:] *= 0.
        return channels

    def find_peaks1D_ohaver(self, xdim=None, slope_thresh=0, amp_thresh=None,
                            subchannel=True, medfilt_radius=5, maxpeakn=30000,
                            peakgroup=10):
        """Find peaks along a 1D line (peaks in spectrum/spectra).

        Function to locate the positive peaks in a noisy x-y data set.

        Detects peaks by looking for downward zero-crossings in the
        first derivative that exceed 'slope_thresh'.

        Returns an array containing position, height, and width of each
        peak.

        'slope_thresh' and 'amp_thresh', control sensitivity: higher
        values will
        neglect smaller features.


        peakgroup is the number of points around the top peak to search
        around

        Parameters
        ---------


        slope_thresh : float (optional)
                       1st derivative threshold to count the peak
                       default is set to 0.5
                       higher values will neglect smaller features.

        amp_thresh : float (optional)
                     intensity threshold above which
                     default is set to 10% of max(y)
                     higher values will neglect smaller features.

        medfilt_radius : int (optional)
                     median filter window to apply to smooth the data
                     (see scipy.signal.medfilt)
                     if 0, no filter will be applied.
                     default is set to 5

        peakgroup : int (optional)
                    number of points around the "top part" of the peak
                    default is set to 10

        maxpeakn : int (optional)
                   number of maximum detectable peaks
                   default is set to 5000

        subpix : bool (optional)
                 default is set to True

        Returns
        -------
        peaks : structured array of shape _navigation_shape_in_array in which
        each cell contains an array that contains as many structured arrays as
        peaks where found at that location and which fields: position, height,
        width, contains position, height, and width of each peak.

        Raises
        ------
        SignalDimensionError if the signal dimension is not 1.

        """
        # TODO: add scipy.signal.find_peaks_cwt
        self._check_signal_dimension_equals_one()
        axis = self.axes_manager.signal_axes[0].axis
        arr_shape = (self.axes_manager._navigation_shape_in_array
                     if self.axes_manager.navigation_size > 0
                     else [1, ])
        peaks = np.zeros(arr_shape, dtype=object)
        for y, indices in zip(self._iterate_signal(),
                              self.axes_manager._array_indices_generator()):
            peaks[indices] = find_peaks_ohaver(
                y,
                axis,
                slope_thresh=slope_thresh,
                amp_thresh=amp_thresh,
                medfilt_radius=medfilt_radius,
                maxpeakn=maxpeakn,
                peakgroup=peakgroup,
                subchannel=subchannel)
        return peaks

    def estimate_peak_width(self,
                            factor=0.5,
                            window=None,
                            return_interval=False,
                            show_progressbar=None):
        """Estimate the width of the highest intensity of peak
        of the spectra at a given fraction of its maximum.

        It can be used with asymmetric peaks. For accurate results any
        background must be previously substracted.
        The estimation is performed by interpolation using cubic splines.

        Parameters
        ----------
        factor : 0 < float < 1
            The default, 0.5, estimates the FWHM.
        window : None, float
            The size of the window centred at the peak maximum
            used to perform the estimation.
            The window size must be chosen with care: if it is narrower
            than the width of the peak at some positions or if it is
            so wide that it includes other more intense peaks this
            method cannot compute the width and a NaN is stored instead.
        return_interval: bool
            If True, returns 2 extra signals with the positions of the
            desired height fraction at the left and right of the
            peak.
        show_progressbar : None or bool
            If True, display a progress bar. If None the default is set in
            `preferences`.

        Returns
        -------
        width or [width, left, right], depending on the value of
        `return_interval`.

        """
        if show_progressbar is None:
            show_progressbar = preferences.General.show_progressbar
        self._check_signal_dimension_equals_one()
        if not 0 < factor < 1:
            raise ValueError("factor must be between 0 and 1.")

        left, right = (self._get_navigation_signal(),
                       self._get_navigation_signal())
        # The signals must be of dtype float to contain np.nan
        left.change_dtype('float')
        right.change_dtype('float')
        axis = self.axes_manager.signal_axes[0]
        x = axis.axis
        maxval = self.axes_manager.navigation_size
        if maxval > 0:
            pbar = progressbar(maxval=maxval,
                               disabled=not show_progressbar)
        for i, spectrum in enumerate(self):
            if window is not None:
                vmax = axis.index2value(spectrum.data.argmax())
                spectrum = spectrum.isig[vmax - window / 2.:vmax + window / 2.]
                x = spectrum.axes_manager[0].axis
            spline = scipy.interpolate.UnivariateSpline(
                x,
                spectrum.data - factor * spectrum.data.max(),
                s=0)
            roots = spline.roots()
            if len(roots) == 2:
                left.isig[self.axes_manager.indices] = roots[0]
                right.isig[self.axes_manager.indices] = roots[1]
            else:
                left.isig[self.axes_manager.indices] = np.nan
                right.isig[self.axes_manager.indices] = np.nan
            if maxval > 0:
                pbar.update(i)
        if maxval > 0:
            pbar.finish()
        width = right - left
        if factor == 0.5:
            width.metadata.General.title = (
                self.metadata.General.title + " FWHM")
            left.metadata.General.title = (
                self.metadata.General.title + " FWHM left position")

            right.metadata.General.title = (
                self.metadata.General.title + " FWHM right position")
        else:
            width.metadata.General.title = (
                self.metadata.General.title +
                " full-width at %.1f maximum" % factor)
            left.metadata.General.title = (
                self.metadata.General.title +
                " full-width at %.1f maximum left position" % factor)
            right.metadata.General.title = (
                self.metadata.General.title +
                " full-width at %.1f maximum right position" % factor)
        if return_interval is True:
            return [width, left, right]
        else:
            return width


class MVATools(object):
    # TODO: All of the plotting methods here should move to drawing

    def _plot_factors_or_pchars(self, factors, comp_ids=None,
                                calibrate=True, avg_char=False,
                                same_window=None, comp_label='PC',
                                img_data=None,
                                plot_shifts=True, plot_char=4,
                                cmap=plt.cm.gray, quiver_color='white',
                                vector_scale=1,
                                per_row=3, ax=None):
        """Plot components from PCA or ICA, or peak characteristics

        Parameters
        ----------

        comp_ids : None, int, or list of ints
            if None, returns maps of all components.
            if int, returns maps of components with ids from 0 to given
            int.
            if list of ints, returns maps of components with ids in
            given list.
        calibrate : bool
            if True, plots are calibrated according to the data in the
            axes
            manager.
        same_window : bool
            if True, plots each factor to the same window.  They are
            not scaled.
        comp_label : string, the label that is either the plot title
        (if plotting in
            separate windows) or the label in the legend (if plotting
            in the
            same window)
        cmap : a matplotlib colormap
            The colormap used for factor images or
            any peak characteristic scatter map
            overlay.

        Parameters only valid for peak characteristics (or pk char factors):
        --------------------------------------------------------------------

        img_data - 2D numpy array,
            The array to overlay peak characteristics onto.  If None,
            defaults to the average image of your stack.

        plot_shifts - bool, default is True
            If true, plots a quiver (arrow) plot showing the shifts for
            each
            peak present in the component being plotted.

        plot_char - None or int
            If int, the id of the characteristic to plot as the colored
            scatter plot.
            Possible components are:
               4: peak height
               5: peak orientation
               6: peak eccentricity

       quiver_color : any color recognized by matplotlib
           Determines the color of vectors drawn for
           plotting peak shifts.

       vector_scale : integer or None
           Scales the quiver plot arrows.  The vector
           is defined as one data unit along the X axis.
           If shifts are small, set vector_scale so
           that when they are multiplied by vector_scale,
           they are on the scale of the image plot.
           If None, uses matplotlib's autoscaling.

        """
        if same_window is None:
            same_window = preferences.MachineLearning.same_window
        if comp_ids is None:
            comp_ids = xrange(factors.shape[1])

        elif not hasattr(comp_ids, '__iter__'):
            comp_ids = xrange(comp_ids)

        n = len(comp_ids)
        if same_window:
            rows = int(np.ceil(n / float(per_row)))

        fig_list = []

        if n < per_row:
            per_row = n

        if same_window and self.axes_manager.signal_dimension == 2:
            f = plt.figure(figsize=(4 * per_row, 3 * rows))
        else:
            f = plt.figure()
        for i in xrange(len(comp_ids)):
            if self.axes_manager.signal_dimension == 1:
                if same_window:
                    ax = plt.gca()
                else:
                    if i > 0:
                        f = plt.figure()
                    ax = f.add_subplot(111)
                ax = sigdraw._plot_1D_component(
                    factors=factors,
                    idx=comp_ids[i],
                    axes_manager=self.axes_manager,
                    ax=ax,
                    calibrate=calibrate,
                    comp_label=comp_label,
                    same_window=same_window)
                if same_window:
                    plt.legend(ncol=factors.shape[1] // 2, loc='best')
            elif self.axes_manager.signal_dimension == 2:
                if same_window:
                    ax = f.add_subplot(rows, per_row, i + 1)
                else:
                    if i > 0:
                        f = plt.figure()
                    ax = f.add_subplot(111)

                sigdraw._plot_2D_component(factors=factors,
                                           idx=comp_ids[i],
                                           axes_manager=self.axes_manager,
                                           calibrate=calibrate, ax=ax,
                                           cmap=cmap, comp_label=comp_label)
            if not same_window:
                fig_list.append(f)
        try:
            plt.tight_layout()
        except:
            pass
        if not same_window:
            return fig_list
        else:
            return f

    def _plot_loadings(self, loadings, comp_ids=None, calibrate=True,
                       same_window=None, comp_label=None,
                       with_factors=False, factors=None,
                       cmap=plt.cm.gray, no_nans=False, per_row=3):
        if same_window is None:
            same_window = preferences.MachineLearning.same_window
        if comp_ids is None:
            comp_ids = xrange(loadings.shape[0])

        elif not hasattr(comp_ids, '__iter__'):
            comp_ids = xrange(comp_ids)

        n = len(comp_ids)
        if same_window:
            rows = int(np.ceil(n / float(per_row)))

        fig_list = []

        if n < per_row:
            per_row = n

        if same_window and self.axes_manager.signal_dimension == 2:
            f = plt.figure(figsize=(4 * per_row, 3 * rows))
        else:
            f = plt.figure()

        for i in xrange(n):
            if self.axes_manager.navigation_dimension == 1:
                if same_window:
                    ax = plt.gca()
                else:
                    if i > 0:
                        f = plt.figure()
                    ax = f.add_subplot(111)
            elif self.axes_manager.navigation_dimension == 2:
                if same_window:
                    ax = f.add_subplot(rows, per_row, i + 1)
                else:
                    if i > 0:
                        f = plt.figure()
                    ax = f.add_subplot(111)
            sigdraw._plot_loading(
                loadings, idx=comp_ids[i], axes_manager=self.axes_manager,
                no_nans=no_nans, calibrate=calibrate, cmap=cmap,
                comp_label=comp_label, ax=ax, same_window=same_window)
            if not same_window:
                fig_list.append(f)
        try:
            plt.tight_layout()
        except:
            pass
        if not same_window:
            if with_factors:
                return fig_list, self._plot_factors_or_pchars(
                    factors, comp_ids=comp_ids, calibrate=calibrate,
                    same_window=same_window, comp_label=comp_label,
                    per_row=per_row)
            else:
                return fig_list
        else:
            if self.axes_manager.navigation_dimension == 1:
                plt.legend(ncol=loadings.shape[0] // 2, loc='best')
                animate_legend()
            if with_factors:
                return f, self._plot_factors_or_pchars(factors,
                                                       comp_ids=comp_ids,
                                                       calibrate=calibrate,
                                                       same_window=same_window,
                                                       comp_label=comp_label,
                                                       per_row=per_row)
            else:
                return f

    def _export_factors(self,
                        factors,
                        folder=None,
                        comp_ids=None,
                        multiple_files=None,
                        save_figures=False,
                        save_figures_format='png',
                        factor_prefix=None,
                        factor_format=None,
                        comp_label=None,
                        cmap=plt.cm.gray,
                        plot_shifts=True,
                        plot_char=4,
                        img_data=None,
                        same_window=False,
                        calibrate=True,
                        quiver_color='white',
                        vector_scale=1,
                        no_nans=True, per_row=3):

        from hyperspy._signals.image import Image
        from hyperspy._signals.spectrum import Spectrum

        if multiple_files is None:
            multiple_files = preferences.MachineLearning.multiple_files

        if factor_format is None:
            factor_format = preferences.MachineLearning.\
                export_factors_default_file_format

        # Select the desired factors
        if comp_ids is None:
            comp_ids = xrange(factors.shape[1])
        elif not hasattr(comp_ids, '__iter__'):
            comp_ids = range(comp_ids)
        mask = np.zeros(factors.shape[1], dtype=np.bool)
        for idx in comp_ids:
            mask[idx] = 1
        factors = factors[:, mask]

        if save_figures is True:
            plt.ioff()
            fac_plots = self._plot_factors_or_pchars(factors,
                                                     comp_ids=comp_ids,
                                                     same_window=same_window,
                                                     comp_label=comp_label,
                                                     img_data=img_data,
                                                     plot_shifts=plot_shifts,
                                                     plot_char=plot_char,
                                                     cmap=cmap,
                                                     per_row=per_row,
                                                     quiver_color=quiver_color,
                                                     vector_scale=vector_scale)
            for idx in xrange(len(comp_ids)):
                filename = '%s_%02i.%s' % (factor_prefix, comp_ids[idx],
                                           save_figures_format)
                if folder is not None:
                    filename = os.path.join(folder, filename)
                ensure_directory(filename)
                _args = {'dpi': 600,
                         'format': save_figures_format}
                fac_plots[idx].savefig(filename, **_args)
            plt.ion()

        elif multiple_files is False:
            if self.axes_manager.signal_dimension == 2:
                # factor images
                axes_dicts = []
                axes = self.axes_manager.signal_axes[::-1]
                shape = (axes[1].size, axes[0].size)
                factor_data = np.rollaxis(
                    factors.reshape((shape[0], shape[1], -1)), 2)
                axes_dicts.append(axes[0].get_axis_dictionary())
                axes_dicts.append(axes[1].get_axis_dictionary())
                axes_dicts.append({'name': 'factor_index',
                                   'scale': 1.,
                                   'offset': 0.,
                                   'size': int(factors.shape[1]),
                                   'units': 'factor',
                                   'index_in_array': 0, })
                s = Image(factor_data,
                          axes=axes_dicts,
                          metadata={
                              'General': {'title': '%s from %s' % (
                                  factor_prefix,
                                  self.metadata.General.title),
                              }})
            elif self.axes_manager.signal_dimension == 1:
                axes = [self.axes_manager.signal_axes[0].get_axis_dictionary(),
                        {'name': 'factor_index',
                         'scale': 1.,
                         'offset': 0.,
                         'size': int(factors.shape[1]),
                         'units': 'factor',
                         'index_in_array': 0,
                         }]
                axes[0]['index_in_array'] = 1
                s = Spectrum(
                    factors.T, axes=axes, metadata={
                        "General": {
                            'title': '%s from %s' %
                            (factor_prefix, self.metadata.General.title), }})
            filename = '%ss.%s' % (factor_prefix, factor_format)
            if folder is not None:
                filename = os.path.join(folder, filename)
            s.save(filename)
        else:  # Separate files
            if self.axes_manager.signal_dimension == 1:

                axis_dict = self.axes_manager.signal_axes[0].\
                    get_axis_dictionary()
                axis_dict['index_in_array'] = 0
                for dim, index in zip(comp_ids, range(len(comp_ids))):
                    s = Spectrum(factors[:, index],
                                 axes=[axis_dict, ],
                                 metadata={
                                     "General": {'title': '%s from %s' % (
                                         factor_prefix,
                                         self.metadata.General.title),
                                     }})
                    filename = '%s-%i.%s' % (factor_prefix,
                                             dim,
                                             factor_format)
                    if folder is not None:
                        filename = os.path.join(folder, filename)
                    s.save(filename)

            if self.axes_manager.signal_dimension == 2:
                axes = self.axes_manager.signal_axes
                axes_dicts = [axes[0].get_axis_dictionary(),
                              axes[1].get_axis_dictionary()]
                axes_dicts[0]['index_in_array'] = 0
                axes_dicts[1]['index_in_array'] = 1

                factor_data = factors.reshape(
                    self.axes_manager._signal_shape_in_array + [-1, ])

                for dim, index in zip(comp_ids, range(len(comp_ids))):
                    im = Image(factor_data[..., index],
                               axes=axes_dicts,
                               metadata={
                                   "General": {'title': '%s from %s' % (
                                       factor_prefix,
                                       self.metadata.General.title),
                                   }})
                    filename = '%s-%i.%s' % (factor_prefix,
                                             dim,
                                             factor_format)
                    if folder is not None:
                        filename = os.path.join(folder, filename)
                    im.save(filename)

    def _export_loadings(self,
                         loadings,
                         folder=None,
                         comp_ids=None,
                         multiple_files=None,
                         loading_prefix=None,
                         loading_format=None,
                         save_figures_format='png',
                         comp_label=None,
                         cmap=plt.cm.gray,
                         save_figures=False,
                         same_window=False,
                         calibrate=True,
                         no_nans=True,
                         per_row=3):

        from hyperspy._signals.image import Image
        from hyperspy._signals.spectrum import Spectrum

        if multiple_files is None:
            multiple_files = preferences.MachineLearning.multiple_files

        if loading_format is None:
            loading_format = preferences.MachineLearning.\
                export_loadings_default_file_format

        if comp_ids is None:
            comp_ids = range(loadings.shape[0])
        elif not hasattr(comp_ids, '__iter__'):
            comp_ids = range(comp_ids)
        mask = np.zeros(loadings.shape[0], dtype=np.bool)
        for idx in comp_ids:
            mask[idx] = 1
        loadings = loadings[mask]

        if save_figures is True:
            plt.ioff()
            sc_plots = self._plot_loadings(loadings, comp_ids=comp_ids,
                                           calibrate=calibrate,
                                           same_window=same_window,
                                           comp_label=comp_label,
                                           cmap=cmap, no_nans=no_nans,
                                           per_row=per_row)
            for idx in xrange(len(comp_ids)):
                filename = '%s_%02i.%s' % (loading_prefix, comp_ids[idx],
                                           save_figures_format)
                if folder is not None:
                    filename = os.path.join(folder, filename)
                ensure_directory(filename)
                _args = {'dpi': 600,
                         'format': save_figures_format}
                sc_plots[idx].savefig(filename, **_args)
            plt.ion()
        elif multiple_files is False:
            if self.axes_manager.navigation_dimension == 2:
                axes_dicts = []
                axes = self.axes_manager.navigation_axes[::-1]
                shape = (axes[1].size, axes[0].size)
                loading_data = loadings.reshape((-1, shape[0], shape[1]))
                axes_dicts.append(axes[0].get_axis_dictionary())
                axes_dicts[0]['index_in_array'] = 1
                axes_dicts.append(axes[1].get_axis_dictionary())
                axes_dicts[1]['index_in_array'] = 2
                axes_dicts.append({'name': 'loading_index',
                                   'scale': 1.,
                                   'offset': 0.,
                                   'size': int(loadings.shape[0]),
                                   'units': 'factor',
                                   'index_in_array': 0, })
                s = Image(loading_data,
                          axes=axes_dicts,
                          metadata={
                              "General": {'title': '%s from %s' % (
                                  loading_prefix,
                                  self.metadata.General.title),
                              }})
            elif self.axes_manager.navigation_dimension == 1:
                cal_axis = self.axes_manager.navigation_axes[0].\
                    get_axis_dictionary()
                cal_axis['index_in_array'] = 1
                axes = [{'name': 'loading_index',
                         'scale': 1.,
                         'offset': 0.,
                         'size': int(loadings.shape[0]),
                         'units': 'comp_id',
                         'index_in_array': 0, },
                        cal_axis]
                s = Image(loadings,
                          axes=axes,
                          metadata={
                              "General": {'title': '%s from %s' % (
                                  loading_prefix,
                                  self.metadata.General.title),
                              }})
            filename = '%ss.%s' % (loading_prefix, loading_format)
            if folder is not None:
                filename = os.path.join(folder, filename)
            s.save(filename)
        else:  # Separate files
            if self.axes_manager.navigation_dimension == 1:
                axis_dict = self.axes_manager.navigation_axes[0].\
                    get_axis_dictionary()
                axis_dict['index_in_array'] = 0
                for dim, index in zip(comp_ids, range(len(comp_ids))):
                    s = Spectrum(loadings[index],
                                 axes=[axis_dict, ])
                    filename = '%s-%i.%s' % (loading_prefix,
                                             dim,
                                             loading_format)
                    if folder is not None:
                        filename = os.path.join(folder, filename)
                    s.save(filename)
            elif self.axes_manager.navigation_dimension == 2:
                axes_dicts = []
                axes = self.axes_manager.navigation_axes[::-1]
                shape = (axes[0].size, axes[1].size)
                loading_data = loadings.reshape((-1, shape[0], shape[1]))
                axes_dicts.append(axes[0].get_axis_dictionary())
                axes_dicts[0]['index_in_array'] = 0
                axes_dicts.append(axes[1].get_axis_dictionary())
                axes_dicts[1]['index_in_array'] = 1
                for dim, index in zip(comp_ids, range(len(comp_ids))):
                    s = Image(loading_data[index, ...],
                              axes=axes_dicts,
                              metadata={
                                  "General": {'title': '%s from %s' % (
                                      loading_prefix,
                                      self.metadata.General.title),
                                  }})
                    filename = '%s-%i.%s' % (loading_prefix,
                                             dim,
                                             loading_format)
                    if folder is not None:
                        filename = os.path.join(folder, filename)
                    s.save(filename)

    def plot_decomposition_factors(self,
                                   comp_ids=None,
                                   calibrate=True,
                                   same_window=None,
                                   comp_label='Decomposition factor',
                                   per_row=3):
        """Plot factors from a decomposition.

        Parameters
        ----------

        comp_ids : None, int, or list of ints
            if None, returns maps of all components.
            if int, returns maps of components with ids from 0 to given
            int.
            if list of ints, returns maps of components with ids in
            given list.

        calibrate : bool
            if True, calibrates plots where calibration is available
            from
            the axes_manager.  If False, plots are in pixels/channels.

        same_window : bool
            if True, plots each factor to the same window.  They are
            not scaled.

        comp_label : string, the label that is either the plot title
        (if plotting in
            separate windows) or the label in the legend (if plotting
            in the
            same window)

        cmap : The colormap used for the factor image, or for peak
            characteristics, the colormap used for the scatter plot of
            some peak characteristic.

        per_row : int, the number of plots in each row, when the
        same_window
            parameter is True.

        See Also
        --------
        plot_decomposition_loadings, plot_decomposition_results.

        """
        if self.axes_manager.signal_dimension > 2:
            raise NotImplementedError("This method cannot plot factors of "
                                      "signals of dimension higher than 2."
                                      "You can use "
                                      "`plot_decomposition_results` instead.")
        if same_window is None:
            same_window = preferences.MachineLearning.same_window
        factors = self.learning_results.factors
        if comp_ids is None:
            comp_ids = self.learning_results.output_dimension

        return self._plot_factors_or_pchars(factors,
                                            comp_ids=comp_ids,
                                            calibrate=calibrate,
                                            same_window=same_window,
                                            comp_label=comp_label,
                                            per_row=per_row)

    def plot_bss_factors(self, comp_ids=None, calibrate=True,
                         same_window=None, comp_label='BSS factor',
                         per_row=3):
        """Plot factors from blind source separation results.

        Parameters
        ----------

        comp_ids : None, int, or list of ints
            if None, returns maps of all components.
            if int, returns maps of components with ids from 0 to
            given int.
            if list of ints, returns maps of components with ids in
            given list.

        calibrate : bool
            if True, calibrates plots where calibration is available
            from
            the axes_manager.  If False, plots are in pixels/channels.

        same_window : bool
            if True, plots each factor to the same window.  They are
            not scaled.

        comp_label : string, the label that is either the plot title
        (if plotting in
            separate windows) or the label in the legend (if plotting
            in the
            same window)

        cmap : The colormap used for the factor image, or for peak
            characteristics, the colormap used for the scatter plot of
            some peak characteristic.

        per_row : int, the number of plots in each row, when the
        same_window
            parameter is True.

        See Also
        --------
        plot_bss_loadings, plot_bss_results.

        """
        if self.axes_manager.signal_dimension > 2:
            raise NotImplementedError("This method cannot plot factors of "
                                      "signals of dimension higher than 2."
                                      "You can use "
                                      "`plot_decomposition_results` instead.")

        if same_window is None:
            same_window = preferences.MachineLearning.same_window
        factors = self.learning_results.bss_factors
        return self._plot_factors_or_pchars(factors,
                                            comp_ids=comp_ids,
                                            calibrate=calibrate,
                                            same_window=same_window,
                                            comp_label=comp_label,
                                            per_row=per_row)

    def plot_decomposition_loadings(self,
                                    comp_ids=None,
                                    calibrate=True,
                                    same_window=None,
                                    comp_label='Decomposition loading',
                                    with_factors=False,
                                    cmap=plt.cm.gray,
                                    no_nans=False,
                                    per_row=3):
        """Plot loadings from PCA.

        Parameters
        ----------

        comp_ids : None, int, or list of ints
            if None, returns maps of all components.
            if int, returns maps of components with ids from 0 to
            given int.
            if list of ints, returns maps of components with ids in
            given list.

        calibrate : bool
            if True, calibrates plots where calibration is available
            from
            the axes_manager.  If False, plots are in pixels/channels.

        same_window : bool
            if True, plots each factor to the same window.  They are
            not scaled.

        comp_label : string,
            The label that is either the plot title (if plotting in
            separate windows) or the label in the legend (if plotting
            in the same window). In this case, each loading line can be
            toggled on and off by clicking on the legended line.

        with_factors : bool
            If True, also returns figure(s) with the factors for the
            given comp_ids.

        cmap : matplotlib colormap
            The colormap used for the factor image, or for peak
            characteristics, the colormap used for the scatter plot of
            some peak characteristic.

        no_nans : bool
            If True, removes NaN's from the loading plots.

        per_row : int
            the number of plots in each row, when the same_window
            parameter is True.

        See Also
        --------
        plot_decomposition_factors, plot_decomposition_results.

        """
        if self.axes_manager.navigation_dimension > 2:
            raise NotImplementedError("This method cannot plot loadings of "
                                      "dimension higher than 2."
                                      "You can use "
                                      "`plot_decomposition_results` instead.")
        if same_window is None:
            same_window = preferences.MachineLearning.same_window
        loadings = self.learning_results.loadings.T
        if with_factors:
            factors = self.learning_results.factors
        else:
            factors = None

        if comp_ids is None:
            comp_ids = self.learning_results.output_dimension
        return self._plot_loadings(
            loadings,
            comp_ids=comp_ids,
            with_factors=with_factors,
            factors=factors,
            same_window=same_window,
            comp_label=comp_label,
            cmap=cmap,
            no_nans=no_nans,
            per_row=per_row)

    def plot_bss_loadings(self, comp_ids=None, calibrate=True,
                          same_window=None, comp_label='BSS loading',
                          with_factors=False, cmap=plt.cm.gray,
                          no_nans=False, per_row=3):
        """Plot loadings from ICA

        Parameters
        ----------

        comp_ids : None, int, or list of ints
            if None, returns maps of all components.
            if int, returns maps of components with ids from 0 to
            given int.
            if list of ints, returns maps of components with ids in
            given list.

        calibrate : bool
            if True, calibrates plots where calibration is available
            from
            the axes_manager.  If False, plots are in pixels/channels.

        same_window : bool
            if True, plots each factor to the same window.  They are
            not scaled.

        comp_label : string,
            The label that is either the plot title (if plotting in
            separate windows) or the label in the legend (if plotting
            in the same window). In this case, each loading line can be
            toggled on and off by clicking on the legended line.

        with_factors : bool
            If True, also returns figure(s) with the factors for the
            given comp_ids.

        cmap : matplotlib colormap
            The colormap used for the factor image, or for peak
            characteristics, the colormap used for the scatter plot of
            some peak characteristic.

        no_nans : bool
            If True, removes NaN's from the loading plots.

        per_row : int
            the number of plots in each row, when the same_window
            parameter is True.

        See Also
        --------
        plot_bss_factors, plot_bss_results.

        """
        if self.axes_manager.navigation_dimension > 2:
            raise NotImplementedError("This method cannot plot loadings of "
                                      "dimension higher than 2."
                                      "You can use "
                                      "`plot_bss_results` instead.")
        if same_window is None:
            same_window = preferences.MachineLearning.same_window
        loadings = self.learning_results.bss_loadings.T
        if with_factors:
            factors = self.learning_results.bss_factors
        else:
            factors = None
        return self._plot_loadings(
            loadings,
            comp_ids=comp_ids,
            with_factors=with_factors,
            factors=factors,
            same_window=same_window,
            comp_label=comp_label,
            cmap=cmap,
            no_nans=no_nans,
            per_row=per_row)

    def export_decomposition_results(self, comp_ids=None,
                                     folder=None,
                                     calibrate=True,
                                     factor_prefix='factor',
                                     factor_format=None,
                                     loading_prefix='loading',
                                     loading_format=None,
                                     comp_label=None,
                                     cmap=plt.cm.gray,
                                     same_window=False,
                                     multiple_files=None,
                                     no_nans=True,
                                     per_row=3,
                                     save_figures=False,
                                     save_figures_format='png'):
        """Export results from a decomposition to any of the supported
        formats.

        Parameters
        ----------
        comp_ids : None, int, or list of ints
            if None, returns all components/loadings.
            if int, returns components/loadings with ids from 0 to
            given int.
            if list of ints, returns components/loadings with ids in
            given list.
        folder : str or None
            The path to the folder where the file will be saved.
            If `None` the
            current folder is used by default.
        factor_prefix : string
            The prefix that any exported filenames for
            factors/components
            begin with
        factor_format : string
            The extension of the format that you wish to save to.
        loading_prefix : string
            The prefix that any exported filenames for
            factors/components
            begin with
        loading_format : string
            The extension of the format that you wish to save to.
            Determines
            the kind of output.
                - For image formats (tif, png, jpg, etc.), plots are
                created
                  using the plotting flags as below, and saved at
                  600 dpi.
                  One plot per loading is saved.
                - For multidimensional formats (rpl, hdf5), arrays are
                saved
                  in single files.  All loadings are contained in the
                  one
                  file.
                - For spectral formats (msa), each loading is saved to a
                  separate file.
        multiple_files : Bool
            If True, on exporting a file per factor and per loading will
             be
            created. Otherwise only two files will be created, one for
            the
            factors and another for the loadings. The default value can
            be
            chosen in the preferences.
        save_figures : Bool
            If True the same figures that are obtained when using the
            plot
            methods will be saved with 600 dpi resolution

        Plotting options (for save_figures = True ONLY)
        ----------------------------------------------

        calibrate : bool
            if True, calibrates plots where calibration is available
            from
            the axes_manager.  If False, plots are in pixels/channels.
        same_window : bool
            if True, plots each factor to the same window.
        comp_label : string, the label that is either the plot title
            (if plotting in separate windows) or the label in the legend
            (if plotting in the same window)
        cmap : The colormap used for the factor image, or for peak
            characteristics, the colormap used for the scatter plot of
            some peak characteristic.
        per_row : int, the number of plots in each row, when the
        same_window
            parameter is True.
        save_figures_format : str
            The image format extension.

        See Also
        --------
        get_decomposition_factors,
        get_decomposition_loadings.

        """

        factors = self.learning_results.factors
        loadings = self.learning_results.loadings.T
        self._export_factors(
            factors,
            folder=folder,
            comp_ids=comp_ids,
            calibrate=calibrate,
            multiple_files=multiple_files,
            factor_prefix=factor_prefix,
            factor_format=factor_format,
            comp_label=comp_label,
            save_figures=save_figures,
            cmap=cmap,
            no_nans=no_nans,
            same_window=same_window,
            per_row=per_row,
            save_figures_format=save_figures_format)
        self._export_loadings(
            loadings,
            comp_ids=comp_ids, folder=folder,
            calibrate=calibrate,
            multiple_files=multiple_files,
            loading_prefix=loading_prefix,
            loading_format=loading_format,
            comp_label=comp_label,
            cmap=cmap,
            save_figures=save_figures,
            same_window=same_window,
            no_nans=no_nans,
            per_row=per_row)

    def export_bss_results(self,
                           comp_ids=None,
                           folder=None,
                           calibrate=True,
                           multiple_files=None,
                           save_figures=False,
                           factor_prefix='bss_factor',
                           factor_format=None,
                           loading_prefix='bss_loading',
                           loading_format=None,
                           comp_label=None, cmap=plt.cm.gray,
                           same_window=False,
                           no_nans=True,
                           per_row=3,
                           save_figures_format='png'):
        """Export results from ICA to any of the supported formats.

        Parameters
        ----------
        comp_ids : None, int, or list of ints
            if None, returns all components/loadings.
            if int, returns components/loadings with ids from 0 to given
             int.
            if list of ints, returns components/loadings with ids in
            iven list.
        folder : str or None
            The path to the folder where the file will be saved. If
            `None` the
            current folder is used by default.
        factor_prefix : string
            The prefix that any exported filenames for
            factors/components
            begin with
        factor_format : string
            The extension of the format that you wish to save to.
            Determines
            the kind of output.
                - For image formats (tif, png, jpg, etc.), plots are
                created
                  using the plotting flags as below, and saved at
                  600 dpi.
                  One plot per factor is saved.
                - For multidimensional formats (rpl, hdf5), arrays are
                saved
                  in single files.  All factors are contained in the one
                  file.
                - For spectral formats (msa), each factor is saved to a
                  separate file.

        loading_prefix : string
            The prefix that any exported filenames for
            factors/components
            begin with
        loading_format : string
            The extension of the format that you wish to save to.
        multiple_files : Bool
            If True, on exporting a file per factor and per loading
            will be
            created. Otherwise only two files will be created, one
            for the
            factors and another for the loadings. The default value
            can be
            chosen in the preferences.
        save_figures : Bool
            If True the same figures that are obtained when using the
            plot
            methods will be saved with 600 dpi resolution

        Plotting options (for save_figures = True ONLY)
        ----------------------------------------------
        calibrate : bool
            if True, calibrates plots where calibration is available
            from
            the axes_manager.  If False, plots are in pixels/channels.
        same_window : bool
            if True, plots each factor to the same window.
        comp_label : string
            the label that is either the plot title (if plotting in
            separate windows) or the label in the legend (if plotting
            in the
            same window)
        cmap : The colormap used for the factor image, or for peak
            characteristics, the colormap used for the scatter plot of
            some peak characteristic.
        per_row : int, the number of plots in each row, when the
        same_window
            parameter is True.
        save_figures_format : str
            The image format extension.

        See Also
        --------
        get_bss_factors,
        get_bss_loadings.

        """

        factors = self.learning_results.bss_factors
        loadings = self.learning_results.bss_loadings.T
        self._export_factors(factors,
                             folder=folder,
                             comp_ids=comp_ids,
                             calibrate=calibrate,
                             multiple_files=multiple_files,
                             factor_prefix=factor_prefix,
                             factor_format=factor_format,
                             comp_label=comp_label,
                             save_figures=save_figures,
                             cmap=cmap,
                             no_nans=no_nans,
                             same_window=same_window,
                             per_row=per_row,
                             save_figures_format=save_figures_format)

        self._export_loadings(loadings,
                              comp_ids=comp_ids,
                              folder=folder,
                              calibrate=calibrate,
                              multiple_files=multiple_files,
                              loading_prefix=loading_prefix,
                              loading_format=loading_format,
                              comp_label=comp_label,
                              cmap=cmap,
                              save_figures=save_figures,
                              same_window=same_window,
                              no_nans=no_nans,
                              per_row=per_row,
                              save_figures_format=save_figures_format)

    def _get_loadings(self, loadings):
        from hyperspy.api import signals
        data = loadings.T.reshape(
            (-1,) + self.axes_manager.navigation_shape[::-1])
        signal = signals.Signal(
            data,
            axes=(
                [{"size": data.shape[0], "navigate": True}] +
                self.axes_manager._get_navigation_axes_dicts()))
        signal.set_signal_origin(self.metadata.Signal.signal_origin)
        for axis in signal.axes_manager._axes[1:]:
            axis.navigate = False
        return signal

    def _get_factors(self, factors):
        signal = self.__class__(
            factors.T.reshape((-1,) + self.axes_manager.signal_shape[::-1]),
            axes=[{"size": factors.shape[-1], "navigate": True}] +
            self.axes_manager._get_signal_axes_dicts())
        signal.set_signal_origin(self.metadata.Signal.signal_origin)
        signal.set_signal_type(self.metadata.Signal.signal_type)
        for axis in signal.axes_manager._axes[1:]:
            axis.navigate = False
        return signal

    def get_decomposition_loadings(self):
        """Return the decomposition loadings as a Signal.

        See Also
        -------
        get_decomposition_factors, export_decomposition_results.

        """
        signal = self._get_loadings(self.learning_results.loadings)
        signal.axes_manager._axes[0].name = "Decomposition component index"
        signal.metadata.General.title = "Decomposition loadings of " + \
            self.metadata.General.title
        return signal

    def get_decomposition_factors(self):
        """Return the decomposition factors as a Signal.

        See Also
        -------
        get_decomposition_loadings, export_decomposition_results.

        """
        signal = self._get_factors(self.learning_results.factors)
        signal.axes_manager._axes[0].name = "Decomposition component index"
        signal.metadata.General.title = ("Decomposition factors of " +
                                         self.metadata.General.title)
        return signal

    def get_bss_loadings(self):
        """Return the blind source separtion loadings as a Signal.

        See Also
        -------
        get_bss_factors, export_bss_results.

        """
        signal = self._get_loadings(
            self.learning_results.bss_loadings)
        signal.axes_manager[0].name = "BSS component index"
        signal.metadata.General.title = ("BSS loadings of " +
                                         self.metadata.General.title)
        return signal

    def get_bss_factors(self):
        """Return the blind source separtion factors as a Signal.

        See Also
        -------
        get_bss_loadings, export_bss_results.

        """
        signal = self._get_factors(self.learning_results.bss_factors)
        signal.axes_manager[0].name = "BSS component index"
        signal.metadata.General.title = ("BSS factors of " +
                                         self.metadata.General.title)
        return signal

    def plot_bss_results(self,
                         factors_navigator="auto",
                         loadings_navigator="auto",
                         factors_dim=2,
                         loadings_dim=2,):
        """Plot the blind source separation factors and loadings.

        Unlike `plot_bss_factors` and `plot_bss_loadings`, this method displays
        one component at a time. Therefore it provides a more compact
        visualization than then other two methods.  The loadings and factors
        are displayed in different windows and each has its own
        navigator/sliders to navigate them if they are multidimensional. The
        component index axis is syncronize between the two.

        Parameters
        ----------
        factor_navigator, loadings_navigator : {"auto", None, "spectrum",
        Signal}
            See `plot` documentation for details.
        factors_dim, loadings_dim: int
            Currently HyperSpy cannot plot signals of dimension higher than
            two. Therefore, to visualize the BSS results when the
            factors or the loadings have signal dimension greater than 2
            we can view the data as spectra(images) by setting this parameter
            to 1(2). (Default 2)

        See Also
        --------
        plot_bss_factors, plot_bss_loadings, plot_decomposition_results.

        """
        factors = self.get_bss_factors()
        loadings = self.get_bss_loadings()
        factors.axes_manager._axes[0] = loadings.axes_manager._axes[0]
        if loadings.axes_manager.signal_dimension > 2:
            loadings.axes_manager.set_signal_dimension(loadings_dim)
        if factors.axes_manager.signal_dimension > 2:
            factors.axes_manager.set_signal_dimension(factors_dim)
        loadings.plot(navigator=loadings_navigator)
        factors.plot(navigator=factors_navigator)

    def plot_decomposition_results(self,
                                   factors_navigator="auto",
                                   loadings_navigator="auto",
                                   factors_dim=2,
                                   loadings_dim=2):
        """Plot the decompostion factors and loadings.

        Unlike `plot_factors` and `plot_loadings`, this method displays
        one component at a time. Therefore it provides a more compact
        visualization than then other two methods.  The loadings and factors
        are displayed in different windows and each has its own
        navigator/sliders to navigate them if they are multidimensional. The
        component index axis is syncronize between the two.

        Parameters
        ----------
        factor_navigator, loadings_navigator : {"auto", None, "spectrum",
        Signal}
            See `plot` documentation for details.
        factors_dim, loadings_dim : int
            Currently HyperSpy cannot plot signals of dimension higher than
            two. Therefore, to visualize the BSS results when the
            factors or the loadings have signal dimension greater than 2
            we can view the data as spectra(images) by setting this parameter
            to 1(2). (Default 2)

        See Also
        --------
        plot_factors, plot_loadings, plot_bss_results.

        """
        factors = self.get_decomposition_factors()
        loadings = self.get_decomposition_loadings()
        factors.axes_manager._axes[0] = loadings.axes_manager._axes[0]
        if loadings.axes_manager.signal_dimension > 2:
            loadings.axes_manager.set_signal_dimension(loadings_dim)
        if factors.axes_manager.signal_dimension > 2:
            factors.axes_manager.set_signal_dimension(factors_dim)
        loadings.plot(navigator=loadings_navigator)
        factors.plot(navigator=factors_navigator)


class SpecialSlicersSignal(SpecialSlicers):

    def __setitem__(self, i, j):
        """x.__setitem__(i, y) <==> x[i]=y
        """
        if isinstance(j, Signal):
            j = j.data
        array_slices = self.obj._get_array_slices(i, self.isNavigation)
        self.obj.data[array_slices] = j

    def __len__(self):
        return self.obj.axes_manager.signal_shape[0]


class Signal(FancySlicing,
             MVA,
             MVATools,
             Signal1DTools,
             Signal2DTools,):

    _record_by = ""
    _signal_type = ""
    _signal_origin = ""
    _additional_slicing_targets = [
        "metadata.Signal.Noise_properties.variance",
    ]

    def __init__(self, data, **kwds):
        """Create a Signal from a numpy array.

        Parameters
        ----------
        data : numpy array
           The signal data. It can be an array of any dimensions.
        axes : dictionary (optional)
            Dictionary to define the axes (see the
            documentation of the AxesManager class for more details).
        attributes : dictionary (optional)
            A dictionary whose items are stored as attributes.
        metadata : dictionary (optional)
            A dictionary containing a set of parameters
            that will to stores in the `metadata` attribute.
            Some parameters might be mandatory in some cases.
        original_metadata : dictionary (optional)
            A dictionary containing a set of parameters
            that will to stores in the `original_metadata` attribute. It
            typically contains all the parameters that has been
            imported from the original data file.

        """
        self._create_metadata()
        self.models = ModelManager(self)
        self.learning_results = LearningResults()
        kwds['data'] = data
        self._load_dictionary(kwds)
        self._plot = None
        self.auto_replot = True
        self.inav = SpecialSlicersSignal(self, True)
        self.isig = SpecialSlicersSignal(self, False)
        self.events = Events()
        self.events.data_changed = Event("""
            Event that triggers when the data has changed

            The event trigger when the data is ready for consumption by any
            process that depend on it as input. Plotted signals automatically
            connect this Event to its `Signal.plot()`.

            Note: The event only fires at certain specific times, not everytime
            that the `Signal.data` array changes values.

            Arguments:
                signal: The signal that owns the data.
            """, arguments=['signal'])
        self.events.data_changed.connect(self.update_plot, [])

    def _create_metadata(self):
        self.metadata = DictionaryTreeBrowser()
        mp = self.metadata
        mp.add_node("_HyperSpy")
        mp.add_node("General")
        mp.add_node("Signal")
        mp._HyperSpy.add_node("Folding")
        folding = mp._HyperSpy.Folding
        folding.unfolded = False
        folding.signal_unfolded = False
        folding.original_shape = None
        folding.original_axes_manager = None
        mp.Signal.binned = False
        self.original_metadata = DictionaryTreeBrowser()
        self.tmp_parameters = DictionaryTreeBrowser()

    def __repr__(self):
        if self.metadata._HyperSpy.Folding.unfolded:
            unfolded = "unfolded "
        else:
            unfolded = ""
        string = '<'
        string += self.__class__.__name__
        string += ", title: %s" % self.metadata.General.title
        string += ", %sdimensions: %s" % (
            unfolded,
            self.axes_manager._get_dimension_str())

        string += '>'

        return string.encode('utf8')

    def _binary_operator_ruler(self, other, op_name):
        exception_message = (
            "Invalid dimensions for this operation")
        if isinstance(other, Signal):
            if other.data.shape != self.data.shape:
                # Are they aligned?
                are_aligned = array_tools.are_aligned(self.data.shape,
                                                      other.data.shape)
                if are_aligned is True:
                    sdata, odata = array_tools.homogenize_ndim(self.data,
                                                               other.data)
                else:
                    # Let's align them if possible
                    sig_and_nav = [s for s in [self, other] if
                                   s.axes_manager.signal_size > 1 and
                                   s.axes_manager.navigation_size > 1]

                    sig = [s for s in [self, other] if
                           s.axes_manager.signal_size > 1 and
                           s.axes_manager.navigation_size == 0]

                    if sig_and_nav and sig:
                        self = sig_and_nav[0]
                        other = sig[0]
                        if (self.axes_manager.signal_shape ==
                                other.axes_manager.signal_shape):
                            sdata = self.data
                            other_new_shape = [
                                axis.size if axis.navigate is False
                                else 1
                                for axis in self.axes_manager._axes]
                            odata = other.data.reshape(
                                other_new_shape)
                        elif (self.axes_manager.navigation_shape ==
                                other.axes_manager.signal_shape):
                            sdata = self.data
                            other_new_shape = [
                                axis.size if axis.navigate is True
                                else 1
                                for axis in self.axes_manager._axes]
                            odata = other.data.reshape(
                                other_new_shape)
                        else:
                            raise ValueError(exception_message)
                    elif len(sig) == 2:
                        sdata = self.data.reshape(
                            (1,) * other.axes_manager.signal_dimension +
                            self.data.shape)
                        odata = other.data.reshape(
                            other.data.shape +
                            (1,) * self.axes_manager.signal_dimension)
                    else:
                        raise ValueError(exception_message)

                # The data are now aligned but the shapes are not the
                # same and therefore we have to calculate the resulting
                # axes
                ref_axes = self if (
                    len(self.axes_manager._axes) >
                    len(other.axes_manager._axes)) else other

                new_axes = []
                for i, (ssize, osize) in enumerate(
                        zip(sdata.shape, odata.shape)):
                    if ssize > osize:
                        if are_aligned or len(sig) != 2:
                            new_axes.append(
                                self.axes_manager._axes[i].copy())
                        else:
                            new_axes.append(self.axes_manager._axes[
                                i - other.axes_manager.signal_dimension
                            ].copy())

                    elif ssize < osize:
                        new_axes.append(
                            other.axes_manager._axes[i].copy())

                    else:
                        new_axes.append(
                            ref_axes.axes_manager._axes[i].copy())

            else:
                sdata = self.data
                odata = other.data
                new_axes = [axis.copy()
                            for axis in self.axes_manager._axes]
            exec("result = sdata.%s(odata)" % op_name)
            new_signal = self._deepcopy_with_new_data(result)
            new_signal.axes_manager._axes = new_axes
            new_signal.axes_manager.set_signal_dimension(
                self.axes_manager.signal_dimension)
            return new_signal
        else:
            exec("result = self.data.%s(other)" % op_name)
            return self._deepcopy_with_new_data(result)

    def _unary_operator_ruler(self, op_name):
        exec("result = self.data.%s()" % op_name)
        return self._deepcopy_with_new_data(result)

    def _check_signal_dimension_equals_one(self):
        if self.axes_manager.signal_dimension != 1:
            raise SignalDimensionError(self.axes_manager.signal_dimension, 1)

    def _check_signal_dimension_equals_two(self):
        if self.axes_manager.signal_dimension != 2:
            raise SignalDimensionError(self.axes_manager.signal_dimension, 2)

    def _deepcopy_with_new_data(self, data=None):
        """Returns a deepcopy of itself replacing the data.

        This method has the advantage over deepcopy that it does not
        copy the data what can save precious memory

        Parameters
        ---------
        data : {None | np.array}

        Returns
        -------
        ns : Signal

        """
        try:
            old_data = self.data
            self.data = None
            old_plot = self._plot
            self._plot = None
            old_models = self.models._models
            self.models._models = DictionaryTreeBrowser()
            ns = self.deepcopy()
            ns.data = np.atleast_1d(data)
            return ns
        finally:
            self.data = old_data
            self._plot = old_plot
            self.models._models = old_models

    def _print_summary(self):
        string = "\n\tTitle: "
        string += self.metadata.General.title.decode('utf8')
        if self.metadata.has_item("Signal.signal_type"):
            string += "\n\tSignal type: "
            string += self.metadata.Signal.signal_type
        string += "\n\tData dimensions: "
        string += str(self.axes_manager.shape)
        if self.metadata.has_item('Signal.record_by'):
            string += "\n\tData representation: "
            string += self.metadata.Signal.record_by
            string += "\n\tData type: "
            string += str(self.data.dtype)
        print string

    @property
    def data(self):
        return self._data

    @data.setter
    def data(self, value):
        if isinstance(value, h5py.Dataset):
            self._data = value
        else:
            self._data = np.atleast_1d(np.asanyarray(value))

    def _load_dictionary(self, file_data_dict):
        """Load data from dictionary.

        Parameters
        ----------
        file_data_dict : dictionary
            A dictionary containing at least a 'data' keyword with an array of
            arbitrary dimensions. Additionally the dictionary can contain the
            following items:
            data : numpy array
               The signal data. It can be an array of any dimensions.
            axes : dictionary (optional)
                Dictionary to define the axes (see the
                documentation of the AxesManager class for more details).
            attributes : dictionary (optional)
                A dictionary whose items are stored as attributes.
            metadata : dictionary (optional)
                A dictionary containing a set of parameters
                that will to stores in the `metadata` attribute.
                Some parameters might be mandatory in some cases.
            original_metadata : dictionary (optional)
                A dictionary containing a set of parameters
                that will to stores in the `original_metadata` attribute. It
                typically contains all the parameters that has been
                imported from the original data file.

        """

        self.data = file_data_dict['data']
        if 'models' in file_data_dict:
            self.models._add_dictionary(file_data_dict['models'])
        if 'axes' not in file_data_dict:
            file_data_dict['axes'] = self._get_undefined_axes_list()
        self.axes_manager = AxesManager(
            file_data_dict['axes'])
        if 'metadata' not in file_data_dict:
            file_data_dict['metadata'] = {}
        if 'original_metadata' not in file_data_dict:
            file_data_dict['original_metadata'] = {}
        if 'attributes' in file_data_dict:
            for key, value in file_data_dict['attributes'].iteritems():
                if hasattr(self, key):
                    if isinstance(value, dict):
                        for k, v in value.iteritems():
                            eval('self.%s.__setattr__(k,v)' % key)
                    else:
                        self.__setattr__(key, value)
        self.original_metadata.add_dictionary(
            file_data_dict['original_metadata'])
        self.metadata.add_dictionary(
            file_data_dict['metadata'])
        if "title" not in self.metadata.General:
            self.metadata.General.title = ''
        if (self._record_by or
                "Signal.record_by" not in self.metadata):
            self.metadata.Signal.record_by = self._record_by
        if (self._signal_origin or
                "Signal.signal_origin" not in self.metadata):
            self.metadata.Signal.signal_origin = self._signal_origin
        if (self._signal_type or
                not self.metadata.has_item("Signal.signal_type")):
            self.metadata.Signal.signal_type = self._signal_type

    def squeeze(self):
        """Remove single-dimensional entries from the shape of an array
        and the axes.

        """
        # We deepcopy everything but data
        self = self._deepcopy_with_new_data(self.data)
        for axis in self.axes_manager._axes:
            if axis.size == 1:
                self._remove_axis(axis.index_in_axes_manager)
        self.data = self.data.squeeze()
        return self

    def _to_dictionary(self, add_learning_results=True):
        """Returns a dictionary that can be used to recreate the signal.

        All items but `data` are copies.

        Parameters
        ----------
        add_learning_results : bool

        Returns
        -------
        dic : dictionary

        """
        dic = {'data': self.data,
               'axes': self.axes_manager._get_axes_dicts(),
               'metadata': self.metadata.deepcopy().as_dictionary(),
               'original_metadata':
               self.original_metadata.deepcopy().as_dictionary(),
               'tmp_parameters':
               self.tmp_parameters.deepcopy().as_dictionary()}
        if add_learning_results and hasattr(self, 'learning_results'):
            dic['learning_results'] = copy.deepcopy(
                self.learning_results.__dict__)
        return dic

    def _get_undefined_axes_list(self):
        axes = []
        for i in xrange(len(self.data.shape)):
            axes.append({'size': int(self.data.shape[i]), })
        return axes

    def __call__(self, axes_manager=None):
        if axes_manager is None:
            axes_manager = self.axes_manager
        return np.atleast_1d(
            self.data.__getitem__(axes_manager._getitem_tuple))

    def plot(self, navigator="auto", axes_manager=None, **kwargs):
        """Plot the signal at the current coordinates.

        For multidimensional datasets an optional figure,
        the "navigator", with a cursor to navigate that data is
        raised. In any case it is possible to navigate the data using
        the sliders. Currently only signals with signal_dimension equal to
        0, 1 and 2 can be plotted.

        Parameters
        ----------
        navigator : {"auto", None, "slider", "spectrum", Signal}
            If "auto", if navigation_dimension > 0, a navigator is
            provided to explore the data.
            If navigation_dimension is 1 and the signal is an image
            the navigator is a spectrum obtained by integrating
            over the signal axes (the image).
            If navigation_dimension is 1 and the signal is a spectrum
            the navigator is an image obtained by stacking horizontally
            all the spectra in the dataset.
            If navigation_dimension is > 1, the navigator is an image
            obtained by integrating the data over the signal axes.
            Additionaly, if navigation_dimension > 2 a window
            with one slider per axis is raised to navigate the data.
            For example,
            if the dataset consists of 3 navigation axes X, Y, Z and one
            signal axis, E, the default navigator will be an image
            obtained by integrating the data over E at the current Z
            index and a window with sliders for the X, Y and Z axes
            will be raised. Notice that changing the Z-axis index
            changes the navigator in this case.
            If "slider" and the navigation dimension > 0 a window
            with one slider per axis is raised to navigate the data.
            If "spectrum" and navigation_dimension > 0 the navigator
            is always a spectrum obtained by integrating the data
            over all other axes.
            If None, no navigator will be provided.
            Alternatively a Signal instance can be provided. The signal
            dimension must be 1 (for a spectrum navigator) or 2 (for a
            image navigator) and navigation_shape must be 0 (for a static
            navigator) or navigation_shape + signal_shape must be equal
            to the navigator_shape of the current object (for a dynamic
            navigator).
            If the signal dtype is RGB or RGBA this parameters has no
            effect and is always "slider".

        axes_manager : {None, axes_manager}
            If None `axes_manager` is used.

        **kwargs : optional
            Any extra keyword arguments are passed to the signal plot.

        """

        if self._plot is not None:
            try:
                self._plot.close()
            except:
                # If it was already closed it will raise an exception,
                # but we want to carry on...
                pass

        if axes_manager is None:
            axes_manager = self.axes_manager
        if self.is_rgbx is True:
            if axes_manager.navigation_size < 2:
                navigator = None
            else:
                navigator = "slider"
        if axes_manager.signal_dimension == 0:
            self._plot = mpl_he.MPL_HyperExplorer()
        elif axes_manager.signal_dimension == 1:
            # Hyperspectrum
            self._plot = mpl_hse.MPL_HyperSpectrum_Explorer()
        elif axes_manager.signal_dimension == 2:
            self._plot = mpl_hie.MPL_HyperImage_Explorer()
        else:
            raise ValueError('Plotting is not supported for this view')

        self._plot.axes_manager = axes_manager
        self._plot.signal_data_function = self.__call__
        if self.metadata.General.title:
            self._plot.signal_title = self.metadata.General.title
        elif self.tmp_parameters.has_item('filename'):
            self._plot.signal_title = self.tmp_parameters.filename

        def get_static_explorer_wrapper(*args, **kwargs):
            return navigator()

        def get_1D_sum_explorer_wrapper(*args, **kwargs):
            navigator = self
            # Sum over all but the first navigation axis.
            am = navigator.axes_manager
            navigator = navigator.sum(am.signal_axes + am.navigation_axes[1:])
            return np.nan_to_num(navigator.data).squeeze()

        def get_dynamic_explorer_wrapper(*args, **kwargs):
            navigator.axes_manager.indices = self.axes_manager.indices[
                navigator.axes_manager.signal_dimension:]
            navigator.axes_manager._update_attributes()
            return navigator()

        if not isinstance(navigator, Signal) and navigator == "auto":
            if (self.axes_manager.navigation_dimension == 1 and
                    self.axes_manager.signal_dimension == 1):
                navigator = "data"
            elif self.axes_manager.navigation_dimension > 0:
                if self.axes_manager.signal_dimension == 0:
                    navigator = self.deepcopy()
                else:
                    navigator = interactive(
                        self.sum,
                        self.events.data_changed,
                        self.axes_manager.events.transformed,
                        self.axes_manager.signal_axes)
                if navigator.axes_manager.navigation_dimension == 1:
                    navigator = interactive(
                        navigator.as_spectrum,
                        navigator.events.data_changed,
                        navigator.axes_manager.events.transformed, 0)
                else:
                    navigator = interactive(
                        navigator.as_image,
                        navigator.events.data_changed,
                        navigator.axes_manager.events.transformed,
                        (0, 1))
            else:
                navigator = None
        # Navigator properties
        if axes_manager.navigation_axes:
            if navigator is "slider":
                self._plot.navigator_data_function = "slider"
            elif navigator is None:
                self._plot.navigator_data_function = None
            elif isinstance(navigator, Signal):
                # Dynamic navigator
                if (axes_manager.navigation_shape ==
                        navigator.axes_manager.signal_shape +
                        navigator.axes_manager.navigation_shape):
                    self._plot.navigator_data_function = \
                        get_dynamic_explorer_wrapper

                elif (axes_manager.navigation_shape ==
                        navigator.axes_manager.signal_shape or
                        axes_manager.navigation_shape[:2] ==
                        navigator.axes_manager.signal_shape or
                        (axes_manager.navigation_shape[0],) ==
                        navigator.axes_manager.signal_shape):
                    self._plot.navigator_data_function = \
                        get_static_explorer_wrapper
                else:
                    raise ValueError(
                        "The navigator dimensions are not compatible with "
                        "those of self.")
            elif navigator == "data":
                self._plot.navigator_data_function = \
                    lambda axes_manager=None: self.data
            elif navigator == "spectrum":
                self._plot.navigator_data_function = \
                    get_1D_sum_explorer_wrapper
            else:
                raise ValueError(
                    "navigator must be one of \"spectrum\",\"auto\","
                    " \"slider\", None, a Signal instance")

        self._plot.plot(**kwargs)
<<<<<<< HEAD
        self.events.data_changed.connect(self.update_plot, [])
=======
>>>>>>> f64ef373

    def save(self, filename=None, overwrite=None, extension=None,
             **kwds):
        """Saves the signal in the specified format.

        The function gets the format from the extension.:
            - hdf5 for HDF5
            - rpl for Ripple (useful to export to Digital Micrograph)
            - msa for EMSA/MSA single spectrum saving.
            - unf for SEMPER unf binary format.
            - blo for Blockfile diffraction stack saving.
            - Many image formats such as png, tiff, jpeg...

        If no extension is provided the default file format as defined
        in the `preferences` is used.
        Please note that not all the formats supports saving datasets of
        arbitrary dimensions, e.g. msa only supports 1D data, and blockfiles
        only support image stacks with a navigation dimension < 2.

        Each format accepts a different set of parameters. For details
        see the specific format documentation.

        Parameters
        ----------
        filename : str or None
            If None (default) and tmp_parameters.filename and
            `tmp_paramters.folder` are defined, the
            filename and path will be taken from there. A valid
            extension can be provided e.g. "my_file.rpl", see `extension`.
        overwrite : None, bool
            If None, if the file exists it will query the user. If
            True(False) it (does not) overwrites the file if it exists.
        extension : {None, 'hdf5', 'rpl', 'msa', 'unf', 'blo', common image
                     extensions e.g. 'tiff', 'png'}
            The extension of the file that defines the file format.
            If None, the extension is taken from the first not None in the
            following list:
            i) the filename
            ii)  `tmp_parameters.extension`
            iii) `preferences.General.default_file_format` in this order.

        """
        if filename is None:
            if (self.tmp_parameters.has_item('filename') and
                    self.tmp_parameters.has_item('folder')):
                filename = os.path.join(
                    self.tmp_parameters.folder,
                    self.tmp_parameters.filename)
                extension = (self.tmp_parameters.extension
                             if not extension
                             else extension)
            elif self.metadata.has_item('General.original_filename'):
                filename = self.metadata.General.original_filename
            else:
                raise ValueError('File name not defined')
        if extension is not None:
            basename, ext = os.path.splitext(filename)
            filename = basename + '.' + extension
        io.save(filename, self, overwrite=overwrite, **kwds)

    def _replot(self):
        if self._plot is not None:
            if self._plot.is_active() is True:
                self.plot()

    def update_plot(self):
        if self._plot is not None:
            if self._plot.is_active() is True:
                if self._plot.signal_plot is not None:
                    self._plot.signal_plot.update()
                if self._plot.navigator_plot is not None:
                    self._plot.navigator_plot.update()

    @auto_replot
    def get_dimensions_from_data(self):
        """Get the dimension parameters from the data_cube. Useful when
        the data_cube was externally modified, or when the SI was not
        loaded from a file

        """
        dc = self.data
        for axis in self.axes_manager._axes:
            axis.size = int(dc.shape[axis.index_in_array])

    def crop(self, axis, start=None, end=None):
        """Crops the data in a given axis. The range is given in pixels

        Parameters
        ----------
        axis : {int | string}
            Specify the data axis in which to perform the cropping
            operation. The axis can be specified using the index of the
            axis in `axes_manager` or the axis name.
        start, end : {int | float | None}
            The beginning and end of the cropping interval. If int
            the value is taken as the axis index. If float the index
            is calculated using the axis calibration. If start/end is
            None crop from/to the low/high end of the axis.

        """
        axis = self.axes_manager[axis]
        i1, i2 = axis._get_index(start), axis._get_index(end)
        if i1 is not None:
            new_offset = axis.axis[i1]
        # We take a copy to guarantee the continuity of the data
        self.data = self.data[
            (slice(None),) * axis.index_in_array + (slice(i1, i2),
                                                    Ellipsis)]

        if i1 is not None:
            axis.offset = new_offset
        self.get_dimensions_from_data()
        self.squeeze()

    def swap_axes(self, axis1, axis2):
        """Swaps the axes.

        Parameters
        ----------
        axis1, axis2 %s

        Returns
        -------
        s : a copy of the object with the axes swapped.

        """
        axis1 = self.axes_manager[axis1].index_in_array
        axis2 = self.axes_manager[axis2].index_in_array
        s = self._deepcopy_with_new_data(self.data.swapaxes(axis1, axis2))
        c1 = s.axes_manager._axes[axis1]
        c2 = s.axes_manager._axes[axis2]
        s.axes_manager._axes[axis1] = c2
        s.axes_manager._axes[axis2] = c1
        s.axes_manager._update_attributes()
        s._make_sure_data_is_contiguous()
        return s
    swap_axes.__doc__ %= ONE_AXIS_PARAMETER

    def rollaxis(self, axis, to_axis):
        """Roll the specified axis backwards, until it lies in a given position.

        Parameters
        ----------
        axis %s The axis to roll backwards.
            The positions of the other axes do not change relative to one another.
        to_axis %s The axis is rolled until it
            lies before this other axis.

        Returns
        -------
        s : Signal or subclass
            Output signal.

        See Also
        --------
        roll : swap_axes

        Examples
        --------
        >>> s = hs.signals.Spectrum(np.ones((5,4,3,6)))
        >>> s
        <Spectrum, title: , dimensions: (3, 4, 5, 6)>
        >>> s.rollaxis(3, 1)
        <Spectrum, title: , dimensions: (3, 4, 5, 6)>
        >>> s.rollaxis(2,0)
        <Spectrum, title: , dimensions: (5, 3, 4, 6)>

        """
        axis = self.axes_manager[axis].index_in_array
        to_index = self.axes_manager[to_axis].index_in_array
        if axis == to_index:
            return self.deepcopy()
        new_axes_indices = hyperspy.misc.utils.rollelem(
            [axis_.index_in_array for axis_ in self.axes_manager._axes],
            index=axis,
            to_index=to_index)

        s = self._deepcopy_with_new_data(self.data.transpose(new_axes_indices))
        s.axes_manager._axes = hyperspy.misc.utils.rollelem(
            s.axes_manager._axes,
            index=axis,
            to_index=to_index)
        s.axes_manager._update_attributes()
        s._make_sure_data_is_contiguous()
        return s
    rollaxis.__doc__ %= (ONE_AXIS_PARAMETER, ONE_AXIS_PARAMETER)

    def rebin(self, new_shape, out=None):
        """Returns the object with the data rebinned.

        Parameters
        ----------
        new_shape: tuple of ints
            The new shape elements must be divisors of the original shape
            elements.
        %s

        Returns
        -------
        s : Signal subclass

        Raises
        ------
        ValueError
            When there is a mismatch between the number of elements in the
            signal shape and `new_shape` or `new_shape` elements are not
            divisors of the original signal shape.


        Examples
        --------
        >>> import hyperspy.api as hs
        >>> s = hs.signals.Spectrum(np.zeros((10, 100)))
        >>> s
        <Spectrum, title: , dimensions: (10|100)>
        >>> s.rebin((5, 100))
        <Spectrum, title: , dimensions: (5|100)>
        I
        """
        if len(new_shape) != len(self.data.shape):
            raise ValueError("Wrong shape size")
        new_shape_in_array = []
        for axis in self.axes_manager._axes:
            new_shape_in_array.append(
                new_shape[axis.index_in_axes_manager])
        factors = (np.array(self.data.shape) /
                   np.array(new_shape_in_array))
        s = out or self._deepcopy_with_new_data(None)
        data = array_tools.rebin(self.data, new_shape_in_array)
        if out:
            out.data[:] = data
        else:
            s.data = data
        for axis, axis_src in zip(s.axes_manager._axes,
                                  self.axes_manager._axes):
            axis.scale = axis_src.scale * factors[axis.index_in_array]
        s.get_dimensions_from_data()
        if s.metadata.has_item('Signal.Noise_properties.variance'):
            if isinstance(s.metadata.Signal.Noise_properties.variance, Signal):
                var = s.metadata.Signal.Noise_properties.variance
                s.metadata.Signal.Noise_properties.variance = var.rebin(
                    new_shape)
        if out is None:
            return s
    rebin.__doc__ %= OUT_ARG

    def split(self,
              axis='auto',
              number_of_parts='auto',
              step_sizes='auto'):
        """Splits the data into several signals.

        The split can be defined by giving the number_of_parts, a homogeneous
        step size or a list of customized step sizes. By default ('auto'),
        the function is the reverse of utils.stack().

        Parameters
        ----------
        axis : {'auto' | int | string}
            Specify the data axis in which to perform the splitting
            operation.  The axis can be specified using the index of the
            axis in `axes_manager` or the axis name.
            - If 'auto' and if the object has been created with utils.stack,
            split will return the former list of signals
            (options stored in 'metadata._HyperSpy.Stacking_history'
             else the last navigation axis will be used.
        number_of_parts : {'auto' | int}
            Number of parts in which the SI will be splitted. The
            splitting is homegenous. When the axis size is not divisible
            by the number_of_parts the reminder data is lost without
            warning. If number_of_parts and step_sizes is 'auto',
            number_of_parts equals the length of the axis,
            step_sizes equals one  and the axis is supress from each
            sub_spectra.
        step_sizes : {'auto' | list of ints | int}
            Size of the splitted parts. If 'auto', the step_sizes equals one.
            If int, the splitting is homogenous.

        Examples
        --------
        >>> s = hs.signals.Spectrum(random.random([4,3,2]))
        >>> s
            <Spectrum, title: , dimensions: (3, 4|2)>
        >>> s.split()
            [<Spectrum, title: , dimensions: (3 |2)>,
            <Spectrum, title: , dimensions: (3 |2)>,
            <Spectrum, title: , dimensions: (3 |2)>,
            <Spectrum, title: , dimensions: (3 |2)>]
        >>> s.split(step_sizes=2)
            [<Spectrum, title: , dimensions: (3, 2|2)>,
            <Spectrum, title: , dimensions: (3, 2|2)>]
        >>> s.split(step_sizes=[1,2])
            [<Spectrum, title: , dimensions: (3, 1|2)>,
            <Spectrum, title: , dimensions: (3, 2|2)>]

        Returns
        -------
        list of the splitted signals
        """

        shape = self.data.shape
        signal_dict = self._to_dictionary(add_learning_results=False)

        if axis == 'auto':
            mode = 'auto'
            if hasattr(self.metadata._HyperSpy, 'Stacking_history'):
                stack_history = self.metadata._HyperSpy.Stacking_history
                axis_in_manager = stack_history.axis
                step_sizes = stack_history.step_sizes
            else:
                axis_in_manager = \
                    self.axes_manager[-1 + 1j].index_in_axes_manager
        else:
            mode = 'manual'
            axis_in_manager = self.axes_manager[axis].index_in_axes_manager

        axis = self.axes_manager[axis_in_manager].index_in_array
        len_axis = self.axes_manager[axis_in_manager].size

        if number_of_parts is 'auto' and step_sizes is 'auto':
            step_sizes = 1
            number_of_parts = len_axis
        elif number_of_parts is not 'auto' and step_sizes is not 'auto':
            raise ValueError(
                "You can define step_sizes or number_of_parts "
                "but not both.")
        elif step_sizes is 'auto':
            if number_of_parts > shape[axis]:
                raise ValueError(
                    "The number of parts is greater than "
                    "the axis size.")
            else:
                step_sizes = ([shape[axis] // number_of_parts, ] *
                              number_of_parts)

        if isinstance(step_sizes, int):
            step_sizes = [step_sizes] * int(len_axis / step_sizes)

        splitted = []
        cut_index = np.array([0] + step_sizes).cumsum()

        axes_dict = signal_dict['axes']
        for i in xrange(len(cut_index) - 1):
            axes_dict[axis]['offset'] = \
                self.axes_manager._axes[axis].index2value(cut_index[i])
            axes_dict[axis]['size'] = cut_index[i + 1] - cut_index[i]
            data = self.data[
                (slice(None), ) * axis +
                (slice(cut_index[i], cut_index[i + 1]), Ellipsis)]
            signal_dict['data'] = data
            splitted += self.__class__(**signal_dict),

        if number_of_parts == len_axis \
                or step_sizes == [1] * len_axis:
            for i, spectrum in enumerate(splitted):
                spectrum.data = spectrum.data[
                    spectrum.axes_manager._get_data_slice([(axis, 0)])]
                spectrum._remove_axis(axis_in_manager)

        if mode == 'auto' and hasattr(
                self.original_metadata, 'stack_elements'):
            for i, spectrum in enumerate(splitted):
                se = self.original_metadata.stack_elements['element' + str(i)]
                spectrum.metadata = copy.deepcopy(
                    se['metadata'])
                spectrum.original_metadata = copy.deepcopy(
                    se['original_metadata'])
                spectrum.metadata.General.title = se.metadata.General.title

        return splitted

    @auto_replot
    def _unfold(self, steady_axes, unfolded_axis):
        """Modify the shape of the data by specifying the axes whose
        dimension do not change and the axis over which the remaining axes will
        be unfolded

        Parameters
        ----------
        steady_axes : list
            The indices of the axes which dimensions do not change
        unfolded_axis : int
            The index of the axis over which all the rest of the axes (except
            the steady axes) will be unfolded

        See also
        --------
        fold
        """

        # It doesn't make sense unfolding when dim < 2
        if self.data.squeeze().ndim < 2:
            return

        # We need to store the original shape and coordinates to be used
        # by
        # the fold function only if it has not been already stored by a
        # previous unfold
        folding = self.metadata._HyperSpy.Folding
        if folding.unfolded is False:
            folding.original_shape = self.data.shape
            folding.original_axes_manager = self.axes_manager
            folding.unfolded = True

        new_shape = [1] * len(self.data.shape)
        for index in steady_axes:
            new_shape[index] = self.data.shape[index]
        new_shape[unfolded_axis] = -1
        self.data = self.data.reshape(new_shape)
        self.axes_manager = self.axes_manager.deepcopy()
        uname = ''
        uunits = ''
        to_remove = []
        for axis, dim in zip(self.axes_manager._axes, new_shape):
            if dim == 1:
                uname += ',' + unicode(axis)
                uunits = ',' + unicode(axis.units)
                to_remove.append(axis)
        ua = self.axes_manager._axes[unfolded_axis]
        ua.name = unicode(ua) + uname
        ua.units = unicode(ua.units) + uunits
        ua.size = self.data.shape[unfolded_axis]
        for axis in to_remove:
            self.axes_manager.remove(axis.index_in_axes_manager)
        self.data = self.data.squeeze()
        if self.metadata.has_item('Signal.Noise_properties.variance'):
            variance = self.metadata.Signal.Noise_properties.variance
            if isinstance(variance, Signal):
                variance._unfold(steady_axes, unfolded_axis)

    def unfold(self, unfold_navigation=True, unfold_signal=True):
        """Modifies the shape of the data by unfolding the signal and
        navigation dimensions separately

        Returns
        -------
        needed_unfolding : bool


        """
        unfolded = False
        if unfold_navigation:
            if self.unfold_navigation_space():
                unfolded = True
        if unfold_signal:
            if self.unfold_signal_space():
                unfolded = True
        return unfolded

    @contextmanager
    def unfolded(self, unfold_navigation=True, unfold_signal=True):
        """Use this function together with a `with` statement to have the
        signal be unfolded for the scope of the `with` block, before
        automatically refolding when passing out of scope.

        See also
        --------
        unfold, fold

        Examples
        --------
        >>> import numpy as np
        >>> s = Signal(np.random.random((64,64,1024)))
        >>> with s.unfolded():
                # Do whatever needs doing while unfolded here
                pass
        """
        unfolded = self.unfold(unfold_navigation, unfold_signal)
        try:
            yield unfolded
        finally:
            if unfolded is not False:
                self.fold()

    def unfold_navigation_space(self):
        """Modify the shape of the data to obtain a navigation space of
        dimension 1

        Returns
        -------
        needed_unfolding : bool

        """

        if self.axes_manager.navigation_dimension < 2:
            needed_unfolding = False
        else:
            needed_unfolding = True
            steady_axes = [
                axis.index_in_array for axis in
                self.axes_manager.signal_axes]
            unfolded_axis = (
                self.axes_manager.navigation_axes[0].index_in_array)
            self._unfold(steady_axes, unfolded_axis)
        return needed_unfolding

    def unfold_signal_space(self):
        """Modify the shape of the data to obtain a signal space of
        dimension 1

        Returns
        -------
        needed_unfolding : bool

        """
        if self.axes_manager.signal_dimension < 2:
            needed_unfolding = False
        else:
            needed_unfolding = True
            steady_axes = [
                axis.index_in_array for axis in
                self.axes_manager.navigation_axes]
            unfolded_axis = self.axes_manager.signal_axes[0].index_in_array
            self._unfold(steady_axes, unfolded_axis)
            self.metadata._HyperSpy.Folding.signal_unfolded = True
        return needed_unfolding

    @auto_replot
    def fold(self):
        """If the signal was previously unfolded, folds it back"""
        folding = self.metadata._HyperSpy.Folding
        # Note that == must be used instead of is True because
        # if the value was loaded from a file its type can be np.bool_
        if folding.unfolded is True:
            self.data = self.data.reshape(folding.original_shape)
            self.axes_manager = folding.original_axes_manager
            folding.original_shape = None
            folding.original_axes_manager = None
            folding.unfolded = False
            folding.signal_unfolded = False
            if self.metadata.has_item('Signal.Noise_properties.variance'):
                variance = self.metadata.Signal.Noise_properties.variance
                if isinstance(variance, Signal):
                    variance.fold()

    def _make_sure_data_is_contiguous(self):
        if self.data.flags['C_CONTIGUOUS'] is False:
            self.data = np.ascontiguousarray(self.data)

    def _iterate_signal(self):
        """Iterates over the signal data.

        It is faster than using the signal iterator.

        """
        if self.axes_manager.navigation_size < 2:
            yield self()
            return
        self._make_sure_data_is_contiguous()
        axes = [axis.index_in_array for
                axis in self.axes_manager.signal_axes]
        unfolded_axis = (
            self.axes_manager.navigation_axes[0].index_in_array)
        new_shape = [1] * len(self.data.shape)
        for axis in axes:
            new_shape[axis] = self.data.shape[axis]
        new_shape[unfolded_axis] = -1
        # Warning! if the data is not contigous it will make a copy!!
        data = self.data.reshape(new_shape)
        for i in xrange(data.shape[unfolded_axis]):
            getitem = [0] * len(data.shape)
            for axis in axes:
                getitem[axis] = slice(None)
            getitem[unfolded_axis] = i
            yield(data[getitem])

    def _remove_axis(self, axes):
        am = self.axes_manager
        axes = am[axes]
        if not np.iterable(axes):
            axes = (axes,)
        if am.navigation_dimension + am.signal_dimension > len(axes):
            old_signal_dimension = am.signal_dimension
            am.remove(axes)
            if old_signal_dimension != am.signal_dimension:
                if am.signal_dimension == 2:
                    self._record_by = "image"
                elif am.signal_dimension == 1:
                    self._record_by = "spectrum"
                elif am.signal_dimension == 0:
                    self._record_by = ""
                else:
                    return
                self.metadata.Signal.record_by = self._record_by
                self._assign_subclass()
        else:
            # Create a "Scalar" axis because the axis is the last one left and
            # HyperSpy does not # support 0 dimensions
            am.remove(axes)
            am._append_axis(
                size=1,
                scale=1,
                offset=0,
                name="Scalar",
                navigate=False,)

    def _ma_workaround(self, s, function, axes, ar_axes, out):
        # TODO: Remove if and when numpy.ma accepts tuple `axis`

        # Basically perform unfolding, but only on data. We don't care about
        # the axes since the function will consume it/them.
        ar_axes = sorted(ar_axes)
        new_shape = list(self.data.shape)
        for index in ar_axes[1:]:
            new_shape[index] = 1
        new_shape[ar_axes[0]] = -1
        data = self.data.reshape(new_shape).squeeze()

        if out:
            function(data, axis=ar_axes[0], out=out.data)
        else:
            s.data = function(data, axis=ar_axes[0])
            s._remove_axis([ax.index_in_axes_manager for ax in axes])
            return s

    def _apply_function_on_data_and_remove_axis(self, function, axes,
                                                out=None):
        axes = self.axes_manager[axes]
        if not np.iterable(axes):
            axes = (axes,)
        ar_axes = tuple(ax.index_in_array for ax in axes)
        if len(ar_axes) == 1:
            ar_axes = ar_axes[0]

        s = out or self._deepcopy_with_new_data(None)

        if np.ma.is_masked(self.data):
            return self._ma_workaround(s, function, axes, ar_axes, out)
        if out:
            function(self.data, axis=ar_axes, out=out.data)
            s.events.data_changed.trigger(self)
        else:
            s.data = function(self.data, axis=ar_axes)
            s._remove_axis([ax.index_in_axes_manager for ax in axes])
            return s

    def sum(self, axis=None, out=None):
        """Sum the data over the given axes.

        Parameters
        ----------
        axis %s
        %s

        Returns
        -------
        s : Signal

        See also
        --------
        max, min, mean, std, var, indexmax, valuemax, amax

        Examples
        --------
        >>> import numpy as np
        >>> s = Signal(np.random.random((64,64,1024)))
        >>> s.data.shape
        (64,64,1024)
        >>> s.sum(-1).data.shape
        (64,64)

        """
        if axis is None:
            axis = self.axes_manager.navigation_axes
        return self._apply_function_on_data_and_remove_axis(np.sum, axis,
                                                            out=out)
    sum.__doc__ %= (MANY_AXIS_PARAMETER, OUT_ARG)

    def max(self, axis=None, out=None):
        """Returns a signal with the maximum of the signal along at least one
        axis.

        Parameters
        ----------
        axis %s
        %s

        Returns
        -------
        s : Signal

        See also
        --------
        min, sum, mean, std, var, indexmax, valuemax, amax

        Examples
        --------
        >>> import numpy as np
        >>> s = Signal(np.random.random((64,64,1024)))
        >>> s.data.shape
        (64,64,1024)
        >>> s.max(-1).data.shape
        (64,64)

        """
        if axis is None:
            axis = self.axes_manager.navigation_axes
        return self._apply_function_on_data_and_remove_axis(np.max, axis,
                                                            out=out)
    max.__doc__ %= (MANY_AXIS_PARAMETER, OUT_ARG)

    def min(self, axis=None, out=None):
        """Returns a signal with the minimum of the signal along at least one
        axis.

        Parameters
        ----------
        axis %s
        %s

        Returns
        -------
        s : Signal

        See also
        --------
        max, sum, mean, std, var, indexmax, valuemax, amax

        Examples
        --------
        >>> import numpy as np
        >>> s = Signal(np.random.random((64,64,1024)))
        >>> s.data.shape
        (64,64,1024)
        >>> s.min(-1).data.shape
        (64,64)

        """
        if axis is None:
            axis = self.axes_manager.navigation_axes
        return self._apply_function_on_data_and_remove_axis(np.min, axis,
                                                            out=out)
    min.__doc__ %= (MANY_AXIS_PARAMETER, OUT_ARG)

    def mean(self, axis=None, out=None):
        """Returns a signal with the average of the signal along at least one
        axis.

        Parameters
        ----------
        axis %s
        %s

        Returns
        -------
        s : Signal

        See also
        --------
        max, min, sum, std, var, indexmax, valuemax, amax

        Examples
        --------
        >>> import numpy as np
        >>> s = Signal(np.random.random((64,64,1024)))
        >>> s.data.shape
        (64,64,1024)
        >>> s.mean(-1).data.shape
        (64,64)

        """
        if axis is None:
            axis = self.axes_manager.navigation_axes
        return self._apply_function_on_data_and_remove_axis(np.mean, axis,
                                                            out=out)
    mean.__doc__ %= (MANY_AXIS_PARAMETER, OUT_ARG)

    def std(self, axis=None, out=None):
        """Returns a signal with the standard deviation of the signal along
        at least one axis.

        Parameters
        ----------
        axis %s
        %s

        Returns
        -------
        s : Signal

        See also
        --------
        max, min, sum, mean, var, indexmax, valuemax, amax

        Examples
        --------
        >>> import numpy as np
        >>> s = Signal(np.random.random((64,64,1024)))
        >>> s.data.shape
        (64,64,1024)
        >>> s.std(-1).data.shape
        (64,64)

        """
        if axis is None:
            axis = self.axes_manager.navigation_axes
        return self._apply_function_on_data_and_remove_axis(np.std, axis,
                                                            out=out)
    std.__doc__ %= (MANY_AXIS_PARAMETER, OUT_ARG)

    def var(self, axis=None, out=None):
        """Returns a signal with the variances of the signal along at least one
        axis.

        Parameters
        ----------
        axis %s
        %s

        Returns
        -------
        s : Signal

        See also
        --------
        max, min, sum, mean, std, indexmax, valuemax, amax

        Examples
        --------
        >>> import numpy as np
        >>> s = Signal(np.random.random((64,64,1024)))
        >>> s.data.shape
        (64,64,1024)
        >>> s.var(-1).data.shape
        (64,64)

        """
        if axis is None:
            axis = self.axes_manager.navigation_axes
        return self._apply_function_on_data_and_remove_axis(np.var, axis,
                                                            out=out)
    var.__doc__ %= (MANY_AXIS_PARAMETER, OUT_ARG)

    def diff(self, axis, order=1, out=None):
        """Returns a signal with the n-th order discrete difference along
        given axis.

        Parameters
        ----------
        axis %s
        order : int
            the order of the derivative
        %s

        See also
        --------
        max, min, sum, mean, std, var, indexmax, valuemax, amax

        Examples
        --------
        >>> import numpy as np
        >>> s = Signal(np.random.random((64,64,1024)))
        >>> s.data.shape
        (64,64,1024)
        >>> s.diff(-1).data.shape
        (64,64,1023)
        """
        s = out or self._deepcopy_with_new_data(None)
        data = np.diff(self.data, n=order,
                       axis=self.axes_manager[axis].index_in_array)
        if out is not None:
            out.data[:] = data
        else:
            s.data = data
        axis2 = s.axes_manager[axis]
        new_offset = self.axes_manager[axis].offset + (order * axis2.scale / 2)
        axis2.offset = new_offset
        s.get_dimensions_from_data()
        if out is None:
            return s
    diff.__doc__ %= (ONE_AXIS_PARAMETER, OUT_ARG)

    def derivative(self, axis, order=1, out=None):
        """Numerical derivative along the given axis.

        Currently only the first order finite difference method is implemented.

        Parameters
        ----------
        axis %s
        order: int
            The order of the derivative. (Note that this is the order of the
            derivative i.e. `order=2` does not use second order finite
            differences method.)
        %s

        Returns
        -------
        der : Signal
            Note that the size of the data on the given `axis` decreases by the
            given `order` i.e. if `axis` is "x" and `order` is 2 the
            x dimension is N, der's x dimension is N - 2.

        See also
        --------
        diff

        """

        der = self.diff(order=order, axis=axis, out=out)
        der = out or der
        axis = self.axes_manager[axis]
        der.data /= axis.scale ** order
        if out is None:
            return der
    derivative.__doc__ %= (ONE_AXIS_PARAMETER, OUT_ARG)

    def integrate_simpson(self, axis, out=None):
        """Returns a signal with the result of calculating the integral
        of the signal along an axis using Simpson's rule.

        Parameters
        ----------
        axis %s
        %s

        Returns
        -------
        s : Signal

        See also
        --------
        max, min, sum, mean, std, var, indexmax, valuemax, amax

        Examples
        --------
        >>> import numpy as np
        >>> s = Signal(np.random.random((64,64,1024)))
        >>> s.data.shape
        (64,64,1024)
        >>> s.var(-1).data.shape
        (64,64)

        """
        axis = self.axes_manager[axis]
        s = out or self._deepcopy_with_new_data(None)
        data = sp.integrate.simps(y=self.data, x=axis.axis,
                                  axis=axis.index_in_array)
        if out is not None:
            out.data[:] = data
        else:
            s.data = data
            s._remove_axis(axis.index_in_axes_manager)
            return s
    integrate_simpson.__doc__ %= (ONE_AXIS_PARAMETER, OUT_ARG)

    def integrate1D(self, axis, out=None):
        """Integrate the signal over the given axis.

        The integration is performed using Simpson's rule if
        `metadata.Signal.binned` is False and summation over the given axis if
        True.

        Parameters
        ----------
        axis %s
        %s

        Returns
        -------
        s : Signal

        See also
        --------
        integrate_simpson, diff, derivative

        Examples
        --------
        >>> import numpy as np
        >>> s = Signal(np.random.random((64,64,1024)))
        >>> s.data.shape
        (64,64,1024)
        >>> s.var(-1).data.shape
        (64,64)

        """
        if self.metadata.Signal.binned is False:
            return self.integrate_simpson(axis=axis, out=out)
        else:
            return self.sum(axis=axis, out=out)
    integrate1D.__doc__ %= (ONE_AXIS_PARAMETER, OUT_ARG)

    def indexmax(self, axis, out=None):
        """Returns a signal with the index of the maximum along an axis.

        Parameters
        ----------
        axis %s
        %s

        Returns
        -------
        s : Signal
            The data dtype is always int.

        See also
        --------
        max, min, sum, mean, std, var, valuemax, amax

        Usage
        -----
        >>> import numpy as np
        >>> s = Signal(np.random.random((64,64,1024)))
        >>> s.data.shape
        (64,64,1024)
        >>> s.indexmax(-1).data.shape
        (64,64)

        """
        return self._apply_function_on_data_and_remove_axis(np.argmax, axis,
                                                            out=out)
    indexmax.__doc__ %= (ONE_AXIS_PARAMETER, OUT_ARG)

    def valuemax(self, axis, out=None):
        """Returns a signal with the value of coordinates of the maximum along an axis.

        Parameters
        ----------
        axis %s
        %s

        Returns
        -------
        s : Signal

        See also
        --------
        max, min, sum, mean, std, var, indexmax, amax

        Usage
        -----
        >>> import numpy as np
        >>> s = Signal(np.random.random((64,64,1024)))
        >>> s.data.shape
        (64,64,1024)
        >>> s.valuemax(-1).data.shape
        (64,64)

        """
        idx = self.indexmax(axis)
        s = out or idx
        data = self.axes_manager[axis].index2value(idx.data)
        if out is None:
            idx.data = data
            return idx
        else:
            out.data[:] = data
    valuemax.__doc__ %= (ONE_AXIS_PARAMETER, OUT_ARG)

    def get_histogram(self, bins='freedman', range_bins=None, out=None,
                      **kwargs):
        """Return a histogram of the signal data.

        More sophisticated algorithms for determining bins can be used.
        Aside from the `bins` argument allowing a string specified how bins
        are computed, the parameters are the same as numpy.histogram().

        Parameters
        ----------
        bins : int or list or str, optional
            If bins is a string, then it must be one of:
            'knuth' : use Knuth's rule to determine bins
            'scotts' : use Scott's rule to determine bins
            'freedman' : use the Freedman-diaconis rule to determine bins
            'blocks' : use bayesian blocks for dynamic bin widths
        range_bins : tuple or None, optional
            the minimum and maximum range for the histogram. If not specified,
            it will be (x.min(), x.max())
        %s
        **kwargs
            other keyword arguments (weight and density) are described in
            np.histogram().

        Returns
        -------
        hist_spec : An 1D spectrum instance containing the histogram.

        See Also
        --------
        print_summary_statistics
        astroML.density_estimation.histogram, numpy.histogram : these are the
            functions that hyperspy uses to compute the histogram.

        Notes
        -----
        The number of bins estimators are taken from AstroML. Read
        their documentation for more info.

        Examples
        --------
        >>> s = hs.signals.Spectrum(np.random.normal(size=(10, 100)))
        Plot the data histogram
        >>> s.get_histogram().plot()
        Plot the histogram of the signal at the current coordinates
        >>> s.get_current_signal().get_histogram().plot()

        """
        from hyperspy import signals
        data = self.data[~np.isnan(self.data)].flatten()
        hist, bin_edges = histogram(data,
                                    bins=bins,
                                    range=range_bins,
                                    **kwargs)
        if out is None:
            hist_spec = signals.Spectrum(hist)
        else:
            hist_spec = out
            if hist_spec.data.shape == hist.shape:
                hist_spec.data[:] = hist
            else:
                hist_spec.data = hist
        if bins == 'blocks':
            hist_spec.axes_manager.signal_axes[0].axis = bin_edges[:-1]
            warnings.warn(
                "The options `bins = 'blocks'` is not fully supported in this "
                "versions of hyperspy. It should be used for plotting purpose"
                "only.")
        else:
            hist_spec.axes_manager[0].scale = bin_edges[1] - bin_edges[0]
            hist_spec.axes_manager[0].offset = bin_edges[0]
            hist_spec.axes_manager[0].size = hist.shape[-1]
        hist_spec.axes_manager[0].name = 'value'
        hist_spec.metadata.General.title = (self.metadata.General.title +
                                            " histogram")
        hist_spec.metadata.Signal.binned = True
        if out is None:
            return hist_spec
    get_histogram.__doc__ %= OUT_ARG

    def map(self, function,
            show_progressbar=None, **kwargs):
        """Apply a function to the signal data at all the coordinates.

        The function must operate on numpy arrays and the output *must have the
        same dimensions as the input*. The function is applied to the data at
        each coordinate and the result is stored in the current signal i.e.
        this method operates *in-place*.  Any extra keyword argument is passed
        to the function. The keywords can take different values at different
        coordinates. If the function takes an `axis` or `axes` argument, the
        function is assumed to be vectorial and the signal axes are assigned to
        `axis` or `axes`.  Otherwise, the signal is iterated over the
        navigation axes and a progress bar is displayed to monitor the
        progress.

        Parameters
        ----------

        function : function
            A function that can be applied to the signal.
        show_progressbar : None or bool
            If True, display a progress bar. If None the default is set in
            `preferences`.
        keyword arguments : any valid keyword argument
            All extra keyword arguments are passed to the

        Notes
        -----
        This method is similar to Python's :func:`map` that can also be utilize
        with a :class:`Signal` instance for similar purposes. However, this
        method has the advantage of being faster because it iterates the numpy
        array instead of the :class:`Signal`.

        Examples
        --------
        Apply a gaussian filter to all the images in the dataset. The sigma
        parameter is constant.

        >>> import scipy.ndimage
        >>> im = hs.signals.Image(np.random.random((10, 64, 64)))
        >>> im.map(scipy.ndimage.gaussian_filter, sigma=2.5)

        Apply a gaussian filter to all the images in the dataset. The sigmal
        parameter is variable.

        >>> im = hs.signals.Image(np.random.random((10, 64, 64)))
        >>> sigmas = hs.signals.Signal(np.linspace(2,5,10))
        >>> sigmas.axes_manager.set_signal_dimension(0)
        >>> im.map(scipy.ndimage.gaussian_filter, sigma=sigmas)

        """
        if show_progressbar is None:
            show_progressbar = preferences.General.show_progressbar
        # Sepate ndkwargs
        ndkwargs = ()
        for key, value in kwargs.iteritems():
            if isinstance(value, Signal):
                ndkwargs += ((key, value),)

        # Check if the signal axes have inhomogenous scales and/or units and
        # display in warning if yes.
        scale = set()
        units = set()
        for i in range(len(self.axes_manager.signal_axes)):
            scale.add(self.axes_manager[i].scale)
            units.add(self.axes_manager[i].units)
        if len(units) != 1 or len(scale) != 1:
            warnings.warn(
                "The function you applied does not take into "
                "account the difference of units and of scales in-between"
                " axes.")
        # If the function has an axis argument and the signal dimension is 1,
        # we suppose that it can operate on the full array and we don't
        # interate over the coordinates.
        try:
            fargs = inspect.getargspec(function).args
        except TypeError:
            # This is probably a Cython function that is not supported by
            # inspect.
            fargs = []

        if not ndkwargs and (self.axes_manager.signal_dimension == 1 and
                             "axis" in fargs):
            kwargs['axis'] = \
                self.axes_manager.signal_axes[-1].index_in_array

            self.data = function(self.data, **kwargs)
        # If the function has an axes argument
        # we suppose that it can operate on the full array and we don't
        # interate over the coordinates.
        elif not ndkwargs and "axes" in fargs:
            kwargs['axes'] = tuple([axis.index_in_array for axis in
                                    self.axes_manager.signal_axes])
            self.data = function(self.data, **kwargs)
        else:
            # Iteration over coordinates.
            pbar = progressbar(
                maxval=self.axes_manager.navigation_size,
                disabled=not show_progressbar)
            iterators = [signal[1]._iterate_signal() for signal in ndkwargs]
            iterators = tuple([self._iterate_signal()] + iterators)
            for data in zip(*iterators):
                for (key, value), datum in zip(ndkwargs, data[1:]):
                    kwargs[key] = datum[0]
                data[0][:] = function(data[0], **kwargs)
                pbar.next()
            pbar.finish()

    def copy(self):
        try:
            backup_plot = self._plot
            self._plot = None
            return copy.copy(self)
        finally:
            self._plot = backup_plot

    def __deepcopy__(self, memo):
        dc = type(self)(**self._to_dictionary())
        if dc.data is not None:
            dc.data = dc.data.copy()

        # uncomment if we want to deepcopy models as well:

        # dc.models._add_dictionary(
        #     copy.deepcopy(
        #         self.models._models.as_dictionary()))

        # The Signal subclasses might change the view on init
        # The following code just copies the original view
        for oaxis, caxis in zip(self.axes_manager._axes,
                                dc.axes_manager._axes):
            caxis.navigate = oaxis.navigate
        return dc

    def deepcopy(self):
        return copy.deepcopy(self)

    def change_dtype(self, dtype):
        """Change the data type.

        Parameters
        ----------
        dtype : str or dtype
            Typecode or data-type to which the array is cast. In
            addition to all standard numpy dtypes HyperSpy
            supports four extra dtypes for RGB images:
            "rgb8", "rgba8", "rgb16" and "rgba16". Changing from
            and to any rgbx dtype is more constrained than most
            other dtype conversions. To change to a rgbx dtype
            the signal `record_by` must be "spectrum",
            `signal_dimension` must be 3(4) for rgb(rgba) dtypes
            and the dtype must be uint8(uint16) for rgbx8(rgbx16).
            After conversion `record_by` becomes `image` and the
            spectra dimension is removed. The dtype of images of
            dtype rgbx8(rgbx16) can only be changed to uint8(uint16)
            and the `record_by` becomes "spectrum".


        Examples
        --------
        >>> s = hs.signals.Spectrum([1,2,3,4,5])
        >>> s.data
        array([1, 2, 3, 4, 5])
        >>> s.change_dtype('float')
        >>> s.data
        array([ 1.,  2.,  3.,  4.,  5.])

        """
        if not isinstance(dtype, np.dtype):
            if dtype in rgb_tools.rgb_dtypes:
                if self.metadata.Signal.record_by != "spectrum":
                    raise AttributeError(
                        "Only spectrum signals can be converted "
                        "to RGB images.")
                if "8" in dtype and self.data.dtype.name != "uint8":
                    raise AttributeError(
                        "Only signals with dtype uint8 can be converted to "
                        "rgb8 images")
                elif "16" in dtype and self.data.dtype.name != "uint16":
                    raise AttributeError(
                        "Only signals with dtype uint16 can be converted to "
                        "rgb16 images")
                dtype = rgb_tools.rgb_dtypes[dtype]
                self.data = rgb_tools.regular_array2rgbx(self.data)
                self.axes_manager.remove(-1)
                self.metadata.Signal.record_by = "image"
                self._assign_subclass()
                return
            else:
                dtype = np.dtype(dtype)
        if rgb_tools.is_rgbx(self.data) is True:
            ddtype = self.data.dtype.fields["B"][0]

            if ddtype != dtype:
                raise ValueError(
                    "It is only possibile to change to %s." %
                    ddtype)
            self.data = rgb_tools.rgbx2regular_array(self.data)
            self.get_dimensions_from_data()
            self.metadata.Signal.record_by = "spectrum"
            self.axes_manager[-1 + 2j].name = "RGB index"
            self._assign_subclass()
            return
        else:
            self.data = self.data.astype(dtype)

    def estimate_poissonian_noise_variance(self,
                                           expected_value=None,
                                           gain_factor=None,
                                           gain_offset=None,
                                           correlation_factor=None):
        """Estimate the poissonian noise variance of the signal.

        The variance is stored in the
        ``metadata.Signal.Noise_properties.variance`` attribute.

        A poissonian noise  variance is equal to the expected value. With the
        default arguments, this method simply sets the variance attribute to
        the given `expected_value`. However, more generally (although then
        noise is not strictly poissonian), the variance may be proportional to
        the expected value. Moreover, when the noise is a mixture of white
        (gaussian) and poissonian noise, the variance is described by the
        following linear model:

            .. math::

                \mathrm{Var}[X] = (a * \mathrm{E}[X] + b) * c

        Where `a` is the `gain_factor`, `b` is the `gain_offset` (the gaussian
        noise variance) and `c` the `correlation_factor`. The correlation
        factor accounts for correlation of adjacent signal elements that can
        be modeled as a convolution with a gaussian point spread function.


        Parameters
        ----------
        expected_value : None or Signal instance.
            If None, the signal data is taken as the expected value. Note that
            this may be inaccurate where `data` is small.
        gain_factor, gain_offset, correlation_factor: None or float.
            All three must be positive. If None, take the values from
            ``metadata.Signal.Noise_properties.Variance_linear_model`` if
            defined. Otherwise suppose poissonian noise i.e. ``gain_factor=1``,
            ``gain_offset=0``, ``correlation_factor=1``. If not None, the
            values are stored in
            ``metadata.Signal.Noise_properties.Variance_linear_model``.

        """
        if expected_value is None:
            dc = self.data.copy()
        else:
            dc = expected_value.data.copy()
        if self.metadata.has_item(
                "Signal.Noise_properties.Variance_linear_model"):
            vlm = self.metadata.Signal.Noise_properties.Variance_linear_model
        else:
            self.metadata.add_node(
                "Signal.Noise_properties.Variance_linear_model")
            vlm = self.metadata.Signal.Noise_properties.Variance_linear_model

        if gain_factor is None:
            if not vlm.has_item("gain_factor"):
                vlm.gain_factor = 1
            gain_factor = vlm.gain_factor

        if gain_offset is None:
            if not vlm.has_item("gain_offset"):
                vlm.gain_offset = 0
            gain_offset = vlm.gain_offset

        if correlation_factor is None:
            if not vlm.has_item("correlation_factor"):
                vlm.correlation_factor = 1
            correlation_factor = vlm.correlation_factor

        if gain_offset < 0:
            raise ValueError("`gain_offset` must be positive.")
        if gain_factor < 0:
            raise ValueError("`gain_factor` must be positive.")
        if correlation_factor < 0:
            raise ValueError("`correlation_factor` must be positive.")

        variance = (dc * gain_factor + gain_offset) * correlation_factor
        # The lower bound of the variance is the gaussian noise.
        variance = np.clip(variance, gain_offset * correlation_factor, np.inf)
        variance = type(self)(variance)
        variance.axes_manager = self.axes_manager
        variance.metadata.General.title = ("Variance of " +
                                           self.metadata.General.title)
        self.metadata.set_item(
            "Signal.Noise_properties.variance", variance)

    def get_current_signal(self, auto_title=True, auto_filename=True):
        """Returns the data at the current coordinates as a Signal subclass.

        The signal subclass is the same as that of the current object. All the
        axes navigation attribute are set to False.

        Parameters
        ----------
        auto_title : bool
            If True an space followed by the current indices in parenthesis
            are appended to the title.
        auto_filename : bool
            If True and `tmp_parameters.filename` is defined
            (what is always the case when the Signal has been read from a
            file), the filename is modified by appending an underscore and a
            parenthesis containing the current indices.

        Returns
        -------
        cs : Signal subclass instance.

        Examples
        --------
        >>> im = hs.signals.Image(np.zeros((2,3, 32,32)))
        >>> im
        <Image, title: , dimensions: (3, 2, 32, 32)>
        >>> im.axes_manager.indices = 2,1
        >>> im.get_current_signal()
        <Image, title:  (2, 1), dimensions: (32, 32)>

        """
        cs = self.__class__(
            self(),
            axes=self.axes_manager._get_signal_axes_dicts(),
            metadata=self.metadata.as_dictionary(),)

        if auto_filename is True and self.tmp_parameters.has_item('filename'):
            cs.tmp_parameters.filename = (self.tmp_parameters.filename +
                                          '_' +
                                          str(self.axes_manager.indices))
            cs.tmp_parameters.extension = self.tmp_parameters.extension
            cs.tmp_parameters.folder = self.tmp_parameters.folder
        if auto_title is True:
            cs.metadata.General.title = (cs.metadata.General.title +
                                         ' ' + str(self.axes_manager.indices))
        cs.axes_manager._set_axis_attribute_values("navigate", False)
        return cs

    def _get_navigation_signal(self, data=None, dtype=None):
        """Return a signal with the same axes as the navigation space.

        Parameters
        ----------
        data : {None, numpy array}, optional
            If None the `Signal` data is an array of the same dtype as the
            current one filled with zeros. If a numpy array, the array must
            have the correct dimensions.

        dtype : data-type, optional
            The desired data-type for the data array when `data` is None,
            e.g., `numpy.int8`.  Default is the data type of the current signal
            data.


        """
        if data is not None:
            ref_shape = (self.axes_manager._navigation_shape_in_array
                         if self.axes_manager.navigation_dimension != 0
                         else (1,))
            if data.shape != ref_shape:
                raise ValueError(
                    ("data.shape %s is not equal to the current navigation "
                     "shape in array which is %s") %
                    (str(data.shape), str(ref_shape)))
        else:
            if dtype is None:
                dtype = self.data.dtype
            if self.axes_manager.navigation_dimension == 0:
                data = np.array([0, ], dtype=dtype)
            else:
                data = np.zeros(self.axes_manager._navigation_shape_in_array,
                                dtype=dtype)
        if self.axes_manager.navigation_dimension == 0:
            s = Signal(data)
        elif self.axes_manager.navigation_dimension == 1:
            from hyperspy._signals.spectrum import Spectrum
            s = Spectrum(data,
                         axes=self.axes_manager._get_navigation_axes_dicts())
        elif self.axes_manager.navigation_dimension == 2:
            from hyperspy._signals.image import Image
            s = Image(data,
                      axes=self.axes_manager._get_navigation_axes_dicts())
        else:
            s = Signal(np.zeros(self.axes_manager._navigation_shape_in_array,
                                dtype=self.data.dtype),
                       axes=self.axes_manager._get_navigation_axes_dicts())
            s.axes_manager.set_signal_dimension(
                self.axes_manager.navigation_dimension)
        return s

    def _get_signal_signal(self, data=None, dtype=None):
        """Return a signal with the same axes as the signal space.

        Parameters
        ----------
        data : {None, numpy array}, optional
            If None the `Signal` data is an array of the same dtype as the
            current one filled with zeros. If a numpy array, the array must
            have the correct dimensions.
        dtype : data-type, optional
            The desired data-type for the data array when `data` is None,
            e.g., `numpy.int8`.  Default is the data type of the current signal
            data.

        """

        if data is not None:
            ref_shape = (self.axes_manager._signal_shape_in_array
                         if self.axes_manager.signal_dimension != 0
                         else (1,))
            if data.shape != ref_shape:
                raise ValueError(
                    "data.shape %s is not equal to the current signal shape in"
                    " array which is %s" % (str(data.shape), str(ref_shape)))
        else:
            if dtype is None:
                dtype = self.data.dtype
            if self.axes_manager.signal_dimension == 0:
                data = np.array([0, ], dtype=dtype)
            else:
                data = np.zeros(self.axes_manager._signal_shape_in_array,
                                dtype=dtype)

        if self.axes_manager.signal_dimension == 0:
            s = Signal(data)
            s.set_signal_type(self.metadata.Signal.signal_type)
        else:
            s = self.__class__(data,
                               axes=self.axes_manager._get_signal_axes_dicts())
        return s

    def __iter__(self):
        # Reset AxesManager iteration index
        self.axes_manager.__iter__()
        return self

    def next(self):
        self.axes_manager.next()
        return self.get_current_signal()

    def __len__(self):
        nitem = int(self.axes_manager.navigation_size)
        nitem = nitem if nitem > 0 else 1
        return nitem

    def as_spectrum(self, spectral_axis, out=None):
        """Return the Signal as a spectrum.

        The chosen spectral axis is moved to the last index in the
        array and the data is made contiguous for effecient
        iteration over spectra.


        Parameters
        ----------
        spectral_axis %s
        %s

        Examples
        --------
        >>> img = hs.signals.Image(np.ones((3,4,5,6)))
        >>> img
        <Image, title: , dimensions: (4, 3, 6, 5)>
        >>> img.to_spectrum(-1+1j)
        <Spectrum, title: , dimensions: (6, 5, 4, 3)>
        >>> img.to_spectrum(0)
        <Spectrum, title: , dimensions: (6, 5, 3, 4)>

        """
        # Roll the spectral axis to-be to the latex index in the array
        sp = self.rollaxis(spectral_axis, -1 + 3j)
        sp.metadata.Signal.record_by = "spectrum"
        sp._assign_subclass()
        if out is None:
            return sp
        else:
            out.data[:] = sp.data
    as_spectrum.__doc__ %= (ONE_AXIS_PARAMETER, OUT_ARG)

    def as_image(self, image_axes, out=None):
        """Convert signal to image.

        The chosen image axes are moved to the last indices in the
        array and the data is made contiguous for effecient
        iteration over images.

        Parameters
        ----------
        image_axes : tuple of {int | str | axis}
            Select the image axes. Note that the order of the axes matters
            and it is given in the "natural" i.e. X, Y, Z... order.
        %s

        Examples
        --------
        >>> s = hs.signals.Spectrum(np.ones((2,3,4,5)))
        >>> s
        <Spectrum, title: , dimensions: (4, 3, 2, 5)>
        >>> s.as_image((0,1))
        <Image, title: , dimensions: (5, 2, 4, 3)>

        >>> s.to_image((1,2))
        <Image, title: , dimensions: (4, 5, 3, 2)>

        Raises
        ------
        DataDimensionError : when data.ndim < 2

        """
        if self.data.ndim < 2:
            raise DataDimensionError(
                "A Signal dimension must be >= 2 to be converted to an Image")
        axes = (self.axes_manager[image_axes[0]],
                self.axes_manager[image_axes[1]])
        iaxes = [axis.index_in_array for axis in axes]
        im = self.rollaxis(iaxes[0] + 3j, -1 + 3j).rollaxis(
            iaxes[1] - np.argmax(iaxes) + 3j, -2 + 3j)
        im.metadata.Signal.record_by = "image"
        im._assign_subclass()
        if out is None:
            return im
        else:
            out.data[:] = im.data
    as_image.__doc__ %= OUT_ARG

    def _assign_subclass(self):
        mp = self.metadata
        self.__class__ = hyperspy.io.assign_signal_subclass(
            record_by=mp.Signal.record_by
            if "Signal.record_by" in mp
            else self._record_by,
            signal_type=mp.Signal.signal_type
            if "Signal.signal_type" in mp
            else self._signal_type,
            signal_origin=mp.Signal.signal_origin
            if "Signal.signal_origin" in mp
            else self._signal_origin)
        self.__init__(**self._to_dictionary())

    def set_signal_type(self, signal_type):
        """Set the signal type and change the current class
        accordingly if pertinent.

        The signal_type attribute specifies the kind of data that the signal
        containts e.g. "EELS" for electron energy-loss spectroscopy,
        "PES" for photoemission spectroscopy. There are some methods that are
        only available for certain kind of signals, so setting this
        parameter can enable/disable features.

        Parameters
        ----------
        signal_type : {"EELS", "EDS_TEM", "EDS_SEM", "DielectricFunction"}
            Currently there are special features for "EELS" (electron
            energy-loss spectroscopy), "EDS_TEM" (energy dispersive X-rays of
            thin samples, normally obtained in a transmission electron
            microscope), "EDS_SEM" (energy dispersive X-rays of thick samples,
            normally obtained in a scanning electron microscope) and
            "DielectricFuction". Setting the signal_type to the correct acronym
            is highly advisable when analyzing any signal for which HyperSpy
            provides extra features. Even if HyperSpy does not provide extra
            features for the signal that you are analyzing, it is good practice
            to set signal_type to a value that best describes the data signal
            type.

        """
        self.metadata.Signal.signal_type = signal_type
        self._assign_subclass()

    def set_signal_origin(self, origin):
        """Set the origin of the signal and change the current class
        accordingly if pertinent.

        The signal_origin attribute specifies if the data was obtained
        through experiment or simulation. There are some methods that are
        only available for experimental or simulated data, so setting this
        parameter can enable/disable features.


        Parameters
        ----------
        origin : {'experiment', 'simulation', None, ""}
            None an the empty string mean that the signal origin is uknown.

        Raises
        ------
        ValueError if origin is not 'experiment' or 'simulation'

        """
        if origin not in ['experiment', 'simulation', "", None]:
            raise ValueError("`origin` must be one of: experiment, simulation")
        if origin is None:
            origin = ""
        self.metadata.Signal.signal_origin = origin
        self._assign_subclass()

    def print_summary_statistics(self, formatter="%.3f"):
        """Prints the five-number summary statistics of the data, the mean and
        the standard deviation.

        Prints the mean, standandard deviation (std), maximum (max), minimum
        (min), first quartile (Q1), median and third quartile. nans are
        removed from the calculations.

        Parameters
        ----------
        formatter : bool
           Number formatter.

        See Also
        --------
        get_histogram

        """
        data = self.data
        # To make it work with nans
        data = data[~np.isnan(data)]
        print(underline("Summary statistics"))
        print("mean:\t" + formatter % data.mean())
        print("std:\t" + formatter % data.std())
        print
        print("min:\t" + formatter % data.min())
        print("Q1:\t" + formatter % np.percentile(data,
                                                  25))
        print("median:\t" + formatter % np.median(data))
        print("Q3:\t" + formatter % np.percentile(data,
                                                  75))
        print("max:\t" + formatter % data.max())

    @property
    def is_rgba(self):
        return rgb_tools.is_rgba(self.data)

    @property
    def is_rgb(self):
        return rgb_tools.is_rgb(self.data)

    @property
    def is_rgbx(self):
        return rgb_tools.is_rgbx(self.data)

    def add_marker(self, marker, plot_on_signal=True, plot_marker=True):
        """
        Add a marker to the signal or navigator plot.

        Plot the signal, if not yet plotted

        Parameters
        ----------
        marker: `hyperspy.drawing._markers`
            the marker to add. see `plot.markers`
        plot_on_signal: bool
            If True, add the marker to the signal
            If False, add the marker to the navigator
        plot_marker: bool
            if True, plot the marker

        Examples
        -------
        >>> import scipy.misc
        >>> im = hs.signals.Image(scipy.misc.lena())
        >>> m = hs.plot.markers.rectangle(x1=150, y1=100, x2=400,
        >>>                                  y2=400, color='red')
        >>> im.add_marker(m)

        """
        if self._plot is None:
            self.plot()
        if plot_on_signal:
            self._plot.signal_plot.add_marker(marker)
        else:
            self._plot.navigator_plot.add_marker(marker)
        if plot_marker:
            marker.plot()

# Implement binary operators
for name in (
    # Arithmetic operators
    "__add__",
    "__sub__",
    "__mul__",
    "__floordiv__",
    "__mod__",
    "__divmod__",
    "__pow__",
    "__lshift__",
    "__rshift__",
    "__and__",
    "__xor__",
    "__or__",
    "__div__",
    "__truediv__",
    # Comparison operators
    "__lt__",
    "__le__",
    "__eq__",
    "__ne__",
    "__ge__",
    "__gt__",
):
    exec(
        ("def %s(self, other):\n" % name) +
        ("   return self._binary_operator_ruler(other, \'%s\')\n" % name))
    exec("%s.__doc__ = int.%s.__doc__" % (name, name))
    exec("setattr(Signal, \'%s\', %s)" % (name, name))
    # The following commented line enables the operators with swapped
    # operands. They should be defined only for commutative operators
    # but for simplicity we don't support this at all atm.

    # exec("setattr(Signal, \'%s\', %s)" % (name[:2] + "r" + name[2:],
    # name))

# Implement unary arithmetic operations
for name in (
        "__neg__",
        "__pos__",
        "__abs__",
        "__invert__",):
    exec(
        ("def %s(self):" % name) +
        ("   return self._unary_operator_ruler(\'%s\')" % name))
    exec("%s.__doc__ = int.%s.__doc__" % (name, name))
    exec("setattr(Signal, \'%s\', %s)" % (name, name))<|MERGE_RESOLUTION|>--- conflicted
+++ resolved
@@ -78,10 +78,7 @@
 from hyperspy.misc.slicing import SpecialSlicers, FancySlicing
 from hyperspy.misc.utils import slugify
 from hyperspy.events import Events, Event
-<<<<<<< HEAD
 from hyperspy.interactive import interactive
-=======
->>>>>>> f64ef373
 from hyperspy.docstrings.signal import (
     ONE_AXIS_PARAMETER, MANY_AXIS_PARAMETER, OUT_ARG)
 
@@ -3315,10 +3312,6 @@
                     " \"slider\", None, a Signal instance")
 
         self._plot.plot(**kwargs)
-<<<<<<< HEAD
-        self.events.data_changed.connect(self.update_plot, [])
-=======
->>>>>>> f64ef373
 
     def save(self, filename=None, overwrite=None, extension=None,
              **kwds):
