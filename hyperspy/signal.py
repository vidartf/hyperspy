--- conflicted
+++ resolved
@@ -2938,11 +2938,7 @@
     def __call__(self, axes_manager=None):
         if axes_manager is None:
             axes_manager = self.axes_manager
-<<<<<<< HEAD
-        d = self.data.__getitem__(axes_manager._getitem_tuple_all)
-=======
         d = self.data.__getitem__(axes_manager._getitem_tuple_nav_sliced)
->>>>>>> 59fc0e5e
         while len(np.shape(d)) > len(axes_manager.signal_axes):
             d = np.mean(d, axis=0)
         return np.atleast_1d(d)
