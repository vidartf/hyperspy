# -*- coding: utf-8 -*-
# Copyright 2007-2016 The HyperSpy developers
#
# This file is part of  HyperSpy.
#
#  HyperSpy is free software: you can redistribute it and/or modify
# it under the terms of the GNU General Public License as published by
# the Free Software Foundation, either version 3 of the License, or
# (at your option) any later version.
#
#  HyperSpy is distributed in the hope that it will be useful,
# but WITHOUT ANY WARRANTY; without even the implied warranty of
# MERCHANTABILITY or FITNESS FOR A PARTICULAR PURPOSE.  See the
# GNU General Public License for more details.
#
# You should have received a copy of the GNU General Public License
# along with  HyperSpy.  If not, see <http://www.gnu.org/licenses/>.



import types
import logging

import numpy as np
import matplotlib.pyplot as plt
try:
    import mdp
    mdp_installed = True
except:
    mdp_installed = False


from hyperspy.misc.machine_learning import import_sklearn
import hyperspy.misc.io.tools as io_tools
from hyperspy.learn.svd_pca import svd_pca
from hyperspy.learn.mlpca import mlpca
from hyperspy.decorators import do_not_replot
from scipy import linalg
from hyperspy.misc.machine_learning.orthomax import orthomax
from hyperspy.misc.utils import stack


_logger = logging.getLogger(__name__)


def centering_and_whitening(X):
    X = X.T
    # Centering the columns (ie the variables)
    X = X - X.mean(axis=-1)[:, np.newaxis]
    # Whitening and preprocessing by PCA
    u, d, _ = linalg.svd(X, full_matrices=False)
    del _
    K = (u / (d / np.sqrt(X.shape[1]))).T
    del u, d
    X1 = np.dot(K, X)
    return X1.T, K


def get_derivative(signal, diff_axes, diff_order):
    if signal.axes_manager.signal_dimension == 1:
        signal = signal.diff(order=diff_order, axis=-1)
    else:
        # n-d signal case.
        # Compute the differences for each signal axis, unfold the
        # signal axes and stack the differences over the signal
        # axis.
        if diff_axes is None:
            diff_axes = signal.axes_manager.signal_axes
            iaxes = [axis.index_in_axes_manager
                     for axis in diff_axes]
        else:
            iaxes = diff_axes
        diffs = [signal.derivative(order=diff_order, axis=i)
                 for i in iaxes]
        for signal in diffs:
            signal.unfold()
        signal = stack(diffs, axis=-1)
        del diffs
    return signal


def _normalize_components(target, other, function=np.sum):
    coeff = function(target, axis=0)
    target /= coeff
    other *= coeff


class MVA():

    """
    Multivariate analysis capabilities for the Spectrum class.

    """

    def __init__(self):
        if not hasattr(self, 'learning_results'):
            self.learning_results = LearningResults()

    @do_not_replot
    def decomposition(self,
                      normalize_poissonian_noise=False,
                      algorithm='svd',
                      output_dimension=None,
                      centre=None,
                      auto_transpose=True,
                      navigation_mask=None,
                      signal_mask=None,
                      var_array=None,
                      var_func=None,
                      polyfit=None,
                      reproject=None,
                      **kwargs):
        """Decomposition with a choice of algorithms

        The results are stored in self.learning_results

        Parameters
        ----------
        normalize_poissonian_noise : bool
            If True, scale the SI to normalize Poissonian noise

        algorithm : 'svd' | 'fast_svd' | 'mlpca' | 'fast_mlpca' | 'nmf' |
            'sparse_pca' | 'mini_batch_sparse_pca'

        output_dimension : None or int
            number of components to keep/calculate

        centre : None | 'variables' | 'trials'
            If None no centring is applied. If 'variable' the centring will be
            performed in the variable axis. If 'trials', the centring will be
            performed in the 'trials' axis. It only has effect when using the
            svd or fast_svd algorithms

        auto_transpose : bool
            If True, automatically transposes the data to boost performance.
            Only has effect when using the svd of fast_svd algorithms.

        navigation_mask : boolean numpy array
            The navigation locations marked as True are not used in the
            decompostion.

        signal_mask : boolean numpy array
            The signal locations marked as True are not used in the
            decomposition.

        var_array : numpy array
            Array of variance for the maximum likelihood PCA algorithm

        var_func : function or numpy array
            If function, it will apply it to the dataset to obtain the
            var_array. Alternatively, it can a an array with the coefficients
            of a polynomial.

        polyfit :

        reproject : None | signal | navigation | both
            If not None, the results of the decomposition will be projected in
            the selected masked area.


        See also
        --------
        plot_decomposition_factors, plot_decomposition_loadings, plot_lev

        """
        # Check if it is the wrong data type
        if self.data.dtype.char not in ['e', 'f', 'd']:  # If not float
            _logger.warning(
                'To perform a decomposition the data must be of the float '
                'type. You can change the type using the change_dtype method'
                ' e.g. s.change_dtype(\'float64\')\n'
                'Nothing done.')
            return

        if self.axes_manager.navigation_size < 2:
            raise AttributeError("It is not possible to decompose a dataset "
                                 "with navigation_size < 2")
        # backup the original data
        self._data_before_treatments = self.data.copy()

        if algorithm == 'mlpca':
            if normalize_poissonian_noise is True:
                _logger.warning(
                    "It makes no sense to do normalize_poissonian_noise with "
                    "the MLPCA algorithm. Therefore, "
                    "normalize_poissonian_noise is set to False")
                normalize_poissonian_noise = False
            if output_dimension is None:
                raise ValueError("With the mlpca algorithm the "
                                 "output_dimension must be expecified")

        # Apply pre-treatments
        # Transform the data in a line spectrum
        self._unfolded4decomposition = self.unfold()
        try:
            if hasattr(navigation_mask, 'ravel'):
                navigation_mask = navigation_mask.ravel()

            if hasattr(signal_mask, 'ravel'):
                signal_mask = signal_mask.ravel()

            # Normalize the poissonian noise
            # TODO this function can change the masks and this can cause
            # problems when reprojecting
            if normalize_poissonian_noise is True:
                self.normalize_poissonian_noise(
                    navigation_mask=navigation_mask,
                    signal_mask=signal_mask,)
            _logger.info('Performing decomposition analysis')
            # The rest of the code assumes that the first data axis
            # is the navigation axis. We transpose the data if that is not the
            # case.
            dc = (self.data if self.axes_manager[0].index_in_array == 0
                  else self.data.T)
            # set the output target (peak results or not?)
            target = self.learning_results

            # Transform the None masks in slices to get the right behaviour
            if navigation_mask is None:
                navigation_mask = slice(None)
            else:
                navigation_mask = ~navigation_mask
            if signal_mask is None:
                signal_mask = slice(None)
            else:
                signal_mask = ~signal_mask

            # WARNING: signal_mask and navigation_mask values are now their
            # negaties i.e. True -> False and viceversa. However, the
            # stored value (at the end of the method) coincides with the
            # input masks

            # Reset the explained_variance which is not set by all the
            # algorithms
            explained_variance = None
            explained_variance_ratio = None
            mean = None

            if algorithm == 'svd':
                factors, loadings, explained_variance, mean = svd_pca(
                    dc[:, signal_mask][navigation_mask, :], centre=centre,
                    auto_transpose=auto_transpose)

            elif algorithm == 'fast_svd':
                factors, loadings, explained_variance, mean = svd_pca(
                    dc[:, signal_mask][navigation_mask, :],
                    fast=True,
                    output_dimension=output_dimension,
                    centre=centre,
                    auto_transpose=auto_transpose)

            elif algorithm == 'sklearn_pca':
                if import_sklearn.sklearn_installed is False:
                    raise ImportError(
                        'sklearn is not installed. Nothing done')
                sk = import_sklearn.sklearn.decomposition.PCA(**kwargs)
                sk.n_components = output_dimension
                loadings = sk.fit_transform((
                    dc[:, signal_mask][navigation_mask, :]))
                factors = sk.components_.T
                explained_variance = sk.explained_variance_
                mean = sk.mean_
                centre = 'trials'

            elif algorithm == 'nmf':
                if import_sklearn.sklearn_installed is False:
                    raise ImportError(
                        'sklearn is not installed. Nothing done')
                sk = import_sklearn.sklearn.decomposition.NMF(**kwargs)
                sk.n_components = output_dimension
                loadings = sk.fit_transform((
                    dc[:, signal_mask][navigation_mask, :]))
                factors = sk.components_.T

            elif algorithm == 'sparse_pca':
                if import_sklearn.sklearn_installed is False:
                    raise ImportError(
                        'sklearn is not installed. Nothing done')
                sk = import_sklearn.sklearn.decomposition.SparsePCA(
                    output_dimension, **kwargs)
                loadings = sk.fit_transform(
                    dc[:, signal_mask][navigation_mask, :])
                factors = sk.components_.T

            elif algorithm == 'mini_batch_sparse_pca':
                if import_sklearn.sklearn_installed is False:
                    raise ImportError(
                        'sklearn is not installed. Nothing done')
                sk = import_sklearn.sklearn.decomposition.MiniBatchSparsePCA(
                    output_dimension, **kwargs)
                loadings = sk.fit_transform(
                    dc[:, signal_mask][navigation_mask, :])
                factors = sk.components_.T

            elif algorithm == 'mlpca' or algorithm == 'fast_mlpca':
<<<<<<< HEAD
                print("Performing the MLPCA training")
=======
                _logger.info("Performing the MLPCA training")
>>>>>>> 5e7eacf8
                if output_dimension is None:
                    raise ValueError(
                        "For MLPCA it is mandatory to define the "
                        "output_dimension")
                if var_array is None and var_func is None:
                    _logger.info('No variance array provided.'
                                 'Assuming poissonian data')
                    var_array = dc[:, signal_mask][navigation_mask, :]

                if var_array is not None and var_func is not None:
                    raise ValueError(
                        "You have defined both the var_func and var_array "
                        "keywords."
                        "Please, define just one of them")
                if var_func is not None:
                    if hasattr(var_func, '__call__'):
                        var_array = var_func(
                            dc[signal_mask, ...][:, navigation_mask])
                    else:
                        try:
                            var_array = np.polyval(
                                polyfit, dc[
                                    signal_mask, navigation_mask])
                        except:
                            raise ValueError(
                                'var_func must be either a function or an '
                                'array defining the coefficients of a polynom')
                if algorithm == 'mlpca':
                    fast = False
                else:
                    fast = True
                U, S, V, Sobj, ErrFlag = mlpca(
                    dc[:, signal_mask][navigation_mask, :],
                    var_array, output_dimension, fast=fast)
                loadings = U * S
                factors = V
                explained_variance_ratio = S ** 2 / Sobj
                explained_variance = S ** 2 / len(factors)
            else:
                raise ValueError('Algorithm not recognised. '
                                 'Nothing done')

            # We must calculate the ratio here because otherwise the sum
            # information can be lost if the user call
            # crop_decomposition_dimension
            if explained_variance is not None and \
                    explained_variance_ratio is None:
                explained_variance_ratio = \
                    explained_variance / explained_variance.sum()

            # Store the results in learning_results
            target.factors = factors
            target.loadings = loadings
            target.explained_variance = explained_variance
            target.explained_variance_ratio = explained_variance_ratio
            target.decomposition_algorithm = algorithm
            target.poissonian_noise_normalized = \
                normalize_poissonian_noise
            target.output_dimension = output_dimension
            target.unfolded = self._unfolded4decomposition
            target.centre = centre
            target.mean = mean

            if output_dimension and factors.shape[1] != output_dimension:
                target.crop_decomposition_dimension(output_dimension)

            # Delete the unmixing information, because it'll refer to a
            # previous decomposition
            target.unmixing_matrix = None
            target.bss_algorithm = None

            if self._unfolded4decomposition is True:
                folding = \
                    self.metadata._HyperSpy.Folding
                target.original_shape = folding.original_shape

            # Reproject
            if mean is None:
                mean = 0
            if reproject in ('navigation', 'both'):
                if algorithm not in ('nmf', 'sparse_pca',
                                     'mini_batch_sparse_pca'):
                    loadings_ = np.dot(dc[:, signal_mask] - mean, factors)
                else:
                    loadings_ = sk.transform(dc[:, signal_mask])
                target.loadings = loadings_
            if reproject in ('signal', 'both'):
                if algorithm not in ('nmf', 'sparse_pca',
                                     'mini_batch_sparse_pca'):
                    factors = np.dot(np.linalg.pinv(loadings),
                                     dc[navigation_mask, :] - mean).T
                    target.factors = factors
                else:
                    _logger.info("Reprojecting the signal is not yet "
                                 "supported for this algorithm")
                    if reproject == 'both':
                        reproject = 'signal'
                    else:
                        reproject = None

            # Rescale the results if the noise was normalized
            if normalize_poissonian_noise is True:
                target.factors[:] *= self._root_bH.T
                target.loadings[:] *= self._root_aG

            # Set the pixels that were not processed to nan
            if not isinstance(signal_mask, slice):
                # Store the (inverted, as inputed) signal mask
                target.signal_mask = ~signal_mask.reshape(
                    self.axes_manager._signal_shape_in_array)
                if reproject not in ('both', 'signal'):
                    factors = np.zeros((dc.shape[-1], target.factors.shape[1]))
                    factors[signal_mask, :] = target.factors
                    factors[~signal_mask, :] = np.nan
                    target.factors = factors
            if not isinstance(navigation_mask, slice):
                # Store the (inverted, as inputed) navigation mask
                target.navigation_mask = ~navigation_mask.reshape(
                    self.axes_manager._navigation_shape_in_array)
                if reproject not in ('both', 'navigation'):
                    loadings = np.zeros(
                        (dc.shape[0], target.loadings.shape[1]))
                    loadings[navigation_mask, :] = target.loadings
                    loadings[~navigation_mask, :] = np.nan
                    target.loadings = loadings
        finally:
            if self._unfolded4decomposition is True:
                self.fold()
                self._unfolded4decomposition is False
            # undo any pre-treatments
            self.undo_treatments()

    def blind_source_separation(self,
                                number_of_components=None,
                                algorithm='sklearn_fastica',
                                diff_order=1,
                                diff_axes=None,
                                factors=None,
                                comp_list=None,
                                mask=None,
                                on_loadings=False,
                                pretreatment=None,
                                **kwargs):
        """Blind source separation (BSS) on the result on the
        decomposition.

        Available algorithms: FastICA, JADE, CuBICA, and TDSEP

        Parameters
        ----------
        number_of_components : int
            number of principal components to pass to the BSS algorithm
        algorithm : {FastICA, JADE, CuBICA, TDSEP}
        diff_order : int
            Sometimes it is convenient to perform the BSS on the derivative of
            the signal. If diff_order is 0, the signal is not differentiated.
        diff_axes : None or list of ints or strings
            If None, when `diff_order` is greater than 1 and `signal_dimension`
            (`navigation_dimension`) when `on_loadings` is False (True) is
            greater than 1, the differences are calculated across all
            signal (navigation) axes. Otherwise the axes can be specified in
            a list.
        factors : Signal or numpy array.
            Factors to decompose. If None, the BSS is performed on the
            factors of a previous decomposition. If a Signal instance the
            navigation dimension must be 1 and the size greater than 1.
        comp_list : boolen numpy array
            choose the components to use by the boolean list. It permits
             to choose non contiguous components.
        mask : bool numpy array or Signal instance.
            If not None, the signal locations marked as True are masked. The
            mask shape must be equal to the signal shape
            (navigation shape) when `on_loadings` is False (True).
        on_loadings : bool
            If True, perform the BSS on the loadings of a previous
            decomposition. If False, performs it on the factors.
        pretreatment: dict

        **kwargs : extra key word arguments
            Any keyword arguments are passed to the BSS algorithm.

        """
        from hyperspy.signal import Signal

        lr = self.learning_results

        if factors is None:
            if not hasattr(lr, 'factors') or lr.factors is None:
                raise AttributeError(
                    'A decomposition must be performed before blind '
                    'source seperation or factors must be provided.')

            else:
                if on_loadings:
                    factors = self.get_decomposition_loadings()
                else:
                    factors = self.get_decomposition_factors()

        # Check factors
        if not isinstance(factors, Signal):
            raise ValueError(
                "`factors` must be a Signal instance, but an object of type "
                "%s was provided." %
                type(factors))

        # Check factor dimensions
        if factors.axes_manager.navigation_dimension != 1:
            raise ValueError("`factors` must have navigation dimension"
                             "equal one, but the navigation dimension "
                             "of the given factors is %i." %
                             factors.axes_manager.navigation_dimension
                             )
        elif factors.axes_manager.navigation_size < 2:
            raise ValueError("`factors` must have navigation size"
                             "greater than one, but the navigation "
                             "size of the given factors is %i." %
                             factors.axes_manager.navigation_size)

        # Check mask dimensions
        if mask is not None:
            ref_shape, space = (factors.axes_manager.signal_shape,
                                "navigation" if on_loadings else "signal")
            if isinstance(mask, Signal):
                if mask.axes_manager.signal_shape != ref_shape:
                    raise ValueError(
                        "The `mask` signal shape is not equal to the %s shape."
                        " Mask shape: %s\t%s shape:%s" %
                        (space,
                         str(mask.axes_manager.signal_shape),
                         space,
                         str(ref_shape)))

        # Note that we don't check the factor's signal dimension. This is on
        # purpose as an user may like to apply pretreaments that change their
        # dimensionality.

        # The diff_axes are given for the main signal. We need to compute
        # the correct diff_axes for the factors.
        # Get diff_axes index in axes manager
        if diff_axes is not None:
            diff_axes = [1 + axis.index_in_axes_manager for axis in
                         [self.axes_manager[axis] for axis in diff_axes]]
            if not on_loadings:
                diff_axes = [index - self.axes_manager.navigation_dimension
                             for index in diff_axes]
        # Select components to separate
        if number_of_components is not None:
            comp_list = range(number_of_components)
        elif comp_list is not None:
            number_of_components = len(comp_list)
        else:
            if lr.output_dimension is not None:
                number_of_components = lr.output_dimension
                comp_list = range(number_of_components)
            else:
                raise ValueError(
                    "No `number_of_components` or `comp_list` provided.")
        factors = stack([factors.inav[i] for i in comp_list])

        # Apply differences pre-processing if requested.
        if diff_order > 0:
            factors = get_derivative(factors,
                                     diff_axes=diff_axes,
                                     diff_order=diff_order)
            if mask is not None:
                # The following is a little trick to dilate the mask as
                # required when operation on the differences. It exploits the
                # fact that np.diff autimatically "dilates" nans. The trick has
                # a memory penalty which should be low compare to the total
                # memory required for the core application in most cases.
                mask_diff_axes = (
                    [iaxis - 1 for iaxis in diff_axes]
                    if diff_axes is not None
                    else None)
                mask.change_dtype("float")
                mask.data[mask.data == 1] = np.nan
                mask = get_derivative(mask,
                                      diff_axes=mask_diff_axes,
                                      diff_order=diff_order)
                mask.data[np.isnan(mask.data)] = 1
                mask.change_dtype("bool")

        # Unfold in case the signal_dimension > 1
        factors.unfold()
        if mask is not None:
            mask.unfold()
            factors = factors.data.T[~mask.data]
        else:
            factors = factors.data.T

        # Center and scale the data
        factors, invsqcovmat = centering_and_whitening(factors)

        # Perform actual BSS
        if algorithm == 'orthomax':
            _, unmixing_matrix = orthomax(factors, **kwargs)
            unmixing_matrix = unmixing_matrix.T

        elif algorithm == 'sklearn_fastica':
            if not import_sklearn.sklearn_installed:
                raise ImportError(
                    "The optional package scikit learn is not installed "
                    "and it is required for this feature.")
            if 'tol' not in kwargs:
                kwargs['tol'] = 1e-10
            lr.bss_node = import_sklearn.FastICA(
                **kwargs)
            lr.bss_node.whiten = False
            lr.bss_node.fit(factors)
            try:
                unmixing_matrix = lr.bss_node.unmixing_matrix_
            except AttributeError:
                # unmixing_matrix was renamed to components
                unmixing_matrix = lr.bss_node.components_
        else:
            if mdp_installed is False:
                raise ImportError(
                    'MDP is not installed. Nothing done')
            temp_function = getattr(mdp.nodes, algorithm + "Node")
            lr.bss_node = temp_function(**kwargs)
            lr.bss_node.train(factors)
            unmixing_matrix = lr.bss_node.get_recmatrix()
        w = np.dot(unmixing_matrix, invsqcovmat)
        if lr.explained_variance is not None:
            # The output of ICA is not sorted in any way what makes it
            # difficult to compare results from different unmixings. The
            # following code is an experimental attempt to sort them in a
            # more predictable way
            sorting_indices = np.argsort(np.dot(
                lr.explained_variance[:number_of_components],
                np.abs(w.T)))[::-1]
            w[:] = w[sorting_indices, :]
        lr.unmixing_matrix = w
        lr.on_loadings = on_loadings
        self._unmix_components()
        self._auto_reverse_bss_component(lr)
        lr.bss_algorithm = algorithm

    def normalize_decomposition_components(self, target='factors',
                                           function=np.sum):
        """Normalize decomposition components.

        Parameters
        ----------
        target : {"factors", "loadings"}
        function : numpy universal function, optional, default np.sum
            Each target component is divided by the output of function(target).
            `function` must return a scalar when operating on numpy arrays and
            must have an `axis`.

        """
        if target == 'factors':
            target = self.learning_results.factors
            other = self.learning_results.loadings
        elif target == 'loadings':
            target = self.learning_results.loadings
            other = self.learning_results.factors
        else:
            raise ValueError("target must be \"factors\" or \"loadings\"")
        if target is None:
            raise Exception("This method can only be used after "
                            "decomposition operation.")
        _normalize_components(target=target, other=other, function=function)

    def normalize_bss_components(self, target='factors', function=np.sum):
        """Normalize BSS components.

        Parameters
        ----------
        target : {"factors", "loadings"}
        function : numpy universal function, optional, default np.sum
            Each target component is divided by the output of function(target).
            `function` must return a scalar when operating on numpy arrays and
            must have an `axis`.

        """
        if target == 'factors':
            target = self.learning_results.bss_factors
            other = self.learning_results.bss_loadings
        elif target == 'loadings':
            target = self.learning_results.bss_loadings
            other = self.learning_results.bss_factors
        else:
            raise ValueError("target must be \"factors\" or \"loadings\"")
        if target is None:
            raise Exception("This method can only be used after "
                            "a blind source separation operation.")
        _normalize_components(target=target, other=other, function=function)

    def reverse_decomposition_component(self, component_number):
        """Reverse the decomposition component

        Parameters
        ----------
        component_number : list or int
            component index/es

        Examples
        -------
        >>> s = hs.load('some_file')
        >>> s.decomposition(True) # perform PCA
        >>> s.reverse_decomposition_component(1) # reverse IC 1
        >>> s.reverse_decomposition_component((0, 2)) # reverse ICs 0 and 2
        """

        target = self.learning_results

        for i in [component_number, ]:
            target.factors[:, i] *= -1
            target.loadings[:, i] *= -1

    def reverse_bss_component(self, component_number):
        """Reverse the independent component

        Parameters
        ----------
        component_number : list or int
            component index/es

        Examples
        -------
        >>> s = hs.load('some_file')
        >>> s.decomposition(True) # perform PCA
        >>> s.blind_source_separation(3)  # perform ICA on 3 PCs
        >>> s.reverse_bss_component(1) # reverse IC 1
        >>> s.reverse_bss_component((0, 2)) # reverse ICs 0 and 2
        """

        target = self.learning_results

        for i in [component_number, ]:
            target.bss_factors[:, i] *= -1
            target.bss_loadings[:, i] *= -1
            target.unmixing_matrix[i, :] *= -1

    def _unmix_components(self):
        lr = self.learning_results
        w = lr.unmixing_matrix
        n = len(w)
        if lr.on_loadings:
            lr.bss_loadings = np.dot(lr.loadings[:, :n], w.T)
            lr.bss_factors = np.dot(lr.factors[:, :n], np.linalg.inv(w))
        else:

            lr.bss_factors = np.dot(lr.factors[:, :n], w.T)
            lr.bss_loadings = np.dot(lr.loadings[:, :n], np.linalg.inv(w))

    def _auto_reverse_bss_component(self, target):
        n_components = target.bss_factors.shape[1]
        for i in range(n_components):
            minimum = np.nanmin(target.bss_loadings[:, i])
            maximum = np.nanmax(target.bss_loadings[:, i])
            if minimum < 0 and -minimum > maximum:
                self.reverse_bss_component(i)
                _logger.info("IC %i reversed" % i)

    @do_not_replot
    def _calculate_recmatrix(self, components=None, mva_type=None,):
        """
        Rebuilds SIs from selected components

        Parameters
        ------------
        components : None, int, or list of ints
             if None, rebuilds SI from all components
             if int, rebuilds SI from components in range 0-given int
             if list of ints, rebuilds SI from only components in given list
        mva_type : string, currently either 'decomposition' or 'bss'
             (not case sensitive)

        Returns
        -------
        Signal instance
        """

        target = self.learning_results

        if mva_type.lower() == 'decomposition':
            factors = target.factors
            loadings = target.loadings.T
        elif mva_type.lower() == 'bss':
            factors = target.bss_factors
            loadings = target.bss_loadings.T
        if components is None:
            a = np.dot(factors, loadings)
            signal_name = 'model from %s with %i components' % (
                mva_type, factors.shape[1])
        elif hasattr(components, '__iter__'):
            tfactors = np.zeros((factors.shape[0], len(components)))
            tloadings = np.zeros((len(components), loadings.shape[1]))
            for i in range(len(components)):
                tfactors[:, i] = factors[:, components[i]]
                tloadings[i, :] = loadings[components[i], :]
            a = np.dot(tfactors, tloadings)
            signal_name = 'model from %s with components %s' % (
                mva_type, components)
        else:
            a = np.dot(factors[:, :components],
                       loadings[:components, :])
            signal_name = 'model from %s with %i components' % (
                mva_type, components)

        self._unfolded4decomposition = self.unfold()
        try:
            sc = self.deepcopy()
            sc.data = a.T.reshape(self.data.shape)
            sc.metadata.General.title += ' ' + signal_name
            if target.mean is not None:
                sc.data += target.mean
        finally:
            if self._unfolded4decomposition is True:
                self.fold()
                sc.fold()
                self._unfolded4decomposition = False
        return sc

    def get_decomposition_model(self, components=None):
        """Return the spectrum generated with the selected number of principal
        components

        Parameters
        ------------
        components : None, int, or list of ints
             if None, rebuilds SI from all components
             if int, rebuilds SI from components in range 0-given int
             if list of ints, rebuilds SI from only components in given list

        Returns
        -------
        Signal instance
        """
        rec = self._calculate_recmatrix(components=components,
                                        mva_type='decomposition')
        return rec

    def get_bss_model(self, components=None):
        """Return the spectrum generated with the selected number of
        independent components

        Parameters
        ------------
        components : None, int, or list of ints
             if None, rebuilds SI from all components
             if int, rebuilds SI from components in range 0-given int
             if list of ints, rebuilds SI from only components in given list

        Returns
        -------
        rec : Signal instance

        """
        rec = self._calculate_recmatrix(components=components, mva_type='bss',)
        return rec

    def get_explained_variance_ratio(self):
        """Return the explained variation ratio of the PCA components as a
        Spectrum.

        Returns
        -------
        s : Spectrum
            Explained variation ratio.

        See Also:
        ---------

        `plot_explained_variance_ration`, `decomposition`,
        `get_decomposition_loadings`,
        `get_decomposition_factors`.

        """
        from hyperspy._signals.spectrum import Spectrum
        target = self.learning_results
        if target.explained_variance_ratio is None:
            raise AttributeError("The explained_variance_ratio attribute is "
                                 "`None`, did you forget to perform a PCA "
                                 "decomposition?")
        s = Spectrum(target.explained_variance_ratio)
        s.metadata.General.title = self.metadata.General.title + \
            "\nPCA Scree Plot"
        s.axes_manager[-1].name = 'Principal component index'
        s.axes_manager[-1].units = ''
        return s

    def plot_explained_variance_ratio(self, n=50, log=True):
        """Plot the decomposition explained variance ratio vs index number.

        Parameters
        ----------
        n : int
            Number of components.
        log : bool
            If True, the y axis uses a log scale.

        Returns
        -------
        ax : matplotlib.axes

        See Also:
        ---------

        `get_explained_variance_ration`, `decomposition`,
        `get_decomposition_loadings`,
        `get_decomposition_factors`.

        """
        s = self.get_explained_variance_ratio()
        if n < s.axes_manager[-1].size:
            s = s.isig[:n]
        s.plot()
        ax = s._plot.signal_plot.ax
        # ax.plot(range(n), target.explained_variance_ratio[:n], 'o',
        #         label=label)
        ax.set_ylabel("Explained variance ratio")
        ax.margins(0.05)
        ax.autoscale()
        ax.lines[0].set_marker("o")
        ax.lines[0].set_linestyle("None")
        if log is True:
            ax.semilogy()
        return ax

    def plot_cumulative_explained_variance_ratio(self, n=50):
        """Plot the principal components explained variance up to the
        given number

        Parameters
        ----------
        n : int
        """
        target = self.learning_results
        if n > target.explained_variance.shape[0]:
            n = target.explained_variance.shape[0]
        cumu = np.cumsum(target.explained_variance) / np.sum(
            target.explained_variance)
        fig = plt.figure()
        ax = fig.add_subplot(111)
        ax.scatter(range(n), cumu[:n])
        ax.set_xlabel('Principal component')
        ax.set_ylabel('Cumulative explained variance ratio')
        plt.draw()
        plt.show()
        return ax

    def normalize_poissonian_noise(self, navigation_mask=None,
                                   signal_mask=None):
        """
        Scales the SI following Surf. Interface Anal. 2004; 36: 203–212
        to "normalize" the poissonian data for decomposition analysis

        Parameters
        ----------
        navigation_mask : boolen numpy array
        signal_mask  : boolen numpy array
        """
        _logger.info(
            "Scaling the data to normalize the (presumably)"
            " Poissonian noise")
        with self.unfolded():
            # The rest of the code assumes that the first data axis
            # is the navigation axis. We transpose the data if that is not the
            # case.
            dc = (self.data if self.axes_manager[0].index_in_array == 0
                  else self.data.T)
            if navigation_mask is None:
                navigation_mask = slice(None)
            else:
                navigation_mask = ~navigation_mask.ravel()
            if signal_mask is None:
                signal_mask = slice(None)
            else:
                signal_mask = ~signal_mask
            # Rescale the data to gaussianize the poissonian noise
            aG = dc[:, signal_mask][navigation_mask, :].sum(1).squeeze()
            bH = dc[:, signal_mask][navigation_mask, :].sum(0).squeeze()
            # Checks if any is negative
            if (aG < 0).any() or (bH < 0).any():
                raise ValueError(
                    "Data error: negative values\n"
                    "Are you sure that the data follow a poissonian "
                    "distribution?")

            self._root_aG = np.sqrt(aG)[:, np.newaxis]
            self._root_bH = np.sqrt(bH)[np.newaxis, :]
            # We first disable numpy's warning when the result of an
            # operation produces nans
            np.seterr(invalid='ignore')
            dc[:, signal_mask][navigation_mask, :] /= (self._root_aG *
                                                       self._root_bH)
            # Enable numpy warning
            np.seterr(invalid=None)
            # Set the nans resulting from 0/0 to zero
            dc[:, signal_mask][navigation_mask, :] = \
                np.nan_to_num(dc[:, signal_mask][navigation_mask, :])

    def undo_treatments(self):
        """Undo normalize_poissonian_noise"""
<<<<<<< HEAD
        print("Undoing data pre-treatments")
=======
        _logger.info("Undoing data pre-treatments")
>>>>>>> 5e7eacf8
        self.data[:] = self._data_before_treatments
        del self._data_before_treatments


class LearningResults(object):
    # Decomposition
    factors = None
    loadings = None
    explained_variance = None
    explained_variance_ratio = None
    decomposition_algorithm = None
    poissonian_noise_normalized = None
    output_dimension = None
    mean = None
    centre = None
    # Unmixing
    bss_algorithm = None
    unmixing_matrix = None
    bss_factors = None
    bss_loadings = None
    # Shape
    unfolded = None
    original_shape = None
    # Masks
    navigation_mask = None
    signal_mask = None

    def save(self, filename, overwrite=None):
        """Save the result of the decomposition and demixing analysis
        Parameters
        ----------
        filename : string
        overwrite : {True, False, None}
            If True(False) overwrite(don't overwrite) the file if it exists.
            If None (default) ask what to do if file exists.
        """
        kwargs = {}
        for attribute in [
            v for v in dir(self) if not isinstance(
                getattr(
                    self,
                    v),
                types.MethodType) and not v.startswith('_')]:
            kwargs[attribute] = self.__getattribute__(attribute)
        # Check overwrite
        if overwrite is None:
            overwrite = io_tools.overwrite(filename)
        # Save, if all went well!
        if overwrite is True:
            np.savez(filename, **kwargs)

    def load(self, filename):
        """Load the results of a previous decomposition and
         demixing analysis from a file.
        Parameters
        ----------
        filename : string
        """
        decomposition = np.load(filename)
        for key, value in decomposition.items():
            if value.dtype == np.dtype('object'):
                value = None
            setattr(self, key, value)
<<<<<<< HEAD
        print("\n%s loaded correctly" % filename)
=======
        _logger.info("\n%s loaded correctly" % filename)
>>>>>>> 5e7eacf8
        # For compatibility with old version ##################
        if hasattr(self, 'algorithm'):
            self.decomposition_algorithm = self.algorithm
            del self.algorithm
        if hasattr(self, 'V'):
            self.explained_variance = self.V
            del self.V
        if hasattr(self, 'w'):
            self.unmixing_matrix = self.w
            del self.w
        if hasattr(self, 'variance2one'):
            del self.variance2one
        if hasattr(self, 'centered'):
            del self.centered
        if hasattr(self, 'pca_algorithm'):
            self.decomposition_algorithm = self.pca_algorithm
            del self.pca_algorithm
        if hasattr(self, 'ica_algorithm'):
            self.bss_algorithm = self.ica_algorithm
            del self.ica_algorithm
        if hasattr(self, 'v'):
            self.loadings = self.v
            del self.v
        if hasattr(self, 'scores'):
            self.loadings = self.scores
            del self.scores
        if hasattr(self, 'pc'):
            self.loadings = self.pc
            del self.pc
        if hasattr(self, 'ica_scores'):
            self.bss_loadings = self.ica_scores
            del self.ica_scores
        if hasattr(self, 'ica_factors'):
            self.bss_factors = self.ica_factors
            del self.ica_factors
        #
        # Output_dimension is an array after loading, convert it to int
        if hasattr(self, 'output_dimension') and self.output_dimension \
                is not None:
            self.output_dimension = int(self.output_dimension)
        self.summary()

    def summary(self):
        """Prints a summary of the decomposition and demixing parameters
         to the stdout
        """
<<<<<<< HEAD
        print()
        print("Decomposition parameters:")
        print("-------------------------")
        print("Decomposition algorithm : ", self.decomposition_algorithm)
        print("Poissonian noise normalization : %s" % \
            self.poissonian_noise_normalized)
        print("Output dimension : %s" % self.output_dimension)
        print("Centre : %s" % self.centre)
        if self.bss_algorithm is not None:
            print()
            print("Demixing parameters:")
            print("---------------------")
            print("BSS algorithm : %s" % self.bss_algorithm)
            print("Number of components : %i" % len(self.unmixing_matrix))
=======
        summary_str = (
            "Decomposition parameters:\n"
            "-------------------------\n\n" +
            ("Decomposition algorithm : \t%s\n" %
                self.decomposition_algorithm) +
            ("Poissonian noise normalization : %s\n" %
                self.poissonian_noise_normalized) +
            ("Output dimension : %s\n" % self.output_dimension) +
            ("Centre : %s" % self.centre))
        if self.bss_algorithm is not None:
            summary_str += (
                "\n\nDemixing parameters:\n"
                "------------------------\n" +
                ("BSS algorithm : %s" % self.bss_algorithm) +
                ("Number of components : %i" % len(self.unmixing_matrix)))
        _logger.info(summary_str)
>>>>>>> 5e7eacf8

    def crop_decomposition_dimension(self, n):
        """
        Crop the score matrix up to the given number.
        It is mainly useful to save memory and reduce the storage size
        """
<<<<<<< HEAD
        print("trimming to %i dimensions" % n)
=======
        _logger.info("trimming to %i dimensions" % n)
>>>>>>> 5e7eacf8
        self.loadings = self.loadings[:, :n]
        if self.explained_variance is not None:
            self.explained_variance = self.explained_variance[:n]
        self.factors = self.factors[:, :n]

    def _transpose_results(self):
        (self.factors, self.loadings, self.bss_factors,
            self.bss_loadings) = (self.loadings, self.factors,
                                  self.bss_loadings, self.bss_factors)<|MERGE_RESOLUTION|>--- conflicted
+++ resolved
@@ -293,11 +293,7 @@
                 factors = sk.components_.T
 
             elif algorithm == 'mlpca' or algorithm == 'fast_mlpca':
-<<<<<<< HEAD
-                print("Performing the MLPCA training")
-=======
                 _logger.info("Performing the MLPCA training")
->>>>>>> 5e7eacf8
                 if output_dimension is None:
                     raise ValueError(
                         "For MLPCA it is mandatory to define the "
@@ -995,11 +991,7 @@
 
     def undo_treatments(self):
         """Undo normalize_poissonian_noise"""
-<<<<<<< HEAD
-        print("Undoing data pre-treatments")
-=======
         _logger.info("Undoing data pre-treatments")
->>>>>>> 5e7eacf8
         self.data[:] = self._data_before_treatments
         del self._data_before_treatments
 
@@ -1063,11 +1055,7 @@
             if value.dtype == np.dtype('object'):
                 value = None
             setattr(self, key, value)
-<<<<<<< HEAD
-        print("\n%s loaded correctly" % filename)
-=======
         _logger.info("\n%s loaded correctly" % filename)
->>>>>>> 5e7eacf8
         # For compatibility with old version ##################
         if hasattr(self, 'algorithm'):
             self.decomposition_algorithm = self.algorithm
@@ -1114,22 +1102,6 @@
         """Prints a summary of the decomposition and demixing parameters
          to the stdout
         """
-<<<<<<< HEAD
-        print()
-        print("Decomposition parameters:")
-        print("-------------------------")
-        print("Decomposition algorithm : ", self.decomposition_algorithm)
-        print("Poissonian noise normalization : %s" % \
-            self.poissonian_noise_normalized)
-        print("Output dimension : %s" % self.output_dimension)
-        print("Centre : %s" % self.centre)
-        if self.bss_algorithm is not None:
-            print()
-            print("Demixing parameters:")
-            print("---------------------")
-            print("BSS algorithm : %s" % self.bss_algorithm)
-            print("Number of components : %i" % len(self.unmixing_matrix))
-=======
         summary_str = (
             "Decomposition parameters:\n"
             "-------------------------\n\n" +
@@ -1146,18 +1118,13 @@
                 ("BSS algorithm : %s" % self.bss_algorithm) +
                 ("Number of components : %i" % len(self.unmixing_matrix)))
         _logger.info(summary_str)
->>>>>>> 5e7eacf8
 
     def crop_decomposition_dimension(self, n):
         """
         Crop the score matrix up to the given number.
         It is mainly useful to save memory and reduce the storage size
         """
-<<<<<<< HEAD
-        print("trimming to %i dimensions" % n)
-=======
         _logger.info("trimming to %i dimensions" % n)
->>>>>>> 5e7eacf8
         self.loadings = self.loadings[:, :n]
         if self.explained_variance is not None:
             self.explained_variance = self.explained_variance[:n]
