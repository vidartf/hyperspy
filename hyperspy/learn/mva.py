# -*- coding: utf-8 -*-
# Copyright 2007-2016 The HyperSpy developers
#
# This file is part of  HyperSpy.
#
#  HyperSpy is free software: you can redistribute it and/or modify
# it under the terms of the GNU General Public License as published by
# the Free Software Foundation, either version 3 of the License, or
# (at your option) any later version.
#
#  HyperSpy is distributed in the hope that it will be useful,
# but WITHOUT ANY WARRANTY; without even the implied warranty of
# MERCHANTABILITY or FITNESS FOR A PARTICULAR PURPOSE.  See the
# GNU General Public License for more details.
#
# You should have received a copy of the GNU General Public License
# along with  HyperSpy.  If not, see <http://www.gnu.org/licenses/>.


<<<<<<< HEAD

=======
>>>>>>> 0ff8f406
import types
import logging

import numpy as np
import matplotlib.pyplot as plt
try:
    import mdp
    mdp_installed = True
except:
    mdp_installed = False


from hyperspy.misc.machine_learning import import_sklearn
import hyperspy.misc.io.tools as io_tools
from hyperspy.learn.svd_pca import svd_pca
from hyperspy.learn.mlpca import mlpca
from hyperspy.decorators import do_not_replot
from scipy import linalg
from hyperspy.misc.machine_learning.orthomax import orthomax
from hyperspy.misc.utils import stack


_logger = logging.getLogger(__name__)


def centering_and_whitening(X):
    X = X.T
    # Centering the columns (ie the variables)
    X = X - X.mean(axis=-1)[:, np.newaxis]
    # Whitening and preprocessing by PCA
    u, d, _ = linalg.svd(X, full_matrices=False)
    del _
    K = (u / (d / np.sqrt(X.shape[1]))).T
    del u, d
    X1 = np.dot(K, X)
    return X1.T, K


def get_derivative(signal, diff_axes, diff_order):
    if signal.axes_manager.signal_dimension == 1:
        signal = signal.diff(order=diff_order, axis=-1)
    else:
        # n-d signal case.
        # Compute the differences for each signal axis, unfold the
        # signal axes and stack the differences over the signal
        # axis.
        if diff_axes is None:
            diff_axes = signal.axes_manager.signal_axes
            iaxes = [axis.index_in_axes_manager
                     for axis in diff_axes]
        else:
            iaxes = diff_axes
        diffs = [signal.derivative(order=diff_order, axis=i)
                 for i in iaxes]
        for signal in diffs:
            signal.unfold()
        signal = stack(diffs, axis=-1)
        del diffs
    return signal


def _normalize_components(target, other, function=np.sum):
    coeff = function(target, axis=0)
    target /= coeff
    other *= coeff


class MVA():

    """
    Multivariate analysis capabilities for the Spectrum class.

    """

    def __init__(self):
        if not hasattr(self, 'learning_results'):
            self.learning_results = LearningResults()

    @do_not_replot
    def decomposition(self,
                      normalize_poissonian_noise=False,
                      algorithm='svd',
                      output_dimension=None,
                      centre=None,
                      auto_transpose=True,
                      navigation_mask=None,
                      signal_mask=None,
                      var_array=None,
                      var_func=None,
                      polyfit=None,
                      reproject=None,
                      **kwargs):
        """Decomposition with a choice of algorithms

        The results are stored in self.learning_results

        Parameters
        ----------
        normalize_poissonian_noise : bool
            If True, scale the SI to normalize Poissonian noise

        algorithm : 'svd' | 'fast_svd' | 'mlpca' | 'fast_mlpca' | 'nmf' |
            'sparse_pca' | 'mini_batch_sparse_pca'

        output_dimension : None or int
            number of components to keep/calculate

        centre : None | 'variables' | 'trials'
            If None no centring is applied. If 'variable' the centring will be
            performed in the variable axis. If 'trials', the centring will be
            performed in the 'trials' axis. It only has effect when using the
            svd or fast_svd algorithms

        auto_transpose : bool
            If True, automatically transposes the data to boost performance.
            Only has effect when using the svd of fast_svd algorithms.

        navigation_mask : boolean numpy array
            The navigation locations marked as True are not used in the
            decompostion.

        signal_mask : boolean numpy array
            The signal locations marked as True are not used in the
            decomposition.

        var_array : numpy array
            Array of variance for the maximum likelihood PCA algorithm

        var_func : function or numpy array
            If function, it will apply it to the dataset to obtain the
            var_array. Alternatively, it can a an array with the coefficients
            of a polynomial.

        polyfit :

        reproject : None | signal | navigation | both
            If not None, the results of the decomposition will be projected in
            the selected masked area.


        See also
        --------
        plot_decomposition_factors, plot_decomposition_loadings, plot_lev

        """
        # Check if it is the wrong data type
        if self.data.dtype.char not in ['e', 'f', 'd']:  # If not float
            _logger.warning(
                'To perform a decomposition the data must be of the float '
                'type. You can change the type using the change_dtype method'
                ' e.g. s.change_dtype(\'float64\')\n'
                'Nothing done.')
            return

        if self.axes_manager.navigation_size < 2:
            raise AttributeError("It is not possible to decompose a dataset "
                                 "with navigation_size < 2")
        # backup the original data
        self._data_before_treatments = self.data.copy()

        if algorithm == 'mlpca':
            if normalize_poissonian_noise is True:
                _logger.warning(
                    "It makes no sense to do normalize_poissonian_noise with "
                    "the MLPCA algorithm. Therefore, "
                    "normalize_poissonian_noise is set to False")
                normalize_poissonian_noise = False
            if output_dimension is None:
                raise ValueError("With the mlpca algorithm the "
                                 "output_dimension must be expecified")

        # Apply pre-treatments
        # Transform the data in a line spectrum
        self._unfolded4decomposition = self.unfold()
        try:
            if hasattr(navigation_mask, 'ravel'):
                navigation_mask = navigation_mask.ravel()

            if hasattr(signal_mask, 'ravel'):
                signal_mask = signal_mask.ravel()

            # Normalize the poissonian noise
            # TODO this function can change the masks and this can cause
            # problems when reprojecting
            if normalize_poissonian_noise is True:
                self.normalize_poissonian_noise(
                    navigation_mask=navigation_mask,
                    signal_mask=signal_mask,)
            _logger.info('Performing decomposition analysis')
            # The rest of the code assumes that the first data axis
            # is the navigation axis. We transpose the data if that is not the
            # case.
            dc = (self.data if self.axes_manager[0].index_in_array == 0
                  else self.data.T)
            # set the output target (peak results or not?)
            target = self.learning_results

            # Transform the None masks in slices to get the right behaviour
            if navigation_mask is None:
                navigation_mask = slice(None)
            else:
                navigation_mask = ~navigation_mask
            if signal_mask is None:
                signal_mask = slice(None)
            else:
                signal_mask = ~signal_mask

            # WARNING: signal_mask and navigation_mask values are now their
            # negaties i.e. True -> False and viceversa. However, the
            # stored value (at the end of the method) coincides with the
            # input masks

            # Reset the explained_variance which is not set by all the
            # algorithms
            explained_variance = None
            explained_variance_ratio = None
            mean = None

            if algorithm == 'svd':
                factors, loadings, explained_variance, mean = svd_pca(
                    dc[:, signal_mask][navigation_mask, :], centre=centre,
                    auto_transpose=auto_transpose)

            elif algorithm == 'fast_svd':
                factors, loadings, explained_variance, mean = svd_pca(
                    dc[:, signal_mask][navigation_mask, :],
                    fast=True,
                    output_dimension=output_dimension,
                    centre=centre,
                    auto_transpose=auto_transpose)

            elif algorithm == 'sklearn_pca':
                if import_sklearn.sklearn_installed is False:
                    raise ImportError(
                        'sklearn is not installed. Nothing done')
                sk = import_sklearn.sklearn.decomposition.PCA(**kwargs)
                sk.n_components = output_dimension
                loadings = sk.fit_transform((
                    dc[:, signal_mask][navigation_mask, :]))
                factors = sk.components_.T
                explained_variance = sk.explained_variance_
                mean = sk.mean_
                centre = 'trials'

            elif algorithm == 'nmf':
                if import_sklearn.sklearn_installed is False:
                    raise ImportError(
                        'sklearn is not installed. Nothing done')
                sk = import_sklearn.sklearn.decomposition.NMF(**kwargs)
                sk.n_components = output_dimension
                loadings = sk.fit_transform((
                    dc[:, signal_mask][navigation_mask, :]))
                factors = sk.components_.T

            elif algorithm == 'sparse_pca':
                if import_sklearn.sklearn_installed is False:
                    raise ImportError(
                        'sklearn is not installed. Nothing done')
                sk = import_sklearn.sklearn.decomposition.SparsePCA(
                    output_dimension, **kwargs)
                loadings = sk.fit_transform(
                    dc[:, signal_mask][navigation_mask, :])
                factors = sk.components_.T

            elif algorithm == 'mini_batch_sparse_pca':
                if import_sklearn.sklearn_installed is False:
                    raise ImportError(
                        'sklearn is not installed. Nothing done')
                sk = import_sklearn.sklearn.decomposition.MiniBatchSparsePCA(
                    output_dimension, **kwargs)
                loadings = sk.fit_transform(
                    dc[:, signal_mask][navigation_mask, :])
                factors = sk.components_.T

            elif algorithm == 'mlpca' or algorithm == 'fast_mlpca':
<<<<<<< HEAD
                _logger.info("Performing the MLPCA training")
=======
                print("Performing the MLPCA training")
>>>>>>> 0ff8f406
                if output_dimension is None:
                    raise ValueError(
                        "For MLPCA it is mandatory to define the "
                        "output_dimension")
                if var_array is None and var_func is None:
                    _logger.info('No variance array provided.'
                                 'Assuming poissonian data')
                    var_array = dc[:, signal_mask][navigation_mask, :]

                if var_array is not None and var_func is not None:
                    raise ValueError(
                        "You have defined both the var_func and var_array "
                        "keywords."
                        "Please, define just one of them")
                if var_func is not None:
                    if hasattr(var_func, '__call__'):
                        var_array = var_func(
                            dc[signal_mask, ...][:, navigation_mask])
                    else:
                        try:
                            var_array = np.polyval(
                                polyfit, dc[
                                    signal_mask, navigation_mask])
                        except:
                            raise ValueError(
                                'var_func must be either a function or an '
                                'array defining the coefficients of a polynom')
                if algorithm == 'mlpca':
                    fast = False
                else:
                    fast = True
                U, S, V, Sobj, ErrFlag = mlpca(
                    dc[:, signal_mask][navigation_mask, :],
                    var_array, output_dimension, fast=fast)
                loadings = U * S
                factors = V
                explained_variance_ratio = S ** 2 / Sobj
                explained_variance = S ** 2 / len(factors)
            else:
                raise ValueError('Algorithm not recognised. '
                                 'Nothing done')

            # We must calculate the ratio here because otherwise the sum
            # information can be lost if the user call
            # crop_decomposition_dimension
            if explained_variance is not None and \
                    explained_variance_ratio is None:
                explained_variance_ratio = \
                    explained_variance / explained_variance.sum()

            # Store the results in learning_results
            target.factors = factors
            target.loadings = loadings
            target.explained_variance = explained_variance
            target.explained_variance_ratio = explained_variance_ratio
            target.decomposition_algorithm = algorithm
            target.poissonian_noise_normalized = \
                normalize_poissonian_noise
            target.output_dimension = output_dimension
            target.unfolded = self._unfolded4decomposition
            target.centre = centre
            target.mean = mean

            if output_dimension and factors.shape[1] != output_dimension:
                target.crop_decomposition_dimension(output_dimension)

            # Delete the unmixing information, because it'll refer to a
            # previous decomposition
            target.unmixing_matrix = None
            target.bss_algorithm = None

            if self._unfolded4decomposition is True:
                folding = \
                    self.metadata._HyperSpy.Folding
                target.original_shape = folding.original_shape

            # Reproject
            if mean is None:
                mean = 0
            if reproject in ('navigation', 'both'):
                if algorithm not in ('nmf', 'sparse_pca',
                                     'mini_batch_sparse_pca'):
                    loadings_ = np.dot(dc[:, signal_mask] - mean, factors)
                else:
                    loadings_ = sk.transform(dc[:, signal_mask])
                target.loadings = loadings_
            if reproject in ('signal', 'both'):
                if algorithm not in ('nmf', 'sparse_pca',
                                     'mini_batch_sparse_pca'):
                    factors = np.dot(np.linalg.pinv(loadings),
                                     dc[navigation_mask, :] - mean).T
                    target.factors = factors
                else:
                    _logger.info("Reprojecting the signal is not yet "
                                 "supported for this algorithm")
                    if reproject == 'both':
                        reproject = 'signal'
                    else:
                        reproject = None

            # Rescale the results if the noise was normalized
            if normalize_poissonian_noise is True:
                target.factors[:] *= self._root_bH.T
                target.loadings[:] *= self._root_aG

            # Set the pixels that were not processed to nan
            if not isinstance(signal_mask, slice):
                # Store the (inverted, as inputed) signal mask
                target.signal_mask = ~signal_mask.reshape(
                    self.axes_manager._signal_shape_in_array)
                if reproject not in ('both', 'signal'):
                    factors = np.zeros((dc.shape[-1], target.factors.shape[1]))
                    factors[signal_mask, :] = target.factors
                    factors[~signal_mask, :] = np.nan
                    target.factors = factors
            if not isinstance(navigation_mask, slice):
                # Store the (inverted, as inputed) navigation mask
                target.navigation_mask = ~navigation_mask.reshape(
                    self.axes_manager._navigation_shape_in_array)
                if reproject not in ('both', 'navigation'):
                    loadings = np.zeros(
                        (dc.shape[0], target.loadings.shape[1]))
                    loadings[navigation_mask, :] = target.loadings
                    loadings[~navigation_mask, :] = np.nan
                    target.loadings = loadings
        finally:
            if self._unfolded4decomposition is True:
                self.fold()
                self._unfolded4decomposition is False
            # undo any pre-treatments
            self.undo_treatments()

    def blind_source_separation(self,
                                number_of_components=None,
                                algorithm='sklearn_fastica',
                                diff_order=1,
                                diff_axes=None,
                                factors=None,
                                comp_list=None,
                                mask=None,
                                on_loadings=False,
                                pretreatment=None,
                                **kwargs):
        """Blind source separation (BSS) on the result on the
        decomposition.

        Available algorithms: FastICA, JADE, CuBICA, and TDSEP

        Parameters
        ----------
        number_of_components : int
            number of principal components to pass to the BSS algorithm
        algorithm : {FastICA, JADE, CuBICA, TDSEP}
        diff_order : int
            Sometimes it is convenient to perform the BSS on the derivative of
            the signal. If diff_order is 0, the signal is not differentiated.
        diff_axes : None or list of ints or strings
            If None, when `diff_order` is greater than 1 and `signal_dimension`
            (`navigation_dimension`) when `on_loadings` is False (True) is
            greater than 1, the differences are calculated across all
            signal (navigation) axes. Otherwise the axes can be specified in
            a list.
        factors : Signal or numpy array.
            Factors to decompose. If None, the BSS is performed on the
            factors of a previous decomposition. If a Signal instance the
            navigation dimension must be 1 and the size greater than 1.
        comp_list : boolen numpy array
            choose the components to use by the boolean list. It permits
             to choose non contiguous components.
        mask : bool numpy array or Signal instance.
            If not None, the signal locations marked as True are masked. The
            mask shape must be equal to the signal shape
            (navigation shape) when `on_loadings` is False (True).
        on_loadings : bool
            If True, perform the BSS on the loadings of a previous
            decomposition. If False, performs it on the factors.
        pretreatment: dict

        **kwargs : extra key word arguments
            Any keyword arguments are passed to the BSS algorithm.

        """
        from hyperspy.signal import Signal

        lr = self.learning_results

        if factors is None:
            if not hasattr(lr, 'factors') or lr.factors is None:
                raise AttributeError(
                    'A decomposition must be performed before blind '
                    'source seperation or factors must be provided.')

            else:
                if on_loadings:
                    factors = self.get_decomposition_loadings()
                else:
                    factors = self.get_decomposition_factors()

        # Check factors
        if not isinstance(factors, Signal):
            raise ValueError(
                "`factors` must be a Signal instance, but an object of type "
                "%s was provided." %
                type(factors))

        # Check factor dimensions
        if factors.axes_manager.navigation_dimension != 1:
            raise ValueError("`factors` must have navigation dimension"
                             "equal one, but the navigation dimension "
                             "of the given factors is %i." %
                             factors.axes_manager.navigation_dimension
                             )
        elif factors.axes_manager.navigation_size < 2:
            raise ValueError("`factors` must have navigation size"
                             "greater than one, but the navigation "
                             "size of the given factors is %i." %
                             factors.axes_manager.navigation_size)

        # Check mask dimensions
        if mask is not None:
            ref_shape, space = (factors.axes_manager.signal_shape,
                                "navigation" if on_loadings else "signal")
            if isinstance(mask, Signal):
                if mask.axes_manager.signal_shape != ref_shape:
                    raise ValueError(
                        "The `mask` signal shape is not equal to the %s shape."
                        " Mask shape: %s\t%s shape:%s" %
                        (space,
                         str(mask.axes_manager.signal_shape),
                         space,
                         str(ref_shape)))

        # Note that we don't check the factor's signal dimension. This is on
        # purpose as an user may like to apply pretreaments that change their
        # dimensionality.

        # The diff_axes are given for the main signal. We need to compute
        # the correct diff_axes for the factors.
        # Get diff_axes index in axes manager
        if diff_axes is not None:
            diff_axes = [1 + axis.index_in_axes_manager for axis in
                         [self.axes_manager[axis] for axis in diff_axes]]
            if not on_loadings:
                diff_axes = [index - self.axes_manager.navigation_dimension
                             for index in diff_axes]
        # Select components to separate
        if number_of_components is not None:
            comp_list = range(number_of_components)
        elif comp_list is not None:
            number_of_components = len(comp_list)
        else:
            if lr.output_dimension is not None:
                number_of_components = lr.output_dimension
                comp_list = range(number_of_components)
            else:
                raise ValueError(
                    "No `number_of_components` or `comp_list` provided.")
        factors = stack([factors.inav[i] for i in comp_list])

        # Apply differences pre-processing if requested.
        if diff_order > 0:
            factors = get_derivative(factors,
                                     diff_axes=diff_axes,
                                     diff_order=diff_order)
            if mask is not None:
                # The following is a little trick to dilate the mask as
                # required when operation on the differences. It exploits the
                # fact that np.diff autimatically "dilates" nans. The trick has
                # a memory penalty which should be low compare to the total
                # memory required for the core application in most cases.
                mask_diff_axes = (
                    [iaxis - 1 for iaxis in diff_axes]
                    if diff_axes is not None
                    else None)
                mask.change_dtype("float")
                mask.data[mask.data == 1] = np.nan
                mask = get_derivative(mask,
                                      diff_axes=mask_diff_axes,
                                      diff_order=diff_order)
                mask.data[np.isnan(mask.data)] = 1
                mask.change_dtype("bool")

        # Unfold in case the signal_dimension > 1
        factors.unfold()
        if mask is not None:
            mask.unfold()
            factors = factors.data.T[~mask.data]
        else:
            factors = factors.data.T

        # Center and scale the data
        factors, invsqcovmat = centering_and_whitening(factors)

        # Perform actual BSS
        if algorithm == 'orthomax':
            _, unmixing_matrix = orthomax(factors, **kwargs)
            unmixing_matrix = unmixing_matrix.T

        elif algorithm == 'sklearn_fastica':
            if not import_sklearn.sklearn_installed:
                raise ImportError(
                    "The optional package scikit learn is not installed "
                    "and it is required for this feature.")
            if 'tol' not in kwargs:
                kwargs['tol'] = 1e-10
            lr.bss_node = import_sklearn.FastICA(
                **kwargs)
            lr.bss_node.whiten = False
            lr.bss_node.fit(factors)
            try:
                unmixing_matrix = lr.bss_node.unmixing_matrix_
            except AttributeError:
                # unmixing_matrix was renamed to components
                unmixing_matrix = lr.bss_node.components_
        else:
            if mdp_installed is False:
                raise ImportError(
                    'MDP is not installed. Nothing done')
            temp_function = getattr(mdp.nodes, algorithm + "Node")
            lr.bss_node = temp_function(**kwargs)
            lr.bss_node.train(factors)
            unmixing_matrix = lr.bss_node.get_recmatrix()
        w = np.dot(unmixing_matrix, invsqcovmat)
        if lr.explained_variance is not None:
            # The output of ICA is not sorted in any way what makes it
            # difficult to compare results from different unmixings. The
            # following code is an experimental attempt to sort them in a
            # more predictable way
            sorting_indices = np.argsort(np.dot(
                lr.explained_variance[:number_of_components],
                np.abs(w.T)))[::-1]
            w[:] = w[sorting_indices, :]
        lr.unmixing_matrix = w
        lr.on_loadings = on_loadings
        self._unmix_components()
        self._auto_reverse_bss_component(lr)
        lr.bss_algorithm = algorithm

    def normalize_decomposition_components(self, target='factors',
                                           function=np.sum):
        """Normalize decomposition components.

        Parameters
        ----------
        target : {"factors", "loadings"}
        function : numpy universal function, optional, default np.sum
            Each target component is divided by the output of function(target).
            `function` must return a scalar when operating on numpy arrays and
            must have an `axis`.

        """
        if target == 'factors':
            target = self.learning_results.factors
            other = self.learning_results.loadings
        elif target == 'loadings':
            target = self.learning_results.loadings
            other = self.learning_results.factors
        else:
            raise ValueError("target must be \"factors\" or \"loadings\"")
        if target is None:
            raise Exception("This method can only be used after "
                            "decomposition operation.")
        _normalize_components(target=target, other=other, function=function)

    def normalize_bss_components(self, target='factors', function=np.sum):
        """Normalize BSS components.

        Parameters
        ----------
        target : {"factors", "loadings"}
        function : numpy universal function, optional, default np.sum
            Each target component is divided by the output of function(target).
            `function` must return a scalar when operating on numpy arrays and
            must have an `axis`.

        """
        if target == 'factors':
            target = self.learning_results.bss_factors
            other = self.learning_results.bss_loadings
        elif target == 'loadings':
            target = self.learning_results.bss_loadings
            other = self.learning_results.bss_factors
        else:
            raise ValueError("target must be \"factors\" or \"loadings\"")
        if target is None:
            raise Exception("This method can only be used after "
                            "a blind source separation operation.")
        _normalize_components(target=target, other=other, function=function)

    def reverse_decomposition_component(self, component_number):
        """Reverse the decomposition component

        Parameters
        ----------
        component_number : list or int
            component index/es

        Examples
        -------
        >>> s = hs.load('some_file')
        >>> s.decomposition(True) # perform PCA
        >>> s.reverse_decomposition_component(1) # reverse IC 1
        >>> s.reverse_decomposition_component((0, 2)) # reverse ICs 0 and 2
        """

        target = self.learning_results

        for i in [component_number, ]:
            target.factors[:, i] *= -1
            target.loadings[:, i] *= -1

    def reverse_bss_component(self, component_number):
        """Reverse the independent component

        Parameters
        ----------
        component_number : list or int
            component index/es

        Examples
        -------
        >>> s = hs.load('some_file')
        >>> s.decomposition(True) # perform PCA
        >>> s.blind_source_separation(3)  # perform ICA on 3 PCs
        >>> s.reverse_bss_component(1) # reverse IC 1
        >>> s.reverse_bss_component((0, 2)) # reverse ICs 0 and 2
        """

        target = self.learning_results

        for i in [component_number, ]:
            target.bss_factors[:, i] *= -1
            target.bss_loadings[:, i] *= -1
            target.unmixing_matrix[i, :] *= -1

    def _unmix_components(self):
        lr = self.learning_results
        w = lr.unmixing_matrix
        n = len(w)
        if lr.on_loadings:
            lr.bss_loadings = np.dot(lr.loadings[:, :n], w.T)
            lr.bss_factors = np.dot(lr.factors[:, :n], np.linalg.inv(w))
        else:

            lr.bss_factors = np.dot(lr.factors[:, :n], w.T)
            lr.bss_loadings = np.dot(lr.loadings[:, :n], np.linalg.inv(w))

    def _auto_reverse_bss_component(self, target):
        n_components = target.bss_factors.shape[1]
        for i in range(n_components):
            minimum = np.nanmin(target.bss_loadings[:, i])
            maximum = np.nanmax(target.bss_loadings[:, i])
            if minimum < 0 and -minimum > maximum:
                self.reverse_bss_component(i)
                _logger.info("IC %i reversed" % i)

    @do_not_replot
    def _calculate_recmatrix(self, components=None, mva_type=None,):
        """
        Rebuilds SIs from selected components

        Parameters
        ------------
        components : None, int, or list of ints
             if None, rebuilds SI from all components
             if int, rebuilds SI from components in range 0-given int
             if list of ints, rebuilds SI from only components in given list
        mva_type : string, currently either 'decomposition' or 'bss'
             (not case sensitive)

        Returns
        -------
        Signal instance
        """

        target = self.learning_results

        if mva_type.lower() == 'decomposition':
            factors = target.factors
            loadings = target.loadings.T
        elif mva_type.lower() == 'bss':
            factors = target.bss_factors
            loadings = target.bss_loadings.T
        if components is None:
            a = np.dot(factors, loadings)
            signal_name = 'model from %s with %i components' % (
                mva_type, factors.shape[1])
        elif hasattr(components, '__iter__'):
            tfactors = np.zeros((factors.shape[0], len(components)))
            tloadings = np.zeros((len(components), loadings.shape[1]))
            for i in range(len(components)):
                tfactors[:, i] = factors[:, components[i]]
                tloadings[i, :] = loadings[components[i], :]
            a = np.dot(tfactors, tloadings)
            signal_name = 'model from %s with components %s' % (
                mva_type, components)
        else:
            a = np.dot(factors[:, :components],
                       loadings[:components, :])
            signal_name = 'model from %s with %i components' % (
                mva_type, components)

        self._unfolded4decomposition = self.unfold()
        try:
            sc = self.deepcopy()
            sc.data = a.T.reshape(self.data.shape)
            sc.metadata.General.title += ' ' + signal_name
            if target.mean is not None:
                sc.data += target.mean
        finally:
            if self._unfolded4decomposition is True:
                self.fold()
                sc.fold()
                self._unfolded4decomposition = False
        return sc

    def get_decomposition_model(self, components=None):
        """Return the spectrum generated with the selected number of principal
        components

        Parameters
        ------------
        components : None, int, or list of ints
             if None, rebuilds SI from all components
             if int, rebuilds SI from components in range 0-given int
             if list of ints, rebuilds SI from only components in given list

        Returns
        -------
        Signal instance
        """
        rec = self._calculate_recmatrix(components=components,
                                        mva_type='decomposition')
        return rec

    def get_bss_model(self, components=None):
        """Return the spectrum generated with the selected number of
        independent components

        Parameters
        ------------
        components : None, int, or list of ints
             if None, rebuilds SI from all components
             if int, rebuilds SI from components in range 0-given int
             if list of ints, rebuilds SI from only components in given list

        Returns
        -------
        Signal instance
        """
        rec = self._calculate_recmatrix(components=components, mva_type='bss',)
        return rec

    def get_explained_variance_ratio(self):
        """Return the explained variation ratio of the PCA components as a
        Spectrum.

        Returns
        -------
        s : Spectrum
            Explained variation ratio.

        See Also:
        ---------

        `plot_explained_variance_ration`, `decomposition`,
        `get_decomposition_loadings`,
        `get_decomposition_factors`.

        """
        from hyperspy._signals.spectrum import Spectrum
        target = self.learning_results
        if target.explained_variance_ratio is None:
            raise AttributeError("The explained_variance_ratio attribute is "
                                 "`None`, did you forget to perform a PCA "
                                 "decomposition?")
        s = Spectrum(target.explained_variance_ratio)
        s.metadata.General.title = self.metadata.General.title + \
            "\nPCA Scree Plot"
        s.axes_manager[-1].name = 'Principal component index'
        s.axes_manager[-1].units = ''
        return s

    def plot_explained_variance_ratio(self, n=50, log=True):
        """Plot the decomposition explained variance ratio vs index number.

        Parameters
        ----------
        n : int
            Number of components.
        log : bool
            If True, the y axis uses a log scale.

        Returns
        -------
        ax : matplotlib.axes

        See Also:
        ---------

        `get_explained_variance_ration`, `decomposition`,
        `get_decomposition_loadings`,
        `get_decomposition_factors`.

        """
        s = self.get_explained_variance_ratio()
        if n < s.axes_manager[-1].size:
            s = s.isig[:n]
        s.plot()
        ax = s._plot.signal_plot.ax
        # ax.plot(range(n), target.explained_variance_ratio[:n], 'o',
        #         label=label)
        ax.set_ylabel("Explained variance ratio")
        ax.margins(0.05)
        ax.autoscale()
        ax.lines[0].set_marker("o")
        ax.lines[0].set_linestyle("None")
        if log is True:
            ax.semilogy()
        return ax

    def plot_cumulative_explained_variance_ratio(self, n=50):
        """Plot the principal components explained variance up to the
        given number

        Parameters
        ----------
        n : int
        """
        target = self.learning_results
        if n > target.explained_variance.shape[0]:
            n = target.explained_variance.shape[0]
        cumu = np.cumsum(target.explained_variance) / np.sum(
            target.explained_variance)
        fig = plt.figure()
        ax = fig.add_subplot(111)
        ax.scatter(range(n), cumu[:n])
        ax.set_xlabel('Principal component')
        ax.set_ylabel('Cumulative explained variance ratio')
        plt.draw()
        plt.show()
        return ax

    def normalize_poissonian_noise(self, navigation_mask=None,
                                   signal_mask=None):
        """
        Scales the SI following Surf. Interface Anal. 2004; 36: 203–212
        to "normalize" the poissonian data for decomposition analysis

        Parameters
        ----------
        navigation_mask : boolen numpy array
        signal_mask  : boolen numpy array
        """
        _logger.info(
            "Scaling the data to normalize the (presumably)"
            " Poissonian noise")
        with self.unfolded():
            # The rest of the code assumes that the first data axis
            # is the navigation axis. We transpose the data if that is not the
            # case.
            dc = (self.data if self.axes_manager[0].index_in_array == 0
                  else self.data.T)
            if navigation_mask is None:
                navigation_mask = slice(None)
            else:
                navigation_mask = ~navigation_mask.ravel()
            if signal_mask is None:
                signal_mask = slice(None)
            else:
                signal_mask = ~signal_mask
            # Rescale the data to gaussianize the poissonian noise
            aG = dc[:, signal_mask][navigation_mask, :].sum(1).squeeze()
            bH = dc[:, signal_mask][navigation_mask, :].sum(0).squeeze()
            # Checks if any is negative
            if (aG < 0).any() or (bH < 0).any():
                raise ValueError(
                    "Data error: negative values\n"
                    "Are you sure that the data follow a poissonian "
                    "distribution?")

            self._root_aG = np.sqrt(aG)[:, np.newaxis]
            self._root_bH = np.sqrt(bH)[np.newaxis, :]
            # We first disable numpy's warning when the result of an
            # operation produces nans
            np.seterr(invalid='ignore')
            dc[:, signal_mask][navigation_mask, :] /= (self._root_aG *
                                                       self._root_bH)
            # Enable numpy warning
            np.seterr(invalid=None)
            # Set the nans resulting from 0/0 to zero
            dc[:, signal_mask][navigation_mask, :] = \
                np.nan_to_num(dc[:, signal_mask][navigation_mask, :])

    def undo_treatments(self):
        """Undo normalize_poissonian_noise"""
<<<<<<< HEAD
        _logger.info("Undoing data pre-treatments")
=======
        print("Undoing data pre-treatments")
>>>>>>> 0ff8f406
        self.data[:] = self._data_before_treatments
        del self._data_before_treatments


class LearningResults(object):
    # Decomposition
    factors = None
    loadings = None
    explained_variance = None
    explained_variance_ratio = None
    decomposition_algorithm = None
    poissonian_noise_normalized = None
    output_dimension = None
    mean = None
    centre = None
    # Unmixing
    bss_algorithm = None
    unmixing_matrix = None
    bss_factors = None
    bss_loadings = None
    # Shape
    unfolded = None
    original_shape = None
    # Masks
    navigation_mask = None
    signal_mask = None

    def save(self, filename, overwrite=None):
        """Save the result of the decomposition and demixing analysis
        Parameters
        ----------
        filename : string
        overwrite : {True, False, None}
            If True(False) overwrite(don't overwrite) the file if it exists.
            If None (default) ask what to do if file exists.
        """
        kwargs = {}
        for attribute in [
            v for v in dir(self) if not isinstance(
                getattr(
                    self,
                    v),
                types.MethodType) and not v.startswith('_')]:
            kwargs[attribute] = self.__getattribute__(attribute)
        # Check overwrite
        if overwrite is None:
            overwrite = io_tools.overwrite(filename)
        # Save, if all went well!
        if overwrite is True:
            np.savez(filename, **kwargs)

    def load(self, filename):
        """Load the results of a previous decomposition and
         demixing analysis from a file.
        Parameters
        ----------
        filename : string
        """
        decomposition = np.load(filename)
        for key, value in decomposition.items():
            if value.dtype == np.dtype('object'):
                value = None
            setattr(self, key, value)
<<<<<<< HEAD
        _logger.info("\n%s loaded correctly" % filename)
=======
        print("\n%s loaded correctly" % filename)
>>>>>>> 0ff8f406
        # For compatibility with old version ##################
        if hasattr(self, 'algorithm'):
            self.decomposition_algorithm = self.algorithm
            del self.algorithm
        if hasattr(self, 'V'):
            self.explained_variance = self.V
            del self.V
        if hasattr(self, 'w'):
            self.unmixing_matrix = self.w
            del self.w
        if hasattr(self, 'variance2one'):
            del self.variance2one
        if hasattr(self, 'centered'):
            del self.centered
        if hasattr(self, 'pca_algorithm'):
            self.decomposition_algorithm = self.pca_algorithm
            del self.pca_algorithm
        if hasattr(self, 'ica_algorithm'):
            self.bss_algorithm = self.ica_algorithm
            del self.ica_algorithm
        if hasattr(self, 'v'):
            self.loadings = self.v
            del self.v
        if hasattr(self, 'scores'):
            self.loadings = self.scores
            del self.scores
        if hasattr(self, 'pc'):
            self.loadings = self.pc
            del self.pc
        if hasattr(self, 'ica_scores'):
            self.bss_loadings = self.ica_scores
            del self.ica_scores
        if hasattr(self, 'ica_factors'):
            self.bss_factors = self.ica_factors
            del self.ica_factors
        #
        # Output_dimension is an array after loading, convert it to int
        if hasattr(self, 'output_dimension') and self.output_dimension \
                is not None:
            self.output_dimension = int(self.output_dimension)
        self.summary()

    def summary(self):
        """Prints a summary of the decomposition and demixing parameters
         to the stdout
        """
<<<<<<< HEAD
        summary_str = (
            "Decomposition parameters:\n"
            "-------------------------\n\n" +
            ("Decomposition algorithm : \t%s\n" %
                self.decomposition_algorithm) +
            ("Poissonian noise normalization : %s\n" %
                self.poissonian_noise_normalized) +
            ("Output dimension : %s\n" % self.output_dimension) +
            ("Centre : %s" % self.centre))
        if self.bss_algorithm is not None:
            summary_str += (
                "\n\nDemixing parameters:\n"
                "------------------------\n" +
                ("BSS algorithm : %s" % self.bss_algorithm) +
                ("Number of components : %i" % len(self.unmixing_matrix)))
        _logger.info(summary_str)
=======
        print()
        print("Decomposition parameters:")
        print("-------------------------")
        print("Decomposition algorithm : ", self.decomposition_algorithm)
        print("Poissonian noise normalization : %s" %
              self.poissonian_noise_normalized)
        print("Output dimension : %s" % self.output_dimension)
        print("Centre : %s" % self.centre)
        if self.bss_algorithm is not None:
            print()
            print("Demixing parameters:")
            print("---------------------")
            print("BSS algorithm : %s" % self.bss_algorithm)
            print("Number of components : %i" % len(self.unmixing_matrix))
>>>>>>> 0ff8f406

    def crop_decomposition_dimension(self, n):
        """
        Crop the score matrix up to the given number.
        It is mainly useful to save memory and reduce the storage size
        """
<<<<<<< HEAD
        _logger.info("trimming to %i dimensions" % n)
=======
        print("trimming to %i dimensions" % n)
>>>>>>> 0ff8f406
        self.loadings = self.loadings[:, :n]
        if self.explained_variance is not None:
            self.explained_variance = self.explained_variance[:n]
        self.factors = self.factors[:, :n]

    def _transpose_results(self):
        (self.factors, self.loadings, self.bss_factors,
            self.bss_loadings) = (self.loadings, self.factors,
                                  self.bss_loadings, self.bss_factors)<|MERGE_RESOLUTION|>--- conflicted
+++ resolved
@@ -17,10 +17,6 @@
 # along with  HyperSpy.  If not, see <http://www.gnu.org/licenses/>.
 
 
-<<<<<<< HEAD
-
-=======
->>>>>>> 0ff8f406
 import types
 import logging
 
@@ -296,11 +292,7 @@
                 factors = sk.components_.T
 
             elif algorithm == 'mlpca' or algorithm == 'fast_mlpca':
-<<<<<<< HEAD
                 _logger.info("Performing the MLPCA training")
-=======
-                print("Performing the MLPCA training")
->>>>>>> 0ff8f406
                 if output_dimension is None:
                     raise ValueError(
                         "For MLPCA it is mandatory to define the "
@@ -997,11 +989,7 @@
 
     def undo_treatments(self):
         """Undo normalize_poissonian_noise"""
-<<<<<<< HEAD
         _logger.info("Undoing data pre-treatments")
-=======
-        print("Undoing data pre-treatments")
->>>>>>> 0ff8f406
         self.data[:] = self._data_before_treatments
         del self._data_before_treatments
 
@@ -1065,11 +1053,7 @@
             if value.dtype == np.dtype('object'):
                 value = None
             setattr(self, key, value)
-<<<<<<< HEAD
         _logger.info("\n%s loaded correctly" % filename)
-=======
-        print("\n%s loaded correctly" % filename)
->>>>>>> 0ff8f406
         # For compatibility with old version ##################
         if hasattr(self, 'algorithm'):
             self.decomposition_algorithm = self.algorithm
@@ -1116,7 +1100,6 @@
         """Prints a summary of the decomposition and demixing parameters
          to the stdout
         """
-<<<<<<< HEAD
         summary_str = (
             "Decomposition parameters:\n"
             "-------------------------\n\n" +
@@ -1133,33 +1116,13 @@
                 ("BSS algorithm : %s" % self.bss_algorithm) +
                 ("Number of components : %i" % len(self.unmixing_matrix)))
         _logger.info(summary_str)
-=======
-        print()
-        print("Decomposition parameters:")
-        print("-------------------------")
-        print("Decomposition algorithm : ", self.decomposition_algorithm)
-        print("Poissonian noise normalization : %s" %
-              self.poissonian_noise_normalized)
-        print("Output dimension : %s" % self.output_dimension)
-        print("Centre : %s" % self.centre)
-        if self.bss_algorithm is not None:
-            print()
-            print("Demixing parameters:")
-            print("---------------------")
-            print("BSS algorithm : %s" % self.bss_algorithm)
-            print("Number of components : %i" % len(self.unmixing_matrix))
->>>>>>> 0ff8f406
 
     def crop_decomposition_dimension(self, n):
         """
         Crop the score matrix up to the given number.
         It is mainly useful to save memory and reduce the storage size
         """
-<<<<<<< HEAD
         _logger.info("trimming to %i dimensions" % n)
-=======
-        print("trimming to %i dimensions" % n)
->>>>>>> 0ff8f406
         self.loadings = self.loadings[:, :n]
         if self.explained_variance is not None:
             self.explained_variance = self.explained_variance[:n]
