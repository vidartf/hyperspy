# -*- coding: utf-8 -*-
# This file is a transcription of a MATLAB code obtained from the
# following research paper: Darren T. Andrews and Peter D. Wentzell,
# “Applications of maximum likelihood principal component analysis:
# incomplete data sets and calibration transfer,”
# Analytica Chimica Acta 350, no. 3 (September 19, 1997): 341-352.
#
# Copyright 1997 Darren T. Andrews and Peter D. Wentzell
# Copyright 2007-2016 The HyperSpy developers
#
# This file is part of  HyperSpy.
#
#  HyperSpy is free software: you can redistribute it and/or modify
# it under the terms of the GNU General Public License as published by
# the Free Software Foundation, either version 3 of the License, or
# (at your option) any later version.
#
#  HyperSpy is distributed in the hope that it will be useful,
# but WITHOUT ANY WARRANTY; without even the implied warranty of
# MERCHANTABILITY or FITNESS FOR A PARTICULAR PURPOSE.  See the
# GNU General Public License for more details.
#
# You should have received a copy of the GNU General Public License
# along with  HyperSpy.  If not, see <http://www.gnu.org/licenses/>.

import logging

import numpy as np
import scipy.linalg

from hyperspy.misc.machine_learning.import_sklearn import (
    fast_svd, sklearn_installed)

_logger = logging.getLogger(__name__)


def mlpca(X, varX, p, convlim=1E-10, maxiter=50000, fast=False):
    """
    This function performs MLPCA with missing
    data.

    Parameters
    ----------
    X: numpy array
        is the mxn matrix of observations.
    stdX: numpy array
        is the mxn matrix of standard deviations
        associated with X (zeros for missing
        measurements).
    p: int
        The model dimensionality.

    Returns
    -------
    U,S,V: numpy array
        are the pseudo-svd parameters.
    Sobj: numpy array
        is the value of the objective function.
    ErrFlag: {0, 1}
        indicates exit conditions:
        0 = nkmal termination
        1 = max iterations exceeded.

    """
    if fast is True and sklearn_installed is True:
        def svd(X):
            return fast_svd(X, p)
    else:
        def svd(X):
            return scipy.linalg.svd(X, full_matrices=False)
    XX = X
#    varX = stdX**2
    n = XX.shape[1]
<<<<<<< HEAD
    print("\nPerforming maximum likelihood principal components analysis")
    # Generate initial estimates
    print("Generating initial estimates")
#    CV = np.zeros((X.shape[0], X.shape[0]))
#    for i in range(X.shape[0]):
#        for j in range(X.shape[0]):
#            denom = np.min((len(np.where(X[i,:] != 0)),
#            len(np.where(X[j,:] != 0))))
#            CV[i,j] = np.dot(X[i,:], (X[j,:]).T) / denom
=======
    _logger.info("Performing maximum likelihood principal components analysis")
    # Generate initial estimates
    _logger.info("Generating initial estimates")

#    for i in range(X.shape[0]):
#        for j in range(X.shape[0]):
>>>>>>> 5e7eacf8
    CV = np.cov(X)
    U, S, Vh = svd(CV)
    U0 = U

    # Loop for alternating least squares
<<<<<<< HEAD
    print("Optimization iteration loop")
=======
    _logger.info("Optimization iteration loop")
>>>>>>> 5e7eacf8
    count = 0
    Sold = 0
    ErrFlag = -1
    while ErrFlag < 0:
        count += 1
        Sobj = 0
        MLX = np.zeros(XX.shape)
<<<<<<< HEAD
        for i in range(n):
            #            Q = sp.sparse.lil_matrix((varX.shape[0] ,varX.shape[0]))
            #            Q.setdiag((1/(varX[:,i])).squeeze())
            #            Q.tocsc()

=======
        for i in xrange(n):
>>>>>>> 5e7eacf8
            Q = np.diag((1 / (varX[:, i])).squeeze())
            U0m = np.matrix(U0)
            F = np.linalg.inv((U0m.T * Q * U0m))
            MLX[:, i] = np.array(U0m * F * U0m.T * Q *
                                 (np.matrix(XX[:, i])).T).squeeze()
            dx = np.matrix((XX[:, i] - MLX[:, i]).squeeze())
            Sobj += float(dx * Q * dx.T)
        if (count % 2) == 1:
<<<<<<< HEAD
            print("Iteration : %s" % (count / 2))
            if (abs(Sold - Sobj) / Sobj) < convlim:
                ErrFlag = 1
            print("(abs(Sold - Sobj) / Sobj) = %s" % (abs(Sold - Sobj) / Sobj))
=======
            _logger.info("Iteration : %s" % (count / 2))
            if (abs(Sold - Sobj) / Sobj) < convlim:
                ErrFlag = 1
            _logger.info("(abs(Sold - Sobj) / Sobj) = %s" %
                         (abs(Sold - Sobj) / Sobj))
>>>>>>> 5e7eacf8
            if count > maxiter:
                ErrFlag = 1

        if ErrFlag < 0:
            Sold = Sobj
            U, S, Vh = svd(MLX)
            V = Vh.T
            XX = XX.T
            varX = varX.T
            n = XX.shape[1]
            U0 = V[:]
    # Finished

    U, S, Vh = svd(MLX)
    V = Vh.T
    return U, S, V, Sobj, ErrFlag<|MERGE_RESOLUTION|>--- conflicted
+++ resolved
@@ -71,34 +71,15 @@
     XX = X
 #    varX = stdX**2
     n = XX.shape[1]
-<<<<<<< HEAD
-    print("\nPerforming maximum likelihood principal components analysis")
-    # Generate initial estimates
-    print("Generating initial estimates")
-#    CV = np.zeros((X.shape[0], X.shape[0]))
-#    for i in range(X.shape[0]):
-#        for j in range(X.shape[0]):
-#            denom = np.min((len(np.where(X[i,:] != 0)),
-#            len(np.where(X[j,:] != 0))))
-#            CV[i,j] = np.dot(X[i,:], (X[j,:]).T) / denom
-=======
     _logger.info("Performing maximum likelihood principal components analysis")
     # Generate initial estimates
     _logger.info("Generating initial estimates")
-
-#    for i in range(X.shape[0]):
-#        for j in range(X.shape[0]):
->>>>>>> 5e7eacf8
     CV = np.cov(X)
     U, S, Vh = svd(CV)
     U0 = U
 
     # Loop for alternating least squares
-<<<<<<< HEAD
-    print("Optimization iteration loop")
-=======
     _logger.info("Optimization iteration loop")
->>>>>>> 5e7eacf8
     count = 0
     Sold = 0
     ErrFlag = -1
@@ -106,15 +87,7 @@
         count += 1
         Sobj = 0
         MLX = np.zeros(XX.shape)
-<<<<<<< HEAD
         for i in range(n):
-            #            Q = sp.sparse.lil_matrix((varX.shape[0] ,varX.shape[0]))
-            #            Q.setdiag((1/(varX[:,i])).squeeze())
-            #            Q.tocsc()
-
-=======
-        for i in xrange(n):
->>>>>>> 5e7eacf8
             Q = np.diag((1 / (varX[:, i])).squeeze())
             U0m = np.matrix(U0)
             F = np.linalg.inv((U0m.T * Q * U0m))
@@ -123,18 +96,11 @@
             dx = np.matrix((XX[:, i] - MLX[:, i]).squeeze())
             Sobj += float(dx * Q * dx.T)
         if (count % 2) == 1:
-<<<<<<< HEAD
-            print("Iteration : %s" % (count / 2))
-            if (abs(Sold - Sobj) / Sobj) < convlim:
-                ErrFlag = 1
-            print("(abs(Sold - Sobj) / Sobj) = %s" % (abs(Sold - Sobj) / Sobj))
-=======
             _logger.info("Iteration : %s" % (count / 2))
             if (abs(Sold - Sobj) / Sobj) < convlim:
                 ErrFlag = 1
             _logger.info("(abs(Sold - Sobj) / Sobj) = %s" %
                          (abs(Sold - Sobj) / Sobj))
->>>>>>> 5e7eacf8
             if count > maxiter:
                 ErrFlag = 1
 
