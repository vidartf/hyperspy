# -*- coding: utf-8 -*-
# Copyright 2007-2016 The HyperSpy developers
#
# This file is part of  HyperSpy.
#
#  HyperSpy is free software: you can redistribute it and/or modify
# it under the terms of the GNU General Public License as published by
# the Free Software Foundation, either version 3 of the License, or
# (at your option) any later version.
#
#  HyperSpy is distributed in the hope that it will be useful,
# but WITHOUT ANY WARRANTY; without even the implied warranty of
# MERCHANTABILITY or FITNESS FOR A PARTICULAR PURPOSE.  See the
# GNU General Public License for more details.
#
# You should have received a copy of the GNU General Public License
# along with  HyperSpy.  If not, see <http://www.gnu.org/licenses/>.

import struct
import warnings
from glob import glob
import os
import logging
import xml.etree.ElementTree as ET
try:
    from collections import OrderedDict
    ordict = True
except ImportError:
    ordict = False

import numpy as np
import traits.api as t

from hyperspy.misc.array_tools import sarray2dict
from hyperspy.misc.utils import DictionaryTreeBrowser

_logger = logging.getLogger(__name__)

ser_extensions = ('ser', 'SER')
emi_extensions = ('emi', 'EMI')
# Plugin characteristics
# ----------------------
format_name = 'FEI TIA'
description = ''
full_support = False
# Recognised file extension
file_extensions = ser_extensions + emi_extensions
default_extension = 0

# Writing capabilities
writes = False
# ----------------------

data_types = {
    '1': '<u1',
    '2': '<u2',
    '3': '<u4',
    '4': '<i1',
    '5': '<i2',
    '6': '<i4',
    '7': '<f4',
    '8': '<f8',
    '9': '<c8',
    '10': '<c16',
}

XY_TAG_ID = 16706  # header contains XY calibration


def readLELongLong(file):
    """Read 8 bytes as *little endian* integer in file"""
    read_bytes = file.read(8)
    return struct.unpack('<Q', read_bytes)[0]


def readLELong(file):
    """Read 4 bytes as *little endian* integer in file"""
    read_bytes = file.read(4)
    return struct.unpack('<L', read_bytes)[0]


def readLEShort(file):
    """Read 2 bytes as *little endian* integer in file"""
    read_bytes = file.read(2)
    return struct.unpack('<H', read_bytes)[0]


def dimension_array_dtype(n, DescriptionLength, UnitsLength):
    dt_list = [
        ("Dim-%s_DimensionSize" % n, ("<u4")),
        ("Dim-%s_CalibrationOffset" % n, "<f8"),
        ("Dim-%s_CalibrationDelta" % n, "<f8"),
        ("Dim-%s_CalibrationElement" % n, "<u4"),
        ("Dim-%s_DescriptionLength" % n, "<u4"),
        ("Dim-%s_Description" % n, (bytes, DescriptionLength)),
        ("Dim-%s_UnitsLength" % n, "<u4"),
        ("Dim-%s_Units" % n, (bytes, UnitsLength)),
    ]
    return dt_list


def get_lengths(file):
    file.seek(24, 1)
    description_length = readLELong(file)
    file.seek(description_length, 1)
    unit_length = readLELong(file)
    file.seek(unit_length, 1)
    return description_length, unit_length


def get_header_dtype_list(file):
    # Read the first part of the header
    header_list1 = [
        ("ByteOrder", "<u2"),
        ("SeriesID", "<u2"),
        ("SeriesVersion", "<u2"),
        ("DataTypeID", "<u4"),
        ("TagTypeID", "<u4"),
        ("TotalNumberElements", "<u4"),
        ("ValidNumberElements", "<u4")]
    header1 = np.fromfile(file,
                          dtype=np.dtype(header_list1),
                          count=1)
    # Depending on the SeriesVersion, the OffsetArrayOffset is 4 or 8 bytes
    if header1["SeriesVersion"] <= 528:
        OffsetArrayOffset_dtype = "<u4"
        beginning_dimension_array_section = 30
    else:
        OffsetArrayOffset_dtype = "<u8"
        beginning_dimension_array_section = 34

    # Once we know the type of the OffsetArrayOffset, we can continue reading
    # the 2nd part of the header
    file.seek(22)
    header_list2 = [("OffsetArrayOffset", OffsetArrayOffset_dtype),
                    ("NumberDimensions", "<u4")]
    header2 = np.fromfile(file,
                          dtype=np.dtype(header_list2),
                          count=1)

    header_list = header_list1 + header_list2
    # Go to the beginning of the dimension array section
    file.seek(beginning_dimension_array_section)
    for n in range(1, header2["NumberDimensions"] + 1):
        description_length, unit_length = get_lengths(file)
        header_list += dimension_array_dtype(
            n, description_length, unit_length)
    file.seek(0)
    return header_list


def get_data_dtype_list(file, offset, record_by):
    if record_by == 'spectrum':
        file.seek(offset + 20)
        data_type = readLEShort(file)
        array_size = readLELong(file)
        header = [
            ("CalibrationOffset", ("<f8")),
            ("CalibrationDelta", "<f8"),
            ("CalibrationElement", "<u4"),
            ("DataType", "<u2"),
            ("ArrayLength", "<u4"),
            ("Array", (data_types[str(data_type)], array_size)),
        ]
    elif record_by == 'image':  # Untested
        file.seek(offset + 40)
        data_type = readLEShort(file)
        array_size_x = readLELong(file)
        array_size_y = readLELong(file)
        array_size = array_size_x * array_size_y
        header = [
            ("CalibrationOffsetX", ("<f8")),
            ("CalibrationDeltaX", "<f8"),
            ("CalibrationElementX", "<u4"),
            ("CalibrationOffsetY", ("<f8")),
            ("CalibrationDeltaY", "<f8"),
            ("CalibrationElementY", "<u4"),
            ("DataType", "<u2"),
            ("ArraySizeX", "<u4"),
            ("ArraySizeY", "<u4"),
            ("Array",
             (data_types[str(data_type)], (array_size_x, array_size_y))),
        ]
    return header


def get_data_tag_dtype_list(data_type_id):
    if data_type_id == XY_TAG_ID:
        header = [
            ("TagTypeID", ("<u2")),
            ("Unknown", ("<u2")),  # Not in Boothroyd description. = 0
            ("Time", "<u4"),   # The precision is one second...
            ("PositionX", "<f8"),
            ("PositionY", "<f8"),
        ]
    else:  # elif data_type_id == ?????, 16722?
        header = [
            ("TagTypeID", ("<u2")),
            # Not in Boothroyd description. = 0. Not tested.
            ("Unknown", ("<u2")),
            ("Time", "<u4"),   # The precision is one second...
        ]
    return header


def log_struct_array_values(struct_array):
    for key in struct_array.dtype.names:
        if not isinstance(struct_array[key], np.ndarray) or \
                np.array(struct_array[key].shape).sum() == 1:
<<<<<<< HEAD
            _logger.info("%s : %s", key, struct_array[key])
        else:
            _logger.info("%s : Array", key)
=======
            print("%s : %s" % (key, struct_array[key]))
        else:
            print("%s : Array" % key)
>>>>>>> 0ff8f406


def guess_record_by(record_by_id):
    if record_by_id == 16672:
        return 'spectrum'
    else:
        return 'image'


def parse_ExperimentalDescription(et, dictree):
    dictree.add_node(et.tag)
    dictree = dictree[et.tag]
    for data in et.find(b"Root").findall(b"Data"):
        label = data.find(b"Label").text
        value = data.find(b"Value").text
        units = data.find(b"Unit").text
        item = label if not units else label + "_%s" % units
        value = float(value) if units else value
        dictree[item] = value


def parse_TrueImageHeaderInfo(et, dictree):
    dictree.add_node(et.tag)
    dictree = dictree[et.tag]
    et = ET.fromstring(et.text)
    for data in et.findall(b"Data"):
        dictree[data.find(b"Index").text] = float(data.find(b"Value").text)


def emixml2dtb(et, dictree):
    if et.tag == b"ExperimentalDescription":
        parse_ExperimentalDescription(et, dictree)
        return
    elif et.tag == b"TrueImageHeaderInfo":
        parse_TrueImageHeaderInfo(et, dictree)
        return
    if et.text:
        dictree[et.tag] = et.text
        return
    else:
        dictree.add_node(et.tag)
        for child in et:
            emixml2dtb(child, dictree[et.tag])


def emi_reader(filename, dump_xml=False, **kwds):
    # TODO: recover the tags from the emi file. It is easy: just look for
    # <ObjectInfo> and </ObjectInfo>. It is standard xml :)
    # xml chunks are identified using UUID, if we can find how these UUID are
    # generated then, it will possible to match to the corresponding ser file
    # and add the detector information in the metadata
    objects = get_xml_info_from_emi(filename)
    filename = os.path.splitext(filename)[0]
    if dump_xml is True:
        for i, obj in enumerate(objects):
            with open(filename + '-object-%s.xml' % i, 'w') as f:
                f.write(obj)

    ser_files = sorted(glob(filename + '_[0-9].ser'))
    sers = []
    for f in ser_files:
<<<<<<< HEAD
        _logger.info("Opening %s", f)
=======
        if verbose is True:
            print("Opening ", f)
>>>>>>> 0ff8f406
        try:
            sers.append(ser_reader(f, objects))
        except IOError:  # Probably a single spectrum that we don't support
            continue

        index = int(os.path.splitext(f)[0].split("_")[-1]) - 1
        op = DictionaryTreeBrowser(sers[-1]['original_metadata'])
        emixml2dtb(ET.fromstring(objects[index]), op)
        sers[-1]['original_metadata'] = op.as_dictionary()
    return sers


def file_reader(filename, *args, **kwds):
    ext = os.path.splitext(filename)[1][1:]
    if ext in ser_extensions:
        return [ser_reader(filename, *args, **kwds), ]
    elif ext in emi_extensions:
        return emi_reader(filename, *args, **kwds)


<<<<<<< HEAD
def load_ser_file(filename):
    _logger.info("Opening the file: %s", filename)
=======
def load_ser_file(filename, verbose=False):
    if verbose:
        print("Opening the file: ", filename)
>>>>>>> 0ff8f406
    with open(filename, 'rb') as f:
        header = np.fromfile(f,
                             dtype=np.dtype(get_header_dtype_list(f)),
                             count=1)
<<<<<<< HEAD
        _logger.info("Header info:")
        log_struct_array_values(header[0])
=======
        if verbose is True:
            print("Extracting the information")
            print("\n")
            print("Header info:")
            print("------------")
            print_struct_array_values(header[0])
>>>>>>> 0ff8f406

        if header['ValidNumberElements'] == 0:
            raise IOError(
                "The file does not contains valid data. "
                "If it is a single spectrum, the data is contained in the  "
                ".emi file but HyperSpy cannot currently extract this "
                "information.")

        # Read the first element of data offsets
        f.seek(header["OffsetArrayOffset"][0])
        # OffsetArrayOffset can contain 4 or 8 bytes integer depending if the
        # data have been acquired using a 32 or 64 bits platform.
        if header['SeriesVersion'] <= 528:
            data_offsets = readLELong(f)
        else:
            data_offsets = readLELongLong(f)
        data_dtype_list = get_data_dtype_list(
            f,
            data_offsets,
            guess_record_by(header['DataTypeID']))
        tag_dtype_list = get_data_tag_dtype_list(header['TagTypeID'])
        f.seek(data_offsets)
        data = np.fromfile(f,
                           dtype=np.dtype(data_dtype_list + tag_dtype_list),
                           count=header["TotalNumberElements"])
<<<<<<< HEAD
        _logger.info("Data info:")
        log_struct_array_values(data[0])
=======
        if verbose is True:
            print("\n")
            print("Data info:")
            print("----------")
            print_struct_array_values(data[0])
>>>>>>> 0ff8f406
    return header, data


def get_xml_info_from_emi(emi_file):
    with open(emi_file, 'rb') as f:
        tx = f.read()
    objects = []
    i_start = 0
    while i_start != -1:
        i_start += 1
        i_start = tx.find(b'<ObjectInfo>', i_start)
        i_end = tx.find(b'</ObjectInfo>', i_start)
        objects.append(tx[i_start:i_end + 13].decode('utf-8'))
    return objects[:-1]


def get_calibration_from_position(position):
    """Compute the size, scale and offset of a linear axis from coordinates.

    This function assumes rastering on a regular grid for the full size of
    each dimension before rastering over another one. Fox example: a11, a12,
    a13, a21, a22, a23 for a 2x3 grid.

    Parameters
    ----------
    position: numpy array.
        Position coordinates of the axis. Normally as in PositionX/Y of the
        ser file.

    Returns
    -------
    axis_attr: dictionary with `size`, `scale`, `offeset` keys.

    """
    offset = position[0]
    for i, x in enumerate(position):
        if x != position[0]:
            break
    if i == len(position) - 1:
        # No scanning over this axis
        scale = 0
        size = 0
    else:
        scale = x - position[0]
        if i == 1:  # Rastering over this dimension first
            for j, x in enumerate(position[1:]):
                if x == position[0]:
                    break
            size = j + 1
        else:  # Second rastering dimension
            size = len(position) / i
    axis_attr = {"size": size, "scale": scale, "offset": offset}
    return axis_attr


def get_axes_from_position(header, data):
    array_shape = []
    axes = []
    array_size = int(header["ValidNumberElements"])
    if data[b"TagTypeID"][0] == XY_TAG_ID:
        xcal = get_calibration_from_position(data[b"PositionX"])
        ycal = get_calibration_from_position(data[b"PositionY"])
        if xcal[b"size"] == 0 and ycal[b"size"] != 0:
            # Vertical line scan
            axes.append({
                'name': "x",
                'units': "meters",
                'index_in_array': 0,
            })
            axes[-1].update(xcal)
            array_shape.append(axes[-1]["size"])

        elif xcal[b"size"] != 0 and ycal[b"size"] == 0:
            # Horizontal line scan
            axes.append({
                'name': "y",
                'units': "meters",
                'index_in_array': 0,
            })
            axes[-1].update(ycal)
            array_shape.append(axes[-1]["size"])

        elif xcal[b"size"] * ycal[b"size"] == array_size:
            # Image
            axes.append({
                'name': "y",
                'units': "meters",
                'index_in_array': 0,
            })
            axes[-1].update(ycal)
            array_shape.append(axes[-1]["size"])
            axes.append({
                'name': "x",
                'units': "meters",
                'index_in_array': 1,
            })
            axes[-1].update(xcal)
            array_shape.append(axes[-1]["size"])
        elif xcal[b"size"] == ycal[b"size"] == array_size:
            # Oblique line scan
            scale = np.sqrt(xcal["scale"] ** 2 + ycal["scale"] ** 2)
            axes.append({
                'name': "x",
                'units': "meters",
                'index_in_array': 0,
                "offset": 0,
                "scale": scale,
                "size": xcal["size"]
            })
            array_shape.append(axes[-1]["size"])
        else:
            raise IOError
    else:
        array_shape = [header["ValidNumberElements"]]
        axes.append({
            'name': "Unknown dimension",
            'offset': 0,
            'scale': 1,
            'units': "",
            'size': header["ValidNumberElements"],
            'index_in_array': 0
        })
    return array_shape, axes


def convert_xml_to_dict(xml_object):
    op = DictionaryTreeBrowser()
    emixml2dtb(ET.fromstring(xml_object), op)
    return op


def ser_reader(filename, objects=None, verbose=False, *args, **kwds):
    """Reads the information from the file and returns it in the HyperSpy
    required format.

    """
    header, data = load_ser_file(filename, verbose=verbose)
    record_by = guess_record_by(header['DataTypeID'])
    ndim = int(header['NumberDimensions'])
    if record_by == 'spectrum':
        if ndim == 0 and header["ValidNumberElements"] != 0:
            # The calibration of the axes are not stored in the header.
            # We try to guess from the position coordinates.
            array_shape, axes = get_axes_from_position(header=header,
                                                       data=data)
        else:
            axes = []
            array_shape = [None, ] * int(ndim)
            if len(data['PositionY']) > 1 and \
                    (data['PositionY'][0] == data['PositionY'][1]):
                # The spatial dimensions are stored in F order i.e. X, Y, ...
                order = "F"
            else:
                # The spatial dimensions are stored in C order i.e. ..., Y, X
                order = "C"
            # Extra dimensions
            for i in range(ndim):
                if i == ndim - 1:
                    name = 'x'
                elif i == ndim - 2:
                    name = 'y'
                else:
                    name = t.Undefined
                idim = 1 + i if order == "C" else ndim - i
                axes.append({
                    'name': name,
                    'offset': header['Dim-%i_CalibrationOffset' % idim][0],
                    'scale': header['Dim-%i_CalibrationDelta' % idim][0],
                    'units': header['Dim-%i_Units' % idim][0].decode('utf-8'),
                    'size': header['Dim-%i_DimensionSize' % idim][0],
                    'index_in_array': i
                })
                array_shape[i] = \
                    header['Dim-%i_DimensionSize' % idim][0]

        # Spectral dimension
        axes.append({
            'offset': data['CalibrationOffset'][0],
            'scale': data['CalibrationDelta'][0],
            'size': data['ArrayLength'][0],
            'index_in_array': header['NumberDimensions'][0]
        })

        # FEI seems to use the international system of units (SI) for the
        # energy scale (eV).
        axes[-1]['units'] = 'eV'
        axes[-1]['name'] = 'Energy'

        array_shape.append(data['ArrayLength'][0])

    elif record_by == 'image':
        # Extra dimensions
        if ndim == 0 and header["ValidNumberElements"] != 0:
            # The calibration of the axes are not stored in the header.
            # We try to guess from the position coordinates.
            array_shape, axes = get_axes_from_position(header=header,
                                                       data=data)
        else:
            axes = []
            array_shape = []
            for i in range(ndim):
                if header['Dim-%i_DimensionSize' % (i + 1)][0] != 1:
                    axes.append({
                        'offset': header[
                            'Dim-%i_CalibrationOffset' % (i + 1)][0],
                        'scale': header[
                            'Dim-%i_CalibrationDelta' % (i + 1)][0],
                        # for image stack, the UnitsLength is 0 (no units)
<<<<<<< HEAD
                        'units': header['Dim-%i_Units' % (i + 1)][0].decode(
                            'utf-8') if header['Dim-%i_UnitsLength' % (i + 1)] > 0
=======
                        'units': header['Dim-%i_Units' % (i +
                                                          1)][0].decode('utf-8')
                        if header['Dim-%i_UnitsLength' % (i + 1)] > 0
>>>>>>> 0ff8f406
                        else 'Unknown',
                        'size': header['Dim-%i_DimensionSize' % (i + 1)][0],
                    })
                array_shape.append(header['Dim-%i_DimensionSize' % (i + 1)][0])
        if objects is not None:
            objects_dict = convert_xml_to_dict(objects[0])
            units = guess_units_from_mode(objects_dict, header)
        else:
            units = "meters"
        # Y axis
        axes.append({
            'name': 'y',
            'offset': data['CalibrationOffsetY'][0] -
            data['CalibrationElementY'][0] * data['CalibrationDeltaY'][0],
            'scale': data['CalibrationDeltaY'][0],
            'units': units,
            'size': data['ArraySizeY'][0],
        })
        array_shape.append(data['ArraySizeY'][0])

        # X axis
        axes.append({
            'name': 'x',
            'offset': data['CalibrationOffsetX'][0] -
            data['CalibrationElementX'][0] * data['CalibrationDeltaX'][0],
            'scale': data['CalibrationDeltaX'][0],
            'size': data['ArraySizeX'][0],
            'units': units,
        })
        array_shape.append(data['ArraySizeX'][0])
    # FEI seems to use the international system of units (SI) for the
    # spatial scale. However, we prefer to work in nm
    for axis in axes:
        if axis['units'] == 'meters':
            axis['units'] = 'nm'
            axis['scale'] *= 10 ** 9
        elif axis['units'] == '1/meters':
            axis['units'] = '1/nm'
            axis['scale'] /= 10 ** 9
    # Workaround for negative axes
    for ax in axes:
        if 'scale' in ax and ax['scale'] < 0:
            if 'offset' not in ax:
                ax['offset'] = 0
            ax['offset'] += ax['scale'] * ax['size']
            ax['scale'] = -ax['scale']

    # If the acquisition stops before finishing the job, the stored file will
    # report the requested size even though no values are recorded. Therefore
    # if the shapes of the retrieved array does not match that of the data
    # dimensions we must fill the rest with zeros or (better) nans if the
    # dtype is float
    if np.cumprod(array_shape)[-1] != np.cumprod(data['Array'].shape)[-1]:
        dc = np.zeros(np.cumprod(array_shape)[-1],
                      dtype=data['Array'].dtype)
        if dc.dtype is np.dtype('f') or dc.dtype is np.dtype('f8'):
            dc[:] = np.nan
        dc[:data['Array'].ravel().shape[0]] = data['Array'].ravel()
    else:
        dc = data['Array']

    dc = dc.reshape(array_shape)
    if record_by == 'image':
        dc = dc[..., ::-1, :]
    if ordict:
        original_metadata = OrderedDict()
    else:
        original_metadata = {}
    header_parameters = sarray2dict(header)
    sarray2dict(data, header_parameters)
    if len(axes) != len(dc.shape):
        dc = dc.squeeze()
    if len(axes) != len(dc.shape):
        raise IOError("Please report this issue to the HyperSpy developers.")
    # We remove the Array key to save memory avoiding duplication
    del header_parameters['Array']
    original_metadata['ser_header_parameters'] = header_parameters
    dictionary = {
        'data': dc,
        'metadata': {
            'General': {
                'original_filename': os.path.split(filename)[1]},
            "Signal": {
                'signal_type': "",
                'record_by': record_by,
            },
        },
        'axes': axes,
        'original_metadata': original_metadata,
        'mapping': mapping}
    return dictionary


def guess_units_from_mode(objects_dict, header, verbose=True):
    # in case the xml file doesn't contain the "Mode" or the header doesn't
    # contain 'Dim-1_UnitsLength', return "meters" as default, which will be
    # OK most of the time
    warn_str = "The navigation axes units could not be determined. " \
               "Setting them to `nm`, but this may be wrong."
    try:
        mode = objects_dict.ObjectInfo.ExperimentalDescription.Mode
        isCamera = (
            "CameraNamePath" in objects_dict.ObjectInfo.AcquireInfo.keys())
    except AttributeError:  # in case the xml chunk doesn't contain the Mode
        warnings.warn(warn_str)
        return 'meters'  # Most of the time, the unit will be meters!
    if 'Dim-1_UnitsLength' in header.dtype.fields:
        # assuming that for an image stack, the UnitsLength of the "3rd"
        # dimension is 0
        isImageStack = (header['Dim-1_UnitsLength'][0] == 0)
        # Workaround: if this is not an image stack and not a STEM image, then
        # we assume that it should be a diffraction
        isDiffractionScan = (header['Dim-1_DimensionSize'][0] > 1 and not
                             isImageStack)
    else:
        warnings.warn(warn_str)
        return 'meters'  # Most of the time, the unit will be meters!

    if verbose:
        print("------------")
        print(objects_dict.ObjectInfo.AcquireInfo)
        print("mode", mode)
        print("isCamera:", isCamera)
        print("isImageStack:", isImageStack)
        print("isImageStack:", isDiffractionScan)
        print("------------")
    if 'STEM' in mode:
        # data recorded in STEM with a camera, so we assume, it's a diffraction
        # in case we can't make use the detector is a camera, use a workaround
        if isCamera or isDiffractionScan:
            return "1/meters"
        else:
            return "meters"
    elif 'Diffraction' in mode:
        return "1/meters"
    else:
        return 'meters'


def get_simplified_mode(mode):
    if "STEM" in mode:
        return "STEM"
    else:
        return "TEM"


def get_degree(value):
    return np.degrees(float(value))


mapping = {
    "ObjectInfo.ExperimentalDescription.High_tension_kV": (
        "Acquisition_instrument.TEM.beam_energy",
        None),
    "ObjectInfo.ExperimentalDescription.Microscope": (
        "Acquisition_instrument.TEM.microscope",
        None),
    "ObjectInfo.ExperimentalDescription.Mode": (
        "Acquisition_instrument.TEM.acquisition_mode",
        get_simplified_mode),
    "ObjectInfo.ExperimentalConditions.MicroscopeConditions.Tilt1": (
        "Acquisition_instrument.TEM.tilt_stage",
        get_degree),
}<|MERGE_RESOLUTION|>--- conflicted
+++ resolved
@@ -207,15 +207,9 @@
     for key in struct_array.dtype.names:
         if not isinstance(struct_array[key], np.ndarray) or \
                 np.array(struct_array[key].shape).sum() == 1:
-<<<<<<< HEAD
             _logger.info("%s : %s", key, struct_array[key])
         else:
             _logger.info("%s : Array", key)
-=======
-            print("%s : %s" % (key, struct_array[key]))
-        else:
-            print("%s : Array" % key)
->>>>>>> 0ff8f406
 
 
 def guess_record_by(record_by_id):
@@ -277,12 +271,7 @@
     ser_files = sorted(glob(filename + '_[0-9].ser'))
     sers = []
     for f in ser_files:
-<<<<<<< HEAD
         _logger.info("Opening %s", f)
-=======
-        if verbose is True:
-            print("Opening ", f)
->>>>>>> 0ff8f406
         try:
             sers.append(ser_reader(f, objects))
         except IOError:  # Probably a single spectrum that we don't support
@@ -303,29 +292,14 @@
         return emi_reader(filename, *args, **kwds)
 
 
-<<<<<<< HEAD
 def load_ser_file(filename):
     _logger.info("Opening the file: %s", filename)
-=======
-def load_ser_file(filename, verbose=False):
-    if verbose:
-        print("Opening the file: ", filename)
->>>>>>> 0ff8f406
     with open(filename, 'rb') as f:
         header = np.fromfile(f,
                              dtype=np.dtype(get_header_dtype_list(f)),
                              count=1)
-<<<<<<< HEAD
         _logger.info("Header info:")
         log_struct_array_values(header[0])
-=======
-        if verbose is True:
-            print("Extracting the information")
-            print("\n")
-            print("Header info:")
-            print("------------")
-            print_struct_array_values(header[0])
->>>>>>> 0ff8f406
 
         if header['ValidNumberElements'] == 0:
             raise IOError(
@@ -351,16 +325,8 @@
         data = np.fromfile(f,
                            dtype=np.dtype(data_dtype_list + tag_dtype_list),
                            count=header["TotalNumberElements"])
-<<<<<<< HEAD
         _logger.info("Data info:")
         log_struct_array_values(data[0])
-=======
-        if verbose is True:
-            print("\n")
-            print("Data info:")
-            print("----------")
-            print_struct_array_values(data[0])
->>>>>>> 0ff8f406
     return header, data
 
 
@@ -569,14 +535,9 @@
                         'scale': header[
                             'Dim-%i_CalibrationDelta' % (i + 1)][0],
                         # for image stack, the UnitsLength is 0 (no units)
-<<<<<<< HEAD
                         'units': header['Dim-%i_Units' % (i + 1)][0].decode(
-                            'utf-8') if header['Dim-%i_UnitsLength' % (i + 1)] > 0
-=======
-                        'units': header['Dim-%i_Units' % (i +
-                                                          1)][0].decode('utf-8')
-                        if header['Dim-%i_UnitsLength' % (i + 1)] > 0
->>>>>>> 0ff8f406
+                            'utf-8')
+						if header['Dim-%i_UnitsLength' % (i + 1)] > 0
                         else 'Unknown',
                         'size': header['Dim-%i_DimensionSize' % (i + 1)][0],
                     })
