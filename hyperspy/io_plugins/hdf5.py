--- conflicted
+++ resolved
@@ -391,11 +391,8 @@
             group.attrs[key] = '_None_'
         elif isinstance(value, bytes):
             try:
-<<<<<<< HEAD
-=======
                 # binary string if has any null characters (otherwise not
                 # supported by hdf5)
->>>>>>> 0ff8f406
                 _ = value.index(b'\x00')
                 group.attrs['_bs_' + key] = np.void(value)
             except ValueError:
