--- conflicted
+++ resolved
@@ -23,12 +23,8 @@
 
 import codecs
 import os.path
-<<<<<<< HEAD
 from io import StringIO
-=======
-from StringIO import StringIO
 import logging
->>>>>>> 5e7eacf8
 
 import numpy as np
 
@@ -384,19 +380,6 @@
         data = read_raw(rpl_info, rawfname, mmap_mode=mmap_mode)
 
     if rpl_info['record-by'] == 'vector':
-<<<<<<< HEAD
-        print('Loading as spectrum')
-        record_by = 'spectrum'
-    elif rpl_info['record-by'] == 'image':
-        print('Loading as Image')
-        record_by = 'image'
-    else:
-        if len(data.shape) == 1:
-            print('Loading as spectrum')
-            record_by = 'spectrum'
-        else:
-            print('Loading as image')
-=======
         _logger.info('Loading as spectrum')
         record_by = 'spectrum'
     elif rpl_info['record-by'] == 'image':
@@ -408,7 +391,6 @@
             record_by = 'spectrum'
         else:
             _logger.info('Loading as image')
->>>>>>> 5e7eacf8
             record_by = 'image'
 
     if rpl_info['record-by'] == 'vector':
