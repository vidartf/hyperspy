--- conflicted
+++ resolved
@@ -144,15 +144,6 @@
                              count=1)
     fei_header = None
     if std_header['NEXT'] / 1024 == 128:
-<<<<<<< HEAD
-        print("It seems to contain an extended FEI header")
-        fei_header = np.fromfile(f, dtype=get_fei_dtype_list(endianess),
-                                 count=1024)
-    if f.tell() == 1024 + std_header['NEXT']:
-        print("The FEI header was correctly loaded")
-    else:
-        print("There was a problem reading the extended header")
-=======
         _logger.info("%s seems to contain an extended FEI header", filename)
         fei_header = np.fromfile(f, dtype=get_fei_dtype_list(endianess),
                                  count=1024)
@@ -160,7 +151,6 @@
         _logger.debug("The FEI header was correctly loaded")
     else:
         _logger.warn("There was a problem reading the extended header")
->>>>>>> 5e7eacf8
         f.seek(1024 + std_header['NEXT'])
         fei_header = None
     NX, NY, NZ = std_header['NX'], std_header['NY'], std_header['NZ']
