--- conflicted
+++ resolved
@@ -131,13 +131,8 @@
             else:
                 calibration_dict[attrib[0]] = value
         else:
-<<<<<<< HEAD
-            print("Warning: the \'%s\' attribute is not defined in the file\
-            " % attrib[0])
-=======
             _logger.warn("Warning: the attribute '%s' is not defined in the "
                          "file '%s'", attrib[0], filename)
->>>>>>> 5e7eacf8
     for attrib in acquisition2netcdf.items():
         if hasattr(dc, attrib[1]):
             value = eval('dc.' + attrib[1])
@@ -146,24 +141,14 @@
             else:
                 acquisition_dict[attrib[0]] = value
         else:
-<<<<<<< HEAD
-            print("Warning: the \'%s\' attribute is not defined in the file\
-            " % attrib[0])
-=======
             _logger.warn("Warning: the attribute '%s' is not defined in the "
                          "file '%s'", attrib[0], filename)
->>>>>>> 5e7eacf8
     for attrib in treatments2netcdf.items():
         if hasattr(dc, attrib[1]):
             treatments_dict[attrib[0]] = eval('dc.' + attrib[1])
         else:
-<<<<<<< HEAD
-            print("Warning: the \'%s\' attribute is not defined in the file\
-            " % attrib[0])
-=======
             _logger.warn("Warning: the attribute '%s' is not defined in the "
                          "file '%s'", attrib[0], filename)
->>>>>>> 5e7eacf8
     original_metadata = {'record_by': ncfile.type,
                          'calibration': calibration_dict,
                          'acquisition': acquisition_dict,
