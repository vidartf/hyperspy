--- conflicted
+++ resolved
@@ -131,10 +131,6 @@
 
 """
 
-<<<<<<< HEAD
-
-=======
->>>>>>> 0ff8f406
 
 import sys
 import os
