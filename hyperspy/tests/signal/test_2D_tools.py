--- conflicted
+++ resolved
@@ -77,11 +77,7 @@
         self.new_offsets = self.offsets - self.ishifts.min(0) * self.scales
         zlp_pos = self.ishifts + self.izlp
         for i in range(10):
-<<<<<<< HEAD
-            slices = self.lena_offset - zlp_pos[i, ...]
-=======
             slices = self.ascent_offset - zlp_pos[i, ...]
->>>>>>> 0ff8f406
             s.data[i, ...] = im[slices[0]:slices[0] + 100,
                                 slices[1]:slices[1] + 100]
         self.spectrum = s
