# Copyright 2007-2016 The HyperSpy developers
#
# This file is part of  HyperSpy.
#
#  HyperSpy is free software: you can redistribute it and/or modify
# it under the terms of the GNU General Public License as published by
# the Free Software Foundation, either version 3 of the License, or
# (at your option) any later version.
#
#  HyperSpy is distributed in the hope that it will be useful,
# but WITHOUT ANY WARRANTY; without even the implied warranty of
# MERCHANTABILITY or FITNESS FOR A PARTICULAR PURPOSE.  See the
# GNU General Public License for more details.
#
# You should have received a copy of the GNU General Public License
# along with  HyperSpy.  If not, see <http://www.gnu.org/licenses/>.


import numpy as np
import nose.tools as nt

from hyperspy.signals import EDSSEMSpectrum
from hyperspy.defaults_parser import preferences
from hyperspy.components import Gaussian
from hyperspy import utils
from hyperspy.misc.test_utils import assert_warns


class Test_metadata:

    def setUp(self):
        # Create an empty spectrum
        s = EDSSEMSpectrum(np.ones((4, 2, 1024)))
        s.axes_manager.signal_axes[0].scale = 1e-3
        s.axes_manager.signal_axes[0].units = "keV"
        s.axes_manager.signal_axes[0].name = "Energy"
        s.metadata.Acquisition_instrument.SEM.Detector.EDS.live_time = 3.1
        s.metadata.Acquisition_instrument.SEM.beam_energy = 15.0
        s.metadata.Acquisition_instrument.SEM.tilt_stage = -38
        s.metadata.Acquisition_instrument.SEM.Detector.EDS.azimuth_angle = 63
        s.metadata.Acquisition_instrument.SEM.Detector.EDS.elevation_angle = 35
        self.signal = s

    def test_sum_live_time(self):
        s = self.signal
        old_metadata = s.metadata.deepcopy()
        sSum = s.sum(0)
        nt.assert_equal(
            sSum.metadata.Acquisition_instrument.SEM.Detector.EDS.live_time,
            3.1 * 2)
        # Check that metadata is unchanged
        print old_metadata, s.metadata      # Capture for comparison on error
        nt.assert_dict_equal(old_metadata.as_dictionary(),
                             s.metadata.as_dictionary(),
                             "Source metadata changed")

    def test_sum_live_time2(self):
        s = self.signal
        old_metadata = s.metadata.deepcopy()
        sSum = s.sum((0, 1))
        nt.assert_equal(
            sSum.metadata.Acquisition_instrument.SEM.Detector.EDS.live_time,
            3.1 *
            2 * 4)
        # Check that metadata is unchanged
        print old_metadata, s.metadata      # Capture for comparison on error
        nt.assert_dict_equal(old_metadata.as_dictionary(),
                             s.metadata.as_dictionary(),
                             "Source metadata changed")

    def test_sum_live_time_out_arg(self):
        s = self.signal
        sSum = s.sum(0)
        s.metadata.Acquisition_instrument.SEM.Detector.EDS.live_time = 4.2
        s_resum = s.sum(0)
        r = s.sum(0, out=sSum)
<<<<<<< HEAD
        nt.assert_equal(r, None)
=======
        nt.assert_is_none(r)
>>>>>>> c14051b6
        nt.assert_equal(
            s_resum.metadata.Acquisition_instrument.SEM.Detector.EDS.live_time,
            sSum.metadata.Acquisition_instrument.SEM.Detector.EDS.live_time)
        np.testing.assert_allclose(s_resum.data, sSum.data)

    def test_rebin_live_time(self):
        s = self.signal
        old_metadata = s.metadata.deepcopy()
        dim = s.axes_manager.shape
        s = s.rebin([dim[0] / 2, dim[1] / 2, dim[2]])
        nt.assert_equal(
            s.metadata.Acquisition_instrument.SEM.Detector.EDS.live_time,
            3.1 *
            2 *
            2)
        # Check that metadata is unchanged
        print old_metadata, self.signal.metadata    # Captured on error
        nt.assert_dict_equal(old_metadata.as_dictionary(),
                             self.signal.metadata.as_dictionary(),
                             "Source metadata changed")

    def test_add_elements(self):
        s = self.signal
        s.add_elements(['Al', 'Ni'])
        nt.assert_equal(s.metadata.Sample.elements, ['Al', 'Ni'])
        s.add_elements(['Al', 'Ni'])
        nt.assert_equal(s.metadata.Sample.elements, ['Al', 'Ni'])
        s.add_elements(["Fe", ])
        nt.assert_equal(s.metadata.Sample.elements, ['Al', "Fe", 'Ni'])
        s.set_elements(['Al', 'Ni'])
        nt.assert_equal(s.metadata.Sample.elements, ['Al', 'Ni'])

    def test_add_lines(self):
        s = self.signal
        s.add_lines(lines=())
        nt.assert_equal(s.metadata.Sample.xray_lines, [])
        s.add_lines(("Fe_Ln",))
        nt.assert_equal(s.metadata.Sample.xray_lines, ["Fe_Ln"])
        s.add_lines(("Fe_Ln",))
        nt.assert_equal(s.metadata.Sample.xray_lines, ["Fe_Ln"])
        s.add_elements(["Ti", ])
        s.add_lines(())
        nt.assert_equal(
            s.metadata.Sample.xray_lines, ['Fe_Ln', 'Ti_La'])
        s.set_lines((), only_one=False, only_lines=False)
        nt.assert_equal(s.metadata.Sample.xray_lines,
                        ['Fe_La', 'Fe_Lb3', 'Fe_Ll', 'Fe_Ln', 'Ti_La',
                         'Ti_Lb3', 'Ti_Ll', 'Ti_Ln'])
        s.metadata.Acquisition_instrument.SEM.beam_energy = 0.4
        s.set_lines((), only_one=False, only_lines=False)
        nt.assert_equal(s.metadata.Sample.xray_lines, ['Ti_Ll'])

    def test_add_lines_auto(self):
        s = self.signal
        s.axes_manager.signal_axes[0].scale = 1e-2
        s.set_elements(["Ti", "Al"])
        s.set_lines(['Al_Ka'])
        nt.assert_equal(
            s.metadata.Sample.xray_lines, ['Al_Ka', 'Ti_Ka'])

        del s.metadata.Sample.xray_lines
        s.set_elements(['Al', 'Ni'])
        s.add_lines()
        nt.assert_equal(
            s.metadata.Sample.xray_lines, ['Al_Ka', 'Ni_Ka'])
        s.metadata.Acquisition_instrument.SEM.beam_energy = 10.0
        s.set_lines([])
        nt.assert_equal(
            s.metadata.Sample.xray_lines, ['Al_Ka', 'Ni_La'])
        s.metadata.Acquisition_instrument.SEM.beam_energy = 200
        s.set_elements(['Au', 'Ni'])
        s.set_lines([])
        nt.assert_equal(s.metadata.Sample.xray_lines, ['Au_La', 'Ni_Ka'])

    def test_default_param(self):
        s = self.signal
        mp = s.metadata
        nt.assert_equal(
            mp.Acquisition_instrument.SEM.Detector.EDS.energy_resolution_MnKa,
            preferences.EDS.eds_mn_ka)

    def test_SEM_to_TEM(self):
        s = self.signal.inav[0, 0]
        signal_type = 'EDS_TEM'
        mp = s.metadata
        mp.Acquisition_instrument.SEM.Detector.EDS.energy_resolution_MnKa = \
            125.3
        sTEM = s.deepcopy()
        sTEM.set_signal_type(signal_type)
        mpTEM = sTEM.metadata
        results = [
            mp.Acquisition_instrument.SEM.Detector.EDS.energy_resolution_MnKa,
            signal_type]
        resultsTEM = [
            (mpTEM.Acquisition_instrument.TEM.Detector.EDS.
             energy_resolution_MnKa),
            mpTEM.Signal.signal_type]
        nt.assert_equal(results, resultsTEM)

    def test_get_calibration_from(self):
        s = self.signal
        scalib = EDSSEMSpectrum(np.ones(1024))
        energy_axis = scalib.axes_manager.signal_axes[0]
        energy_axis.scale = 0.01
        energy_axis.offset = -0.10
        s.get_calibration_from(scalib)
        nt.assert_equal(s.axes_manager.signal_axes[0].scale, energy_axis.scale)

    def test_take_off_angle(self):
        s = self.signal
        nt.assert_equal(s.get_take_off_angle(), 12.886929785732487)


class Test_get_lines_intentisity:

    def setUp(self):
        # Create an empty spectrum
        s = EDSSEMSpectrum(np.zeros((2, 2, 3, 100)))
        energy_axis = s.axes_manager.signal_axes[0]
        energy_axis.scale = 0.04
        energy_axis.units = 'keV'
        energy_axis.name = "Energy"
        g = Gaussian()
        g.sigma.value = 0.05
        g.centre.value = 1.487
        s.data[:] = g.function(energy_axis.axis)
        s.metadata.Acquisition_instrument.SEM.Detector.EDS.live_time = 3.1
        s.metadata.Acquisition_instrument.SEM.beam_energy = 15.0
        self.signal = s

    def test(self):
        s = self.signal
        sAl = s.get_lines_intensity(["Al_Ka"],
                                    plot_result=False,
                                    integration_windows=5)[0]
        nt.assert_true(
            np.allclose(24.99516, sAl.data[0, 0, 0], atol=1e-3))
        sAl = s.inav[0].get_lines_intensity(
            ["Al_Ka"], plot_result=False, integration_windows=5)[0]
        nt.assert_true(
            np.allclose(24.99516, sAl.data[0, 0], atol=1e-3))
        sAl = s.inav[0, 0].get_lines_intensity(
            ["Al_Ka"], plot_result=False, integration_windows=5)[0]
        nt.assert_true(np.allclose(24.99516, sAl.data[0], atol=1e-3))
        sAl = s.inav[0, 0, 0].get_lines_intensity(
            ["Al_Ka"], plot_result=False, integration_windows=5)[0]
        nt.assert_true(np.allclose(24.99516, sAl.data, atol=1e-3))
        s.axes_manager[-1].offset = 1.0
        with assert_warns(message="C_Ka is not in the data energy range."):
            sC = s.get_lines_intensity(["C_Ka"], plot_result=False)
        nt.assert_equal(len(sC), 0)
        nt.assert_true(sAl.metadata.Sample.elements, ["Al"])
        nt.assert_true(sAl.metadata.Sample.xray_lines, ["Al_Ka"])

    def test_eV(self):
        s = self.signal
        energy_axis = s.axes_manager.signal_axes[0]
        energy_axis.scale = 40
        energy_axis.units = 'eV'

        sAl = s.get_lines_intensity(["Al_Ka"],
                                    plot_result=False,
                                    integration_windows=5)[0]
        nt.assert_true(
            np.allclose(24.99516, sAl.data[0, 0, 0], atol=1e-3))

    def test_background_substraction(self):
        s = self.signal
        intens = s.get_lines_intensity(["Al_Ka"], plot_result=False)[0].data
        s += 1.
        nt.assert_true(np.allclose(s.estimate_background_windows(
            xray_lines=["Al_Ka"])[0, 0], 1.25666201, atol=1e-3))
        nt.assert_true(np.allclose(s.get_lines_intensity(
            ["Al_Ka"], background_windows=s.estimate_background_windows(
                [4, 4], xray_lines=["Al_Ka"]), plot_result=False)[0].data,
            intens, atol=1e-3))

    def test_estimate_integration_windows(self):
        s = self.signal
        nt.assert_true(np.allclose(
            s.estimate_integration_windows(3.0, ["Al_Ka"]),
            [[1.371, 1.601]], atol=1e-2))

    def test_with_signals_examples(self):
        from hyperspy.misc.example_signals_loading import \
            load_1D_EDS_SEM_spectrum as EDS_SEM_Spectrum
        s = EDS_SEM_Spectrum()
        np.allclose(utils.stack(s.get_lines_intensity()).data,
                    np.array([84163, 89063, 96117, 96700, 99075]))


class Test_tools_bulk:

    def setUp(self):
        s = EDSSEMSpectrum(np.ones(1024))
        s.metadata.Acquisition_instrument.SEM.beam_energy = 5.0
        energy_axis = s.axes_manager.signal_axes[0]
        energy_axis.scale = 0.01
        energy_axis.units = 'keV'
        s.set_elements(['Al', 'Zn'])
        s.add_lines()
        self.signal = s

    def test_electron_range(self):
        s = self.signal
        mp = s.metadata
        elec_range = utils.eds.electron_range(
            mp.Sample.elements[0],
            mp.Acquisition_instrument.SEM.beam_energy,
            density='auto',
            tilt=mp.Acquisition_instrument.SEM.tilt_stage)
        nt.assert_equal(elec_range, 0.41350651162374225)

    def test_xray_range(self):
        s = self.signal
        mp = s.metadata
        xr_range = utils.eds.xray_range(
            mp.Sample.xray_lines[0],
            mp.Acquisition_instrument.SEM.beam_energy,
            density=4.37499648818)
        nt.assert_equal(xr_range, 0.1900368800933955)


class Test_energy_units:

    def setUp(self):
        s = EDSSEMSpectrum(np.ones(1024))
        s.metadata.Acquisition_instrument.SEM.beam_energy = 5.0
        s.axes_manager.signal_axes[0].units = 'keV'
        s.set_microscope_parameters(energy_resolution_MnKa=130)
        self.signal = s

    def test_beam_energy(self):
        s = self.signal
        nt.assert_equal(s._get_beam_energy(), 5.0)
        s.axes_manager.signal_axes[0].units = 'eV'
        nt.assert_equal(s._get_beam_energy(), 5000.0)
        s.axes_manager.signal_axes[0].units = 'keV'

    def test_line_energy(self):
        s = self.signal
        nt.assert_equal(s._get_line_energy('Al_Ka'), 1.4865)
        s.axes_manager.signal_axes[0].units = 'eV'
        nt.assert_equal(s._get_line_energy('Al_Ka'), 1486.5)
        s.axes_manager.signal_axes[0].units = 'keV'

        nt.assert_equal(s._get_line_energy('Al_Ka', FWHM_MnKa='auto'),
                        (1.4865, 0.07661266213883969))
        nt.assert_equal(s._get_line_energy('Al_Ka', FWHM_MnKa=128),
                        (1.4865, 0.073167615787314))<|MERGE_RESOLUTION|>--- conflicted
+++ resolved
@@ -74,11 +74,7 @@
         s.metadata.Acquisition_instrument.SEM.Detector.EDS.live_time = 4.2
         s_resum = s.sum(0)
         r = s.sum(0, out=sSum)
-<<<<<<< HEAD
-        nt.assert_equal(r, None)
-=======
         nt.assert_is_none(r)
->>>>>>> c14051b6
         nt.assert_equal(
             s_resum.metadata.Acquisition_instrument.SEM.Detector.EDS.live_time,
             sSum.metadata.Acquisition_instrument.SEM.Detector.EDS.live_time)
@@ -151,7 +147,8 @@
         s.metadata.Acquisition_instrument.SEM.beam_energy = 200
         s.set_elements(['Au', 'Ni'])
         s.set_lines([])
-        nt.assert_equal(s.metadata.Sample.xray_lines, ['Au_La', 'Ni_Ka'])
+        nt.assert_equal(s.metadata.Sample.xray_lines,
+                        ['Au_La', 'Ni_Ka'])
 
     def test_default_param(self):
         s = self.signal
