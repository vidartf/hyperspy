--- conflicted
+++ resolved
@@ -151,12 +151,8 @@
 
     def test_binary_string(self):
         import dill
-<<<<<<< HEAD
-        # apparently pickle is not "full" and marshal is not backwards-compatible
-=======
         # apparently pickle is not "full" and marshal is not
         # backwards-compatible
->>>>>>> 0ff8f406
         f = dill.loads(self.s.metadata.test.binary_string)
         nt.assert_equal(f(3.5), 4.5)
 
