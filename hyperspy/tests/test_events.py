--- conflicted
+++ resolved
@@ -76,9 +76,6 @@
             
         self.trigger_check(self.events.a.trigger, False)
         self.trigger_check(self.events.b.trigger, True)
-<<<<<<< HEAD
-        self.trigger_check(self.events.c.trigger, True)
-=======
         self.trigger_check(self.events.c.trigger, True)
 
 
@@ -122,5 +119,4 @@
             
             with self.events.suppress:
                 self.trigger_check(e.trigger, False, 2, 5)
-            self.trigger_check(e.trigger, True, 2, 5)
->>>>>>> ada4ba89
+            self.trigger_check(e.trigger, True, 2, 5)