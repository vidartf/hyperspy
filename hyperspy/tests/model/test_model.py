--- conflicted
+++ resolved
@@ -753,15 +753,9 @@
     def test_std1_red_chisq(self):
         self.m.multifit(fitter="leastsq", method="ls", show_progressbar=None)
         np.testing.assert_almost_equal(self.m.red_chisq.data[0],
-<<<<<<< HEAD
-                                        0.79693355673230915)
-        np.testing.assert_almost_equal(self.m.red_chisq.data[1],
-                                        0.91453032901427167)
-=======
                                        0.79693355673230915)
         np.testing.assert_almost_equal(self.m.red_chisq.data[1],
                                        0.91453032901427167)
->>>>>>> 0ff8f406
 
 
 class TestMultifit:
@@ -926,11 +920,7 @@
         self.m.enable_adjust_position()
         nt.assert_equal(len(self.m._position_widgets), 1)
         # Check that both line and label was added
-<<<<<<< HEAD
-        nt.assert_equal(len(tuple(self.m._position_widgets.values())[0]), 2)
-=======
         nt.assert_equal(len(list(self.m._position_widgets.values())[0]), 2)
->>>>>>> 0ff8f406
 
     def test_disable_adjust_position(self):
         self.m.append(hs.model.components.Gaussian())
@@ -953,20 +943,11 @@
         self.m.append(hs.model.components.Gaussian())
         self.m.append(hs.model.components.Gaussian())
         self.m.enable_adjust_position()
-<<<<<<< HEAD
-        tuple(self.m._position_widgets.values())[0][0].close()
-        nt.assert_equal(len(self.m._position_widgets), 2)
-        nt.assert_equal(len(tuple(self.m._position_widgets.values())[0]), 1)
-        tuple(self.m._position_widgets.values())[0][0].close()
-        nt.assert_equal(len(self.m._position_widgets), 1)
-        nt.assert_equal(len(tuple(self.m._position_widgets.values())[0]), 2)
-=======
         list(self.m._position_widgets.values())[0][0].close()
         nt.assert_equal(len(self.m._position_widgets), 2)
         nt.assert_equal(len(list(self.m._position_widgets.values())[0]), 1)
         list(self.m._position_widgets.values())[0][0].close()
         nt.assert_equal(len(self.m._position_widgets), 1)
         nt.assert_equal(len(list(self.m._position_widgets.values())[0]), 2)
->>>>>>> 0ff8f406
         self.m.disable_adjust_position()
         nt.assert_equal(len(self.m._position_widgets), 0)