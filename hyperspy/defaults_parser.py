--- conflicted
+++ resolved
@@ -18,12 +18,8 @@
 
 
 import os.path
-<<<<<<< HEAD
 import configparser
-=======
-import ConfigParser
 import logging
->>>>>>> 5e7eacf8
 
 import traits.api as t
 
