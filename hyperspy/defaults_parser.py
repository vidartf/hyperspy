# -*- coding: utf-8 -*-
# Copyright 2007-2016 The HyperSpy developers
#
# This file is part of  HyperSpy.
#
#  HyperSpy is free software: you can redistribute it and/or modify
# it under the terms of the GNU General Public License as published by
# the Free Software Foundation, either version 3 of the License, or
# (at your option) any later version.
#
#  HyperSpy is distributed in the hope that it will be useful,
# but WITHOUT ANY WARRANTY; without even the implied warranty of
# MERCHANTABILITY or FITNESS FOR A PARTICULAR PURPOSE.  See the
# GNU General Public License for more details.
#
# You should have received a copy of the GNU General Public License
# along with  HyperSpy.  If not, see <http://www.gnu.org/licenses/>.


import os.path
import configparser
<<<<<<< HEAD
import logging
=======
>>>>>>> 0ff8f406

import traits.api as t

from hyperspy.misc.config_dir import config_path, os_name, data_path
from hyperspy.misc.ipython_tools import turn_logging_on, turn_logging_off
from hyperspy.io_plugins import default_write_ext

defaults_file = os.path.join(config_path, 'hyperspyrc')
eels_gos_files = os.path.join(data_path, 'EELS_GOS.tar.gz')

_logger = logging.getLogger(__name__)


def guess_gos_path():
    if os_name == 'windows':
        # If DM is installed, use the GOS tables from the default
        # installation
        # location in windows
        program_files = os.environ['PROGRAMFILES']
        gos = 'Gatan\DigitalMicrograph\EELS Reference Data\H-S GOS Tables'
        gos_path = os.path.join(program_files, gos)

        # Else, use the default location in the .hyperspy forlder
        if os.path.isdir(gos_path) is False and \
                'PROGRAMFILES(X86)' in os.environ:
            program_files = os.environ['PROGRAMFILES(X86)']
            gos_path = os.path.join(program_files, gos)
            if os.path.isdir(gos_path) is False:
                gos_path = os.path.join(config_path, 'EELS_GOS')
    else:
        gos_path = os.path.join(config_path, 'EELS_GOS')
    return gos_path


if os.path.isfile(defaults_file):
    # Remove config file if obsolated
    f = open(defaults_file)
    if 'Not really' in f.readline():
        # It is the old config file
        f.close()
        _logger.info('Removing obsoleted config file')
        os.remove(defaults_file)
        defaults_file_exists = False
    else:
        defaults_file_exists = True
else:
    defaults_file_exists = False

# Defaults template definition starts#####################################
# This "section" is all that has to be modified to add or remove sections and
# options from the defaults


class GeneralConfig(t.HasTraits):
    default_file_format = t.Enum(
        'hdf5',
        'rpl',
        desc='Using the hdf5 format is highly reccomended because is the '
        'only one fully supported. The Ripple (rpl) format it is useful '
        'tk is provided for when none of the other toolkits are'
        ' available. However, when using this toolkit the '
        'user interface elements are not available. '
        'to export data to other software that do not support hdf5')
    default_export_format = t.Enum(
        *default_write_ext,
        desc='Using the hdf5 format is highly reccomended because is the '
        'only one fully supported. The Ripple (rpl) format it is useful '
        'to export data to other software that do not support hdf5')
    interactive = t.CBool(
        True,
        desc='If enabled, HyperSpy will prompt the user when options are '
        'available, otherwise it will use the default values if possible')
    logger_on = t.CBool(
        False,
        label='Automatic logging',
        desc='If enabled, HyperSpy will store a log in the current directory '
        'of all the commands typed')

    show_progressbar = t.CBool(
        True,
        label='Show progress bar',
        desc='If enabled, show a progress bar when available')

    dtb_expand_structures = t.CBool(
        True,
        label='Expand structures in DictionaryTreeBrowser',
        desc='If enabled, when printing DictionaryTreeBrowser (e.g. '
             'metadata), long lists and tuples will be expanded and any '
             'dictionaries in them will be printed similar to '
             'DictionaryTreeBrowser, but with double lines')

    def _logger_on_changed(self, old, new):
        if new is True:
            turn_logging_on()
        else:
            turn_logging_off()


class ModelConfig(t.HasTraits):
    default_fitter = t.Enum('leastsq', 'mpfit',
                            desc='Choose leastsq if no bounding is required. '
                            'Otherwise choose mpfit')


class MachineLearningConfig(t.HasTraits):
    export_factors_default_file_format = t.Enum(*default_write_ext)
    export_loadings_default_file_format = t.Enum(*default_write_ext)
    multiple_files = t.Bool(
        True,
        label='Export to multiple files',
        desc='If enabled, on exporting the PCA or ICA results one file'
        'per factor and loading will be created. Otherwise only two files'
        'will contain the factors and loadings')
    same_window = t.Bool(
        True,
        label='Plot components in the same window',
        desc='If enabled the principal and independent components will all'
        ' be plotted in the same window')


class EELSConfig(t.HasTraits):
    eels_gos_files_path = t.Directory(
        guess_gos_path(),
        label='GOS directory',
        desc='The GOS files are required to create the EELS edge components')
    fine_structure_width = t.CFloat(
        30,
        label='Fine structure length',
        desc='The default length of the fine structure from the edge onset')
    fine_structure_active = t.CBool(
        False,
        label='Enable fine structure',
        desc="If enabled, the regions of the EELS spectrum defined as fine "
        "structure will be fitted with a spline. Please note that it "
        "enabling this feature only makes sense when the model is "
        "convolved to account for multiple scattering")
    fine_structure_smoothing = t.Range(
        0.,
        1.,
        value=0.3,
        label='Fine structure smoothing factor',
        desc='The lower the value the smoother the fine structure spline fit')
    synchronize_cl_with_ll = t.CBool(False)
    preedge_safe_window_width = t.CFloat(
        2,
        label='Pre-onset region (in eV)',
        desc='Some functions needs to define the regions between two '
        'ionisation edges. Due to limited energy resolution or chemical '
        'shift, the region is limited on its higher energy side by '
        'the next ionisation edge onset minus an offset defined by this '
        'parameters')
    min_distance_between_edges_for_fine_structure = t.CFloat(
        0,
        label='Minimum distance between edges',
        desc='When automatically setting the fine structure energy regions, '
        'the fine structure of an EELS edge component is automatically '
        'disable if the next ionisation edge onset distance to the '
        'higher energy side of the fine structure region is lower that '
        'the value of this parameter')


class EDSConfig(t.HasTraits):
    eds_mn_ka = t.CFloat(130.,
                         label='Energy resolution at Mn Ka (eV)',
                         desc='default value for FWHM of the Mn Ka peak in eV,'
                         'This value is used as a first approximation'
                         'of the energy resolution of the detector.')
    eds_tilt_stage = t.CFloat(
        0.,
        label='Stage tilt',
        desc='default value for the stage tilt in degree.')
    eds_detector_azimuth = t.CFloat(
        0.,
        label='Azimuth angle',
        desc='default value for the azimuth angle in degree. If the azimuth'
        ' is zero, the detector is perpendicular to the tilt axis.')
    eds_detector_elevation = t.CFloat(
        35.,
        label='Elevation angle',
        desc='default value for the elevation angle in degree.')


class PlotConfig(t.HasTraits):
    default_style_to_compare_spectra = t.Enum(
        'overlap',
        'cascade',
        'mosaic',
        'heatmap',
        desc=' the default style use to compare spectra with the'
        ' function utils.plot.plot_spectra')
    plot_on_load = t.CBool(
        False,
        desc='If enabled, the object will be plot automatically on loading')
    pylab_inline = t.CBool(
        False,
        desc="If True the figure are displayed inline."
        "HyperSpy must be restarted for changes to take effect")

template = {
    'General': GeneralConfig(),
    'Model': ModelConfig(),
    'EELS': EELSConfig(),
    'EDS': EDSConfig(),
    'MachineLearning': MachineLearningConfig(),
    'Plot': PlotConfig(), }

# Set the enums defaults
template['MachineLearning'].export_factors_default_file_format = 'rpl'
template['MachineLearning'].export_loadings_default_file_format = 'rpl'
template['General'].default_export_format = 'rpl'

# Defaults template definition ends ######################################


def template2config(template, config):
    for section, traited_class in template.items():
        config.add_section(section)
        for key, item in traited_class.get().items():
            config.set(section, key, str(item))


def config2template(template, config):
    for section, traited_class in template.items():
        config_dict = {}
        for name, value in config.items(section):
            if value == 'True':
                value = True
            elif value == 'False':
                value = False
            if name == 'fine_structure_smoothing':
                value = float(value)
            config_dict[name] = value
        traited_class.set(True, **config_dict)


def dictionary_from_template(template):
    dictionary = {}
    for section, traited_class in template.items():
        dictionary[section] = traited_class.get()
    return dictionary

<<<<<<< HEAD
config = configparser.ConfigParser(allow_no_value=True)
=======
config = configparser.SafeConfigParser(allow_no_value=True)
>>>>>>> 0ff8f406
template2config(template, config)
rewrite = False
if defaults_file_exists:
    # Parse the config file. It only copy to config the options that are
    # already defined. If the file contains any option that was not already
    # define the config file is rewritten because it is obsolate

<<<<<<< HEAD
    config2 = configparser.ConfigParser(allow_no_value=True)
=======
    config2 = configparser.SafeConfigParser(allow_no_value=True)
>>>>>>> 0ff8f406
    config2.read(defaults_file)
    for section in config2.sections():
        if config.has_section(section):
            for option in config2.options(section):
                if config.has_option(section, option):
                    config.set(section, option, config2.get(section, option))
                else:
                    rewrite = True
        else:
            rewrite = True

if not defaults_file_exists or rewrite is True:
    _logger.info('Writing the config file')
    config.write(open(defaults_file, 'w'))

# Use the traited classes to cast the content of the ConfigParser
config2template(template, config)


class Preferences(t.HasTraits):
    EELS = t.Instance(EELSConfig)
    EDS = t.Instance(EDSConfig)
    Model = t.Instance(ModelConfig)
    General = t.Instance(GeneralConfig)
    MachineLearning = t.Instance(MachineLearningConfig)
    Plot = t.Instance(PlotConfig)

    def gui(self):
        import hyperspy.gui.preferences
        self.EELS.trait_view("traits_view",
                             hyperspy.gui.preferences.eels_view)
        self.edit_traits(view=hyperspy.gui.preferences.preferences_view)

    def save(self):
<<<<<<< HEAD
        config = configparser.ConfigParser(allow_no_value=True)
=======
        config = configparser.SafeConfigParser(allow_no_value=True)
>>>>>>> 0ff8f406
        template2config(template, config)
        config.write(open(defaults_file, 'w'))

preferences = Preferences(
    EELS=template['EELS'],
    EDS=template['EDS'],
    General=template['General'],
    Model=template['Model'],
    MachineLearning=template['MachineLearning'],
    Plot=template['Plot'])

if preferences.General.logger_on:
    turn_logging_on(verbose=0)

<<<<<<< HEAD
current_toolkit = preferences.General.default_toolkit
try:
    f.close()
except NameError:
    pass

=======
>>>>>>> 0ff8f406

def file_version(fname):
    with open(fname, 'r') as f:
        for l in f.readlines():
            if '__version__' in l:
                return l[l.find('=') + 1:].strip()
    return '0'<|MERGE_RESOLUTION|>--- conflicted
+++ resolved
@@ -19,10 +19,7 @@
 
 import os.path
 import configparser
-<<<<<<< HEAD
 import logging
-=======
->>>>>>> 0ff8f406
 
 import traits.api as t
 
@@ -264,11 +261,7 @@
         dictionary[section] = traited_class.get()
     return dictionary
 
-<<<<<<< HEAD
 config = configparser.ConfigParser(allow_no_value=True)
-=======
-config = configparser.SafeConfigParser(allow_no_value=True)
->>>>>>> 0ff8f406
 template2config(template, config)
 rewrite = False
 if defaults_file_exists:
@@ -276,11 +269,7 @@
     # already defined. If the file contains any option that was not already
     # define the config file is rewritten because it is obsolate
 
-<<<<<<< HEAD
     config2 = configparser.ConfigParser(allow_no_value=True)
-=======
-    config2 = configparser.SafeConfigParser(allow_no_value=True)
->>>>>>> 0ff8f406
     config2.read(defaults_file)
     for section in config2.sections():
         if config.has_section(section):
@@ -315,11 +304,7 @@
         self.edit_traits(view=hyperspy.gui.preferences.preferences_view)
 
     def save(self):
-<<<<<<< HEAD
         config = configparser.ConfigParser(allow_no_value=True)
-=======
-        config = configparser.SafeConfigParser(allow_no_value=True)
->>>>>>> 0ff8f406
         template2config(template, config)
         config.write(open(defaults_file, 'w'))
 
@@ -334,15 +319,7 @@
 if preferences.General.logger_on:
     turn_logging_on(verbose=0)
 
-<<<<<<< HEAD
-current_toolkit = preferences.General.default_toolkit
-try:
-    f.close()
-except NameError:
-    pass
-
-=======
->>>>>>> 0ff8f406
+
 
 def file_version(fname):
     with open(fname, 'r') as f:
