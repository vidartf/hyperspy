--- conflicted
+++ resolved
@@ -95,13 +95,8 @@
         a1 = self.origin.value
         a2 = self.FWHM.value
         a3 = self.ab.value
-<<<<<<< HEAD
-        return self.factor * (2 * math.log(2) * a0 * (x + a3 - a1) * np.exp(-(math.log(2) *
-                                                                              (x + a3 - a1) ** 2) / a2 ** 2)) / a2 ** 2
-=======
         return self.factor * (2 * math.log(2) * a0 * (x + a3 - a1) *
                               np.exp(-(math.log(2) * (x + a3 - a1) ** 2) / a2 ** 2)) / a2 ** 2
->>>>>>> c4923382
 
     def grad_ab(self, x):
         return -self.grad_origin(x)