--- conflicted
+++ resolved
@@ -42,12 +42,8 @@
                                              load_from_dictionary,
                                              parse_flag_string,
                                              reconstruct_object)
-<<<<<<< HEAD
-from hyperspy.misc.utils import slugify, shorten_name, stash_active_state, dummy_context_manager
-=======
 from hyperspy.misc.utils import (slugify, shorten_name, stash_active_state,
-                                             dummy_context_manager)
->>>>>>> 018ae1ca
+                                 dummy_context_manager)
 from hyperspy.misc.slicing import copy_slice_from_whitelist
 
 
@@ -440,11 +436,7 @@
             for index in self.axes_manager:
                 self.fetch_stored_values(only_fixed=False)
                 data[self.axes_manager._getitem_tuple][
-<<<<<<< HEAD
                     np.where(self.channel_switches)] = self.__call__(
-=======
-                    self.channel_switches] = self.__call__(
->>>>>>> 018ae1ca
                     non_convolved=not self.convolved, onlyactive=True).ravel()
                 i += 1
                 if maxval > 0:
