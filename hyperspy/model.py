# -*- coding: utf-8 -*-
# Copyright 2007-2016 The HyperSpy developers
#
# This file is part of  HyperSpy.
#
#  HyperSpy is free software: you can redistribute it and/or modify
# it under the terms of the GNU General Public License as published by
# the Free Software Foundation, either version 3 of the License, or
# (at your option) any later version.
#
#  HyperSpy is distributed in the hope that it will be useful,
# but WITHOUT ANY WARRANTY; without even the implied warranty of
# MERCHANTABILITY or FITNESS FOR A PARTICULAR PURPOSE.  See the
# GNU General Public License for more details.
#
# You should have received a copy of the GNU General Public License
# along with  HyperSpy.  If not, see <http://www.gnu.org/licenses/>.

import copy
import os
import tempfile
import numbers
import numpy as np
import scipy.odr as odr
from scipy.optimize import (leastsq,
                            fmin,
                            fmin_cg,
                            fmin_ncg,
                            fmin_bfgs,
                            fmin_l_bfgs_b,
                            fmin_tnc,
                            fmin_powell)

from hyperspy import messages
from hyperspy.external.progressbar import progressbar
from hyperspy.defaults_parser import preferences
from hyperspy.external.mpfit.mpfit import mpfit
from hyperspy.component import Component
from hyperspy import components
from hyperspy.signal import Signal
from hyperspy.misc.export_dictionary import (export_to_dictionary,
                                             load_from_dictionary,
                                             parse_flag_string,
                                             reconstruct_object)
from hyperspy.misc.utils import slugify, shorten_name, stash_active_state
from hyperspy.misc.slicing import copy_slice_from_whitelist


class ModelComponents(object):

    """Container for model components.

    Useful to provide tab completion when running in IPython.

    """

    def __init__(self, model):
        self._model = model

    def __repr__(self):
        signature = u"%4s | %25s | %25s | %25s"
        ans = signature % ('#',
                           'Attribute Name',
                           'Component Name',
                           'Component Type')
        ans += u"\n"
        ans += signature % ('-' * 4, '-' * 25, '-' * 25, '-' * 25)
        if self._model:
            for i, c in enumerate(self._model):
                ans += u"\n"
                name_string = c.name
                variable_name = slugify(name_string, valid_variable_name=True)
                component_type = c._id_name

                variable_name = shorten_name(variable_name, 25)
                name_string = shorten_name(name_string, 25)
                component_type = shorten_name(component_type, 25)

                ans += signature % (i,
                                    variable_name,
                                    name_string,
                                    component_type)
        ans = ans.encode('utf8')
        return ans


class BaseModel(list):

    """Model and data fitting tools applicable to signals of both one and two
    dimensions.

    Models of one-dimensional signals should use the :class:`Model1D` and
    models of two-dimensional signals should use the :class:`Model2D`.

    A model is constructed as a linear combination of :mod:`components` that
    are added to the model using :meth:`append` or :meth:`extend`. There
    are many predifined components available in the in the :mod:`components`
    module. If needed, new components can be created easily using the code of
    existing components as a template.

    Once defined, the model can be fitted to the data using :meth:`fit` or
    :meth:`multifit`. Once the optimizer reaches the convergence criteria or
    the maximum number of iterations the new value of the component parameters
    are stored in the components.

    It is possible to access the components in the model by their name or by
    the index in the model. An example is given at the end of this docstring.

    Attributes
    ----------

    signal : Signal instance
        It contains the data to fit.
    chisq : A Signal of floats
        Chi-squared of the signal (or np.nan if not yet fit)
    dof : A Signal of integers
        Degrees of freedom of the signal (0 if not yet fit)
    red_chisq : Signal instance
        Reduced chi-squared.
    components : `ModelComponents` instance
        The components of the model are attributes of this class. This provides
        a convinient way to access the model components when working in IPython
        as it enables tab completion.

    Methods
    -------

    append
        Append one component to the model.
    extend
        Append multiple components to the model.
    remove
        Remove component from model.
    as_signal
        Generate a Spectrum instance (possible multidimensional)
        from the model.
    store_current_values
        Store the value of the parameters at the current position.
    fetch_stored_values
        Fetch stored values of the parameters.
    update_plot
        Force a plot update. (In most cases the plot should update
        automatically.)
    set_signal_range, remove_signal range, reset_signal_range,
    add signal_range.
        Customize the signal range to fit.
    fit, multifit
        Fit the model to the data at the current position or the
        full dataset.
    save_parameters2file, load_parameters_from_file
        Save/load the parameter values to/from a file.
    plot
        Plot the model and the data.
    enable_plot_components, disable_plot_components
        Plot each component separately. (Use after `plot`.)
    set_current_values_to
        Set the current value of all the parameters of the given component as
        the value for all the dataset.
    export_results
        Save the value of the parameters in separate files.
    plot_results
        Plot the value of all parameters at all positions.
    print_current_values
        Print the value of the parameters at the current position.
    enable_adjust_position, disable_adjust_position
        Enable/disable interactive adjustment of the position of the components
        that have a well defined position. (Use after `plot`).
    fit_component
        Fit just the given component in the given signal range, that can be
        set interactively.
    set_parameters_not_free, set_parameters_free
        Fit the `free` status of several components and parameters at once.
    set_parameters_value
        Set the value of a parameter in components in a model to a specified
        value.
    as_dictionary
        Exports the model to a dictionary that can be saved in a file.

    See also
    --------

    Model1D
    Model2D

    """

    _firstimetouch = True

    def __hash__(self):
        # This is needed to simulate a hashable object so that PySide does not
        # raise an exception when using windows.connect
        return id(self)

    def store(self, name=None):
        """Stores current model in the original signal

        Parameters
        ----------
            name : {None, str}
                Stored model name. Auto-generated if left empty
        """
        if self.signal is None:
            raise ValueError("Cannot store models with no signal")
        s = self.signal
        s.models.store(self, name)

    def save(self, file_name, name=None, **kwargs):
        """Saves signal and its model to a file

        Parameters
        ----------
            file_name : str
                Name of the file
            name : {None, str}
                Stored model name. Auto-generated if left empty
            **kwargs :
                Other keyword arguments are passed onto `Signal.save()`
        """
        if self.signal is None:
            raise ValueError("Currently cannot store models with no signal")
        else:
            self.store(name)
            self.signal.save(file_name, **kwargs)

    def _load_dictionary(self, dic):
        """Load data from dictionary.

        Parameters
        ----------
        dic : dictionary
            _whitelist : dictionary
                a dictionary with keys used as references of  save attributes,
                for more information, see
                :meth:`hyperspy.misc.export_dictionary.load_from_dictionary`
            components : dictionary (optional)
                Dictionary, with information about components of the model (see
                the documentation of component.as_dictionary() method)
            * any field from _whitelist.keys() *
        """

        if 'components' in dic:
            while len(self) != 0:
                self.remove(self[0])
            id_dict = {}

            for comp in dic['components']:
                init_args = {}
                for k, flags_str in comp['_whitelist'].iteritems():
                    if not len(flags_str):
                        continue
                    if 'init' in parse_flag_string(flags_str):
                        init_args[k] = reconstruct_object(flags_str, comp[k])

                self.append(getattr(components, comp['_id_name'])(**init_args))
                id_dict.update(self[-1]._load_dictionary(comp))
            # deal with twins:
            for comp in dic['components']:
                for par in comp['parameters']:
                    for tw in par['_twins']:
                        id_dict[tw].twin = id_dict[par['self']]

        if '_whitelist' in dic:
            load_from_dictionary(self, dic)

    def __repr__(self):
        title = self.signal.metadata.General.title
        class_name = str(self.__class__).split("'")[1].split('.')[-1]

        if len(title):
            return u"<%s, title: %s>".encode(
                'utf8') % (class_name, self.signal.metadata.General.title)
        else:
            return u"<%s>".encode('utf8') % class_name

    def _get_component(self, thing):
        if isinstance(thing, int) or isinstance(thing, basestring):
            thing = self[thing]
        elif not isinstance(thing, Component):
            raise ValueError("Not a component or component id.")
        if thing in self:
            return thing
        else:
            raise ValueError("The component is not in the model.")

    def insert(self, **kwargs):
        raise NotImplementedError

    def append(self, thing):
        # Check if any of the other components in the model has the same name
        if thing in self:
            raise ValueError("Component already in model")
        component_name_list = [component.name for component in self]
        if thing.name:
            name_string = thing.name
        else:
            name_string = thing._id_name

        if name_string in component_name_list:
            temp_name_string = name_string
            index = 0
            while temp_name_string in component_name_list:
                temp_name_string = name_string + "_" + str(index)
                index += 1
            name_string = temp_name_string
        thing.name = name_string

        thing._axes_manager = self.axes_manager
        thing._create_arrays()
        list.append(self, thing)
        thing.model = self
        setattr(self.components, slugify(name_string,
                                         valid_variable_name=True), thing)
        self._touch()
        if self._plot_components:
            self._plot_component(thing)
        if self._adjust_position_all is not None:
            self._make_position_adjuster(thing, self._adjust_position_all[0],
                                         self._adjust_position_all[1])

    def extend(self, iterable):
        for object in iterable:
            self.append(object)

    def __delitem__(self, thing):
        thing = self.__getitem__(thing)
        self.remove(thing)

    def remove(self, thing, touch=True):
        """Remove component from model.

        Examples
        --------

        >>> s = hs.signals.Spectrum(np.empty(1))
        >>> m = s.create_model()
        >>> g = hs.model.components.Gaussian()
        >>> m.append(g)

        You could remove `g` like this

        >>> m.remove(g)

        Like this:

        >>> m.remove("Gaussian")

        Or like this:

        >>> m.remove(0)

        """
        thing = self._get_component(thing)
        for pw in self._position_widgets:
            if hasattr(pw, 'component') and pw.component is thing:
                pw.component._position.twin = None
                del pw.component
                pw.close()
                del pw
        if hasattr(thing, '_model_plot_line'):
            line = thing._model_plot_line
            line.close()
            del line
            idx = self.index(thing)
            self.signal._plot.signal_plot.ax_lines.remove(
                self.signal._plot.signal_plot.ax_lines[2 + idx])
        list.remove(self, thing)
        thing.model = None
        if touch is True:
            self._touch()
        if self._plot_active:
            self.update_plot()

    def _touch(self):
        """Run model setup tasks

        This function is called everytime that we add or remove components
        from the model.

        """
        if self._plot_active is True:
            self._connect_parameters2update_plot()

    __touch = _touch

    def as_signal(self, component_list=None, out_of_range_to_nan=True,
                  show_progressbar=None):
        """Returns a recreation of the dataset using the model.
        the spectral range that is not fitted is filled with nans.

        Parameters
        ----------
        component_list : list of hyperspy components, optional
            If a list of components is given, only the components given in the
            list is used in making the returned spectrum. The components can
            be specified by name, index or themselves.
        out_of_range_to_nan : bool
            If True the spectral range that is not fitted is filled with nans.
        show_progressbar : None or bool
            If True, display a progress bar. If None the default is set in
            `preferences`.

        Returns
        -------
        spectrum : An instance of the same class as `spectrum`.

        Examples
        --------
        >>> s = hs.signals.Spectrum(np.random.random((10,100)))
        >>> m = s.create_model()
        >>> l1 = hs.model.components.Lorentzian()
        >>> l2 = hs.model.components.Lorentzian()
        >>> m.append(l1)
        >>> m.append(l2)
        >>> s1 = m.as_signal()
        >>> s2 = m.as_signal(component_list=[l1])

        """
        if show_progressbar is None:
            show_progressbar = preferences.General.show_progressbar

        with stash_active_state(self if component_list else []):
            if component_list:
                component_list = [self._get_component(x)
                                  for x in component_list]
                for component_ in self:
                    active = component_ in component_list
                    if component_.active_is_multidimensional:
                        if active:
                            continue    # Keep active_map
                        component_.active_is_multidimensional = False
                    component_.active = active
            data = np.empty(self.signal.data.shape, dtype='float')
            data.fill(np.nan)
            if out_of_range_to_nan is True:
                channel_switches_backup = copy.copy(self.channel_switches)
                self.channel_switches[:] = True
            maxval = self.axes_manager.navigation_size
            show_progressbar = show_progressbar and (maxval > 0)
            for index in progressbar(self.axes_manager, total=maxval,
                                     disable=not show_progressbar,
                                     leave=True):
                self.fetch_stored_values(only_fixed=False)
                data[self.axes_manager._getitem_tuple][
                    np.where(self.channel_switches)] = self.__call__(
                    non_convolved=not self.convolved, onlyactive=True).ravel()
            if out_of_range_to_nan is True:
                self.channel_switches[:] = channel_switches_backup
            signal = self.signal.__class__(
                data,
                axes=self.signal.axes_manager._get_axes_dicts())
            signal.metadata.General.title = (
                self.signal.metadata.General.title + " from fitted model")
            signal.metadata.Signal.binned = self.signal.metadata.Signal.binned
        return signal

    @property
    def _plot_active(self):
        if self._plot is not None and self._plot.is_active() is True:
            return True
        else:
            return False

    def _set_p0(self):
        self.p0 = ()
        for component in self:
            if component.active:
                for parameter in component.free_parameters:
                    self.p0 = (self.p0 + (parameter.value,)
                               if parameter._number_of_elements == 1
                               else self.p0 + parameter.value)

    def set_boundaries(self):
        """Generate the boundary list.

        Necessary before fitting with a boundary aware optimizer.

        """
        self.free_parameters_boundaries = []
        for component in self:
            if component.active:
                for param in component.free_parameters:
                    if param._number_of_elements == 1:
                        self.free_parameters_boundaries.append((
                            param._bounds))
                    else:
                        self.free_parameters_boundaries.extend((
                            param._bounds))

    def set_mpfit_parameters_info(self):
        self.mpfit_parinfo = []
        for component in self:
            if component.active:
                for param in component.free_parameters:
                    limited = [False, False]
                    limits = [0, 0]
                    if param.bmin is not None:
                        limited[0] = True
                        limits[0] = param.bmin
                    if param.bmax is not None:
                        limited[1] = True
                        limits[1] = param.bmax
                    if param._number_of_elements == 1:
                        self.mpfit_parinfo.append(
                            {'limited': limited,
                             'limits': limits})
                    else:
                        self.mpfit_parinfo.extend((
                            {'limited': limited,
                             'limits': limits},) * param._number_of_elements)

    def store_current_values(self):
        """ Store the parameters of the current coordinates into the
        parameters array.

        If the parameters array has not being defined yet it creates it filling
        it with the current parameters."""
        for component in self:
            if component.active:
                component.store_current_parameters_in_map()

    def fetch_stored_values(self, only_fixed=False):
        """Fetch the value of the parameters that has been previously stored.

        Parameters
        ----------
        only_fixed : bool
            If True, only the fixed parameters are fetched.

        See Also
        --------
        store_current_values

        """
        switch_aap = self._plot_active is not False
        if switch_aap is True:
            self._disconnect_parameters2update_plot()
        for component in self:
            component.fetch_stored_values(only_fixed=only_fixed)
        if switch_aap is True:
            self._connect_parameters2update_plot()
            self.update_plot()

    def _fetch_values_from_p0(self, p_std=None):
        """Fetch the parameter values from the output of the optimzer `self.p0`

        Parameters
        ----------
        p_std : array
            array containing the corresponding standard deviatio
            n

        """
        comp_p_std = None
        counter = 0
        for component in self:  # Cut the parameters list
            if component.active is True:
                if p_std is not None:
                    comp_p_std = p_std[
                        counter: counter +
                        component._nfree_param]
                component.fetch_values_from_array(
                    self.p0[counter: counter + component._nfree_param],
                    comp_p_std, onlyfree=True)
                counter += component._nfree_param

    def _model2plot(self, axes_manager, out_of_range2nans=True):
        old_axes_manager = None
        if axes_manager is not self.axes_manager:
            old_axes_manager = self.axes_manager
            self.axes_manager = axes_manager
            self.fetch_stored_values()
        s = self.__call__(non_convolved=False, onlyactive=True)
        if old_axes_manager is not None:
            self.axes_manager = old_axes_manager
            self.fetch_stored_values()
        if out_of_range2nans is True:
            ns = np.empty(self.axis.axis.shape)
            ns.fill(np.nan)
            ns[np.where(self.channel_switches)] = s
            s = ns
        return s

    def _model_function(self, param):
        self.p0 = param
        self._fetch_values_from_p0()
        to_return = self.__call__(non_convolved=False, onlyactive=True)
        return to_return

    def _errfunc2(self, param, y, weights=None):
        if weights is None:
            weights = 1.
        return ((weights * self._errfunc(param, y)) ** 2).sum()

    def _errfunc4mpfit(self, p, fjac=None, x=None, y=None, weights=None):
        if fjac is None:
            errfunc = self._model_function(p) - y
            if weights is not None:
                errfunc *= weights
            status = 0
            return [status, errfunc]
        else:
            return [0, self._jacobian(p, y).T]

    def _calculate_chisq(self):
        if self.signal.metadata.has_item('Signal.Noise_properties.variance'):

            variance = self.signal.metadata.Signal.Noise_properties.variance
            if isinstance(variance, Signal):
                variance = variance.data.__getitem__(
                    self.axes_manager._getitem_tuple)[np.where(
                        self.channel_switches)]
        else:
            variance = 1.0
<<<<<<< HEAD
        d = self(onlyactive=True).ravel() - \
            self.signal()[self.channel_switches]
=======
        d = self(onlyactive=True).ravel() - self.signal()[np.where(
            self.channel_switches)]
>>>>>>> 686e351f
        d *= d / (1. * variance)  # d = difference^2 / variance.
        self.chisq.data[self.signal.axes_manager.indices[::-1]] = d.sum()

    def _set_current_degrees_of_freedom(self):
        self.dof.data[self.signal.axes_manager.indices[::-1]] = len(self.p0)

    @property
    def red_chisq(self):
        """Reduced chi-squared. Calculated from self.chisq and self.dof
        """
        tmp = self.chisq / (- self.dof + self.channel_switches.sum() - 1)
        tmp.metadata.General.title = self.signal.metadata.General.title + \
            ' reduced chi-squared'
        return tmp

    def fit(self, fitter=None, method='ls', grad=False,
            bounded=False, ext_bounding=False, update_plot=False,
            **kwargs):
        """Fits the model to the experimental data.

        The chi-squared, reduced chi-squared and the degrees of freedom are
        computed automatically when fitting. They are stored as signals, in the
        `chisq`, `red_chisq`  and `dof`. Note that,
        unless ``metadata.Signal.Noise_properties.variance`` contains an
        accurate estimation of the variance of the data, the chi-squared and
        reduced chi-squared cannot be computed correctly. This is also true for
        homocedastic noise.

        Parameters
        ----------
        fitter : {None, "leastsq", "odr", "mpfit", "fmin"}
            The optimizer to perform the fitting. If None the fitter
            defined in `preferences.Model.default_fitter` is used.
            "leastsq" performs least squares using the Levenberg–Marquardt
            algorithm.
            "mpfit"  performs least squares using the Levenberg–Marquardt
            algorithm and, unlike "leastsq", support bounded optimization.
            "fmin" performs curve fitting using a downhill simplex algorithm.
            It is less robust than the Levenberg-Marquardt based optimizers,
            but, at present, it is the only one that support maximum likelihood
            optimization for poissonian noise.
            "odr" performs the optimization using the orthogonal distance
            regression algorithm. It does not support bounds.
            "leastsq", "odr" and "mpfit" can estimate the standard deviation of
            the estimated value of the parameters if the
            "metada.Signal.Noise_properties.variance" attribute is defined.
            Note that if it is not defined the standard deviation is estimated
            using variance equal 1, what, if the noise is heterocedatic, will
            result in a biased estimation of the parameter values and errors.i
            If `variance` is a `Signal` instance of the
            same `navigation_dimension` as the spectrum, and `method` is "ls"
            weighted least squares is performed.
        method : {'ls', 'ml'}
            Choose 'ls' (default) for least squares and 'ml' for poissonian
            maximum-likelihood estimation.  The latter is only available when
            `fitter` is "fmin".
        grad : bool
            If True, the analytical gradient is used if defined to
            speed up the optimization.
        bounded : bool
            If True performs bounded optimization if the fitter
            supports it. Currently only "mpfit" support it.
        update_plot : bool
            If True, the plot is updated during the optimization
            process. It slows down the optimization but it permits
            to visualize the optimization progress.
        ext_bounding : bool
            If True, enforce bounding by keeping the value of the
            parameters constant out of the defined bounding area.

        **kwargs : key word arguments
            Any extra key word argument will be passed to the chosen
            fitter. For more information read the docstring of the optimizer
            of your choice in `scipy.optimize`.

        See Also
        --------
        multifit

        """

        if fitter is None:
            fitter = preferences.Model.default_fitter
        switch_aap = (update_plot != self._plot_active)
        if switch_aap is True and update_plot is False:
            self._disconnect_parameters2update_plot()

        self.p_std = None
        self._set_p0()
        if ext_bounding:
            self._enable_ext_bounding()
        if grad is False:
            approx_grad = True
            jacobian = None
            odr_jacobian = None
            grad_ml = None
            grad_ls = None
        else:
            approx_grad = False
            jacobian = self._jacobian
            odr_jacobian = self._jacobian4odr
            grad_ml = self._gradient_ml
            grad_ls = self._gradient_ls

        if bounded is True and fitter not in ("mpfit", "tnc", "l_bfgs_b"):
            raise NotImplementedError("Bounded optimization is only available "
                                      "for the mpfit optimizer.")
        if method == 'ml':
            weights = None
            if fitter != "fmin":
                raise NotImplementedError("Maximum likelihood estimation "
                                          'is only implemented for the "fmin" '
                                          'optimizer')
        elif method == "ls":
            if "Signal.Noise_properties.variance" not in self.signal.metadata:
                variance = 1
            else:
                variance = self.signal.metadata.Signal.Noise_properties.variance
                if isinstance(variance, Signal):
                    if (variance.axes_manager.navigation_shape ==
                            self.signal.axes_manager.navigation_shape):
                        variance = variance.data.__getitem__(
                            self.axes_manager._getitem_tuple)[
                            np.where(self.channel_switches)]
                    else:
                        raise AttributeError(
                            "The `navigation_shape` of the variance signals "
                            "is not equal to the variance shape of the "
                            "signal")
                elif not isinstance(variance, numbers.Number):
                    raise AttributeError(
                        "Variance must be a number or a `Signal` instance but "
                        "currently it is a %s" % type(variance))

            weights = 1. / np.sqrt(variance)
        else:
            raise ValueError(
                'method must be "ls" or "ml" but %s given' %
                method)
        args = (self.signal()[np.where(self.channel_switches)],
                weights)

        # Least squares "dedicated" fitters
        if fitter == "leastsq":
            output = \
                leastsq(self._errfunc, self.p0[:], Dfun=jacobian,
                        col_deriv=1, args=args, full_output=True, **kwargs)

            self.p0, pcov = output[0:2]
            signal_len = sum([axis.size
                              for axis in self.axes_manager.signal_axes])
            if (signal_len > len(self.p0)) and pcov is not None:
                pcov *= ((self._errfunc(self.p0, *args) ** 2).sum() /
                         (len(args[0]) - len(self.p0)))
                self.p_std = np.sqrt(np.diag(pcov))
            self.fit_output = output

        elif fitter == "odr":
            modelo = odr.Model(fcn=self._function4odr,
                               fjacb=odr_jacobian)
            mydata = odr.RealData(self.axis.axis[np.where(
                                      self.channel_switches)],
                                  self.signal()[np.where(
                                      self.channel_switches)],
                                  sx=None,
                                  sy=(1 / weights if weights is not None else None))
            myodr = odr.ODR(mydata, modelo, beta0=self.p0[:])
            myoutput = myodr.run()
            result = myoutput.beta
            self.p_std = myoutput.sd_beta
            self.p0 = result
            self.fit_output = myoutput

        elif fitter == 'mpfit':
            autoderivative = 1
            if grad is True:
                autoderivative = 0
            if bounded is True:
                self.set_mpfit_parameters_info()
            elif bounded is False:
                self.mpfit_parinfo = None
            m = mpfit(self._errfunc4mpfit, self.p0[:],
                      parinfo=self.mpfit_parinfo, functkw={
                          'y': self.signal()[self.channel_switches],
                          'weights': weights}, autoderivative=autoderivative,
                      quiet=1)
            self.p0 = m.params
            if (self.axis.size > len(self.p0)) and m.perror is not None:
                self.p_std = m.perror * np.sqrt(
                    (self._errfunc(self.p0, *args) ** 2).sum() /
                    (len(args[0]) - len(self.p0)))
            self.fit_output = m
        else:
            # General optimizers (incluiding constrained ones(tnc,l_bfgs_b)
            # Least squares or maximum likelihood
            if method == 'ml':
                tominimize = self._poisson_likelihood_function
                fprime = grad_ml
            elif method in ['ls', "wls"]:
                tominimize = self._errfunc2
                fprime = grad_ls

            # OPTIMIZERS

            # Simple (don't use gradient)
            if fitter == "fmin":
                self.p0 = fmin(
                    tominimize, self.p0, args=args, **kwargs)
            elif fitter == "powell":
                self.p0 = fmin_powell(tominimize, self.p0, args=args,
                                      **kwargs)

            # Make use of the gradient
            elif fitter == "cg":
                self.p0 = fmin_cg(tominimize, self.p0, fprime=fprime,
                                  args=args, **kwargs)
            elif fitter == "ncg":
                self.p0 = fmin_ncg(tominimize, self.p0, fprime=fprime,
                                   args=args, **kwargs)
            elif fitter == "bfgs":
                self.p0 = fmin_bfgs(
                    tominimize, self.p0, fprime=fprime,
                    args=args, **kwargs)

            # Constrainded optimizers

            # Use gradient
            elif fitter == "tnc":
                if bounded is True:
                    self.set_boundaries()
                elif bounded is False:
                    self.self.free_parameters_boundaries = None
                self.p0 = fmin_tnc(
                    tominimize,
                    self.p0,
                    fprime=fprime,
                    args=args,
                    bounds=self.free_parameters_boundaries,
                    approx_grad=approx_grad,
                    **kwargs)[0]
            elif fitter == "l_bfgs_b":
                if bounded is True:
                    self.set_boundaries()
                elif bounded is False:
                    self.self.free_parameters_boundaries = None
                self.p0 = fmin_l_bfgs_b(tominimize, self.p0,
                                        fprime=fprime, args=args,
                                        bounds=self.free_parameters_boundaries,
                                        approx_grad=approx_grad, **kwargs)[0]
            else:
                print \
                    """
                The %s optimizer is not available.

                Available optimizers:
                Unconstrained:
                --------------
                Only least Squares: leastsq and odr
                General: fmin, powell, cg, ncg, bfgs

                Cosntrained:
                ------------
                tnc and l_bfgs_b
                """ % fitter
        if np.iterable(self.p0) == 0:
            self.p0 = (self.p0,)
        self._fetch_values_from_p0(p_std=self.p_std)
        self.store_current_values()
        self._calculate_chisq()
        self._set_current_degrees_of_freedom()
        if ext_bounding is True:
            self._disable_ext_bounding()
        if switch_aap is True and update_plot is False:
            self._connect_parameters2update_plot()
            self.update_plot()

    def multifit(self, mask=None, fetch_only_fixed=False,
                 autosave=False, autosave_every=10, show_progressbar=None,
                 **kwargs):
        """Fit the data to the model at all the positions of the
        navigation dimensions.

        Parameters
        ----------

        mask : {None, numpy.array}
            To mask (do not fit) at certain position pass a numpy.array
            of type bool where True indicates that the data will not be
            fitted at the given position.
        fetch_only_fixed : bool
            If True, only the fixed parameters values will be updated
            when changing the positon.
        autosave : bool
            If True, the result of the fit will be saved automatically
            with a frequency defined by autosave_every.
        autosave_every : int
            Save the result of fitting every given number of spectra.

        show_progressbar : None or bool
            If True, display a progress bar. If None the default is set in
            `preferences`.

        **kwargs : key word arguments
            Any extra key word argument will be passed to
            the fit method. See the fit method documentation for
            a list of valid arguments.

        See Also
        --------
        fit

        """
        if show_progressbar is None:
            show_progressbar = preferences.General.show_progressbar

        if autosave is not False:
            fd, autosave_fn = tempfile.mkstemp(
                prefix='hyperspy_autosave-',
                dir='.', suffix='.npz')
            os.close(fd)
            autosave_fn = autosave_fn[:-4]
            messages.information(
                "Autosaving each %s pixels to %s.npz" % (autosave_every,
                                                         autosave_fn))
            messages.information(
                "When multifit finishes its job the file will be deleted")
        if mask is not None and (
            mask.shape != tuple(
                self.axes_manager._navigation_shape_in_array)):
            messages.warning_exit(
                "The mask must be a numpy array of boolen type with "
                " shape: %s" +
                str(self.axes_manager._navigation_shape_in_array))
        masked_elements = 0 if mask is None else mask.sum()
        maxval = self.axes_manager.navigation_size - masked_elements
        show_progressbar = show_progressbar and (maxval > 0)
        if 'bounded' in kwargs and kwargs['bounded'] is True:
            if kwargs['fitter'] == 'mpfit':
                self.set_mpfit_parameters_info()
                kwargs['bounded'] = None
            elif kwargs['fitter'] in ("tnc", "l_bfgs_b"):
                self.set_boundaries()
                kwargs['bounded'] = None
            else:
                messages.information(
                    "The chosen fitter does not suppport bounding."
                    "If you require bounding please select one of the "
                    "following fitters instead: mpfit, tnc, l_bfgs_b")
                kwargs['bounded'] = False
        i = 0
        self.axes_manager.disconnect(self.fetch_stored_values)
        with progressbar(total=maxval,
                         disable=not show_progressbar,
                         leave=True) as pbar:
            for index in self.axes_manager:
                if mask is None or not mask[index[::-1]]:
                    self.fetch_stored_values(only_fixed=fetch_only_fixed)
                    self.fit(**kwargs)
                    i += 1
                    pbar.update(1)
                if autosave is True and i % autosave_every == 0:
                    self.save_parameters2file(autosave_fn)
        self.axes_manager.connect(self.fetch_stored_values)
        if autosave is True:
            messages.information(
                'Deleting the temporary file %s pixels' % (
                    autosave_fn + 'npz'))
            os.remove(autosave_fn + '.npz')

    def save_parameters2file(self, filename):
        """Save the parameters array in binary format.

        The data is saved to a single file in numpy's uncompressed ``.npz``
        format.

        Parameters
        ----------
        filename : str

        See Also
        --------
        load_parameters_from_file, export_results

        Notes
        -----
        This method can be used to save the current state of the model in a way
        that can be loaded back to recreate the it using `load_parameters_from
        file`. Actually, as of HyperSpy 0.8 this is the only way to do so.
        However, this is known to be brittle. For example see
        https://github.com/hyperspy/hyperspy/issues/341.

        """
        kwds = {}
        i = 0
        for component in self:
            cname = component.name.lower().replace(' ', '_')
            for param in component.parameters:
                pname = param.name.lower().replace(' ', '_')
                kwds['%s_%s.%s' % (i, cname, pname)] = param.map
            i += 1
        np.savez(filename, **kwds)

    def load_parameters_from_file(self, filename):
        """Loads the parameters array from  a binary file written with the
        'save_parameters2file' function.

        Parameters
        ---------
        filename : str

        See Also
        --------
        save_parameters2file, export_results

        Notes
        -----
        In combination with `save_parameters2file`, this method can be used to
        recreate a model stored in a file. Actually, before HyperSpy 0.8 this
        is the only way to do so.  However, this is known to be brittle. For
        example see https://github.com/hyperspy/hyperspy/issues/341.

        """
        f = np.load(filename)
        i = 0
        for component in self:  # Cut the parameters list
            cname = component.name.lower().replace(' ', '_')
            for param in component.parameters:
                pname = param.name.lower().replace(' ', '_')
                param.map = f['%s_%s.%s' % (i, cname, pname)]
            i += 1

        self.fetch_stored_values()

    def assign_current_values_to_all(self, components_list=None, mask=None):
        """Set parameter values for all positions to the current ones.

        Parameters
        ----------
        component_list : list of components, optional
            If a list of components is given, the operation will be performed
            only in the value of the parameters of the given components.
            The components can be specified by name, index or themselves.
        mask : boolean numpy array or None, optional
            The operation won't be performed where mask is True.

        """
        if components_list is None:
            components_list = []
            for comp in self:
                if comp.active:
                    components_list.append(comp)
        else:
            components_list = [self._get_component(x) for x in components_list]

        for comp in components_list:
            for parameter in comp.parameters:
                parameter.assign_current_value_to_all(mask=mask)

    def _enable_ext_bounding(self, components=None):
        """
        """
        if components is None:
            components = self
        for component in components:
            for parameter in component.parameters:
                parameter.ext_bounded = True

    def _disable_ext_bounding(self, components=None):
        """
        """
        if components is None:
            components = self
        for component in components:
            for parameter in component.parameters:
                parameter.ext_bounded = False

    def export_results(self, folder=None, format=None, save_std=False,
                       only_free=True, only_active=True):
        """Export the results of the parameters of the model to the desired
        folder.

        Parameters
        ----------
        folder : str or None
            The path to the folder where the file will be saved. If `None` the
            current folder is used by default.
        format : str
            The format to which the data will be exported. It must be the
            extension of any format supported by HyperSpy. If None, the default
            format for exporting as defined in the `Preferences` will be used.
        save_std : bool
            If True, also the standard deviation will be saved.
        only_free : bool
            If True, only the value of the parameters that are free will be
            exported.
        only_active : bool
            If True, only the value of the active parameters will be exported.

        Notes
        -----
        The name of the files will be determined by each the Component and
        each Parameter name attributes. Therefore, it is possible to customise
        the file names modify the name attributes.

        """
        for component in self:
            if only_active is False or component.active:
                component.export(folder=folder, format=format,
                                 save_std=save_std, only_free=only_free)

    def plot_results(self, only_free=True, only_active=True):
        """Plot the value of the parameters of the model

        Parameters
        ----------

        only_free : bool
            If True, only the value of the parameters that are free will be
            plotted.
        only_active : bool
            If True, only the value of the active parameters will be plotted.

        Notes
        -----
        The name of the files will be determined by each the Component and
        each Parameter name attributes. Therefore, it is possible to customise
        the file names modify the name attributes.

        """
        for component in self:
            if only_active is False or component.active:
                component.plot(only_free=only_free)

    def print_current_values(self, only_free=True):
        """Print the value of each parameter of the model.

        Parameters
        ----------
        only_free : bool
            If True, only the value of the parameters that are free will
             be printed.

        """
        print "Components\tParameter\tValue"
        for component in self:
            if component.active:
                if component.name:
                    print(component.name)
                else:
                    print(component._id_name)
                parameters = component.free_parameters if only_free \
                    else component.parameters
                for parameter in parameters:
                    if not hasattr(parameter.value, '__iter__'):
                        print("\t\t%s\t%g" % (
                            parameter.name, parameter.value))

    def set_parameters_not_free(self, component_list=None,
                                parameter_name_list=None):
        """
        Sets the parameters in a component in a model to not free.

        Parameters
        ----------
        component_list : None, or list of hyperspy components, optional
            If None, will apply the function to all components in the model.
            If list of components, will apply the functions to the components
            in the list.  The components can be specified by name, index or
            themselves.
        parameter_name_list : None or list of strings, optional
            If None, will set all the parameters to not free.
            If list of strings, will set all the parameters with the same name
            as the strings in parameter_name_list to not free.

        Examples
        --------
        >>> v1 = hs.model.components.Voigt()
        >>> m.append(v1)
        >>> m.set_parameters_not_free()

        >>> m.set_parameters_not_free(component_list=[v1],
                                      parameter_name_list=['area','centre'])

        See also
        --------
        set_parameters_free
        hyperspy.component.Component.set_parameters_free
        hyperspy.component.Component.set_parameters_not_free
        """

        if not component_list:
            component_list = []
            for _component in self:
                component_list.append(_component)
        else:
            component_list = [self._get_component(x) for x in component_list]

        for _component in component_list:
            _component.set_parameters_not_free(parameter_name_list)

    def set_parameters_free(self, component_list=None,
                            parameter_name_list=None):
        """
        Sets the parameters in a component in a model to free.

        Parameters
        ----------
        component_list : None, or list of hyperspy components, optional
            If None, will apply the function to all components in the model.
            If list of components, will apply the functions to the components
            in the list. The components can be specified by name, index or
            themselves.

        parameter_name_list : None or list of strings, optional
            If None, will set all the parameters to not free.
            If list of strings, will set all the parameters with the same name
            as the strings in parameter_name_list to not free.

        Examples
        --------
        >>> v1 = hs.model.components.Voigt()
        >>> m.append(v1)
        >>> m.set_parameters_free()
        >>> m.set_parameters_free(component_list=[v1],
                                  parameter_name_list=['area','centre'])

        See also
        --------
        set_parameters_not_free
        hyperspy.component.Component.set_parameters_free
        hyperspy.component.Component.set_parameters_not_free
        """

        if not component_list:
            component_list = []
            for _component in self:
                component_list.append(_component)
        else:
            component_list = [self._get_component(x) for x in component_list]

        for _component in component_list:
            _component.set_parameters_free(parameter_name_list)

    def set_parameters_value(
            self,
            parameter_name,
            value,
            component_list=None,
            only_current=False):
        """
        Sets the value of a parameter in components in a model to a specified
        value

        Parameters
        ----------
        parameter_name : string
            Name of the parameter whos value will be changed
        value : number
            The new value of the parameter
        component_list : list of hyperspy components, optional
            A list of components whos parameters will changed. The components
            can be specified by name, index or themselves.

        only_current : bool, default False
            If True, will only change the parameter value at the current
            position in the model.
            If False, will change the parameter value for all the positions.

        Examples
        --------
        >>> v1 = hs.model.components.Voigt()
        >>> v2 = hs.model.components.Voigt()
        >>> m.extend([v1,v2])
        >>> m.set_parameters_value('area', 5)
        >>> m.set_parameters_value('area', 5, component_list=[v1])
        >>> m.set_parameters_value('area', 5, component_list=[v1],
                                   only_current=True)

        """

        if not component_list:
            component_list = []
            for _component in self:
                component_list.append(_component)
        else:
            component_list = [self._get_component(x) for x in component_list]

        for _component in component_list:
            for _parameter in _component.parameters:
                if _parameter.name == parameter_name:
                    if only_current:
                        _parameter.value = value
                        _parameter.store_current_value_in_array()
                    else:
                        _parameter.value = value
                        _parameter.assign_current_value_to_all()

    def as_dictionary(self, fullcopy=True):
        """Returns a dictionary of the model, including all components, degrees
        of freedom (dof) and chi-squared (chisq) with values.

        Parameters
        ----------
        fullcopy : Bool (optional, True)
            Copies of objects are stored, not references. If any found,
            functions will be pickled and signals converted to dictionaries

        Returns
        -------
        dictionary : a complete dictionary of the model, which includes at least
        the following fields:
            components : list
                a list of dictionaries of components, one per
            _whitelist : dictionary
                a dictionary with keys used as references for saved attributes,
                for more information, see
                :meth:`hyperspy.misc.export_dictionary.export_to_dictionary`
            * any field from _whitelist.keys() *
        Examples
        --------
        >>> s = signals.Spectrum(np.random.random((10,100)))
        >>> m = s.create_model()
        >>> l1 = components.Lorentzian()
        >>> l2 = components.Lorentzian()
        >>> m.append(l1)
        >>> m.append(l2)
        >>> d = m.as_dictionary()
        >>> m2 = s.create_model(dictionary=d)

        """
        dic = {'components': [c.as_dictionary(fullcopy) for c in self]}

        export_to_dictionary(self, self._whitelist, dic, fullcopy)

        def remove_empty_numpy_strings(dic):
            for k, v in dic.iteritems():
                if isinstance(v, dict):
                    remove_empty_numpy_strings(v)
                elif isinstance(v, list):
                    for vv in v:
                        if isinstance(vv, dict):
                            remove_empty_numpy_strings(vv)
                        elif isinstance(vv, np.string_) and len(vv) == 0:
                            vv = ''
                elif isinstance(v, np.string_) and len(v) == 0:
                    del dic[k]
                    dic[k] = ''
        remove_empty_numpy_strings(dic)

        return dic

    def set_component_active_value(
            self, value, component_list=None, only_current=False):
        """
        Sets the component 'active' parameter to a specified value

        Parameters
        ----------
        value : bool
            The new value of the 'active' parameter
        component_list : list of hyperspy components, optional
            A list of components whos parameters will changed. The components
            can be specified by name, index or themselves.

        only_current : bool, default False
            If True, will only change the parameter value at the current
            position in the model.
            If False, will change the parameter value for all the positions.

        Examples
        --------
        >>> v1 = hs.model.components.Voigt()
        >>> v2 = hs.model.components.Voigt()
        >>> m.extend([v1,v2])
        >>> m.set_component_active_value(False)
        >>> m.set_component_active_value(True, component_list=[v1])
        >>> m.set_component_active_value(False, component_list=[v1],
                                         only_current=True)

        """

        if not component_list:
            component_list = []
            for _component in self:
                component_list.append(_component)
        else:
            component_list = [self._get_component(x) for x in component_list]

        for _component in component_list:
            _component.active = value
            if _component.active_is_multidimensional:
                if only_current:
                    _component._active_array[
                        self.axes_manager.indices[
                            ::-
                            1]] = value
                else:
                    _component._active_array.fill(value)

    def __getitem__(self, value):
        """x.__getitem__(y) <==> x[y]"""
        if isinstance(value, basestring):
            component_list = []
            for component in self:
                if component.name:
                    if component.name == value:
                        component_list.append(component)
                elif component._id_name == value:
                    component_list.append(component)
            if component_list:
                if len(component_list) == 1:
                    return component_list[0]
                else:
                    raise ValueError(
                        "There are several components with "
                        "the name \"" + str(value) + "\"")
            else:
                raise ValueError(
                    "Component name \"" + str(value) +
                    "\" not found in model")
        else:
            return list.__getitem__(self, value)


class ModelSpecialSlicers(object):

    def __init__(self, model, isNavigation):
        self.isNavigation = isNavigation
        self.model = model

    def __getitem__(self, slices):
        array_slices = self.model.signal._get_array_slices(
            slices,
            self.isNavigation)
        _signal = self.model.signal._slicer(slices, self.isNavigation)
        if _signal.metadata.Signal.signal_type == 'EELS':
            _model = _signal.create_model(
                auto_background=False,
                auto_add_edges=False)
        else:
            _model = _signal.create_model()

        dims = self.model.axes_manager.navigation_dimension, self.model.axes_manager.signal_dimension
        if self.isNavigation:
            _model.channel_switches[:] = self.model.channel_switches
        else:
            _model.channel_switches[:] = \
                np.atleast_1d(
                    self.model.channel_switches[tuple(array_slices[-dims[1]:])])

        twin_dict = {}
        for comp in self.model:
            init_args = {}
            for k, v in comp._whitelist.iteritems():
                if v is None:
                    continue
                flags_str, value = v
                if 'init' in parse_flag_string(flags_str):
                    init_args[k] = value
            _model.append(getattr(components, comp._id_name)(**init_args))
        copy_slice_from_whitelist(self.model,
                                  _model,
                                  dims,
                                  (slices, array_slices),
                                  self.isNavigation,
                                  )
        for co, cn in zip(self.model, _model):
            copy_slice_from_whitelist(co,
                                      cn,
                                      dims,
                                      (slices, array_slices),
                                      self.isNavigation)
            for po, pn in zip(co.parameters, cn.parameters):
                copy_slice_from_whitelist(po,
                                          pn,
                                          dims,
                                          (slices, array_slices),
                                          self.isNavigation)
                twin_dict[id(po)] = ([id(i) for i in list(po._twins)], pn)

        for k in twin_dict.keys():
            for tw_id in twin_dict[k][0]:
                twin_dict[tw_id][1].twin = twin_dict[k][1]

        _model.chisq.data = _model.chisq.data.copy()
        _model.dof.data = _model.dof.data.copy()
        _model.fetch_stored_values()  # to update and have correct values
        if not self.isNavigation:
            for _ in _model.axes_manager:
                _model._calculate_chisq()

        return _model<|MERGE_RESOLUTION|>--- conflicted
+++ resolved
@@ -608,16 +608,11 @@
             if isinstance(variance, Signal):
                 variance = variance.data.__getitem__(
                     self.axes_manager._getitem_tuple)[np.where(
-                        self.channel_switches)]
+                    self.channel_switches)]
         else:
             variance = 1.0
-<<<<<<< HEAD
-        d = self(onlyactive=True).ravel() - \
-            self.signal()[self.channel_switches]
-=======
         d = self(onlyactive=True).ravel() - self.signal()[np.where(
             self.channel_switches)]
->>>>>>> 686e351f
         d *= d / (1. * variance)  # d = difference^2 / variance.
         self.chisq.data[self.signal.axes_manager.indices[::-1]] = d.sum()
 
@@ -779,11 +774,11 @@
             modelo = odr.Model(fcn=self._function4odr,
                                fjacb=odr_jacobian)
             mydata = odr.RealData(self.axis.axis[np.where(
-                                      self.channel_switches)],
-                                  self.signal()[np.where(
-                                      self.channel_switches)],
-                                  sx=None,
-                                  sy=(1 / weights if weights is not None else None))
+                self.channel_switches)],
+                self.signal()[np.where(
+                    self.channel_switches)],
+                sx=None,
+                sy=(1 / weights if weights is not None else None))
             myodr = odr.ODR(mydata, modelo, beta0=self.p0[:])
             myoutput = myodr.run()
             result = myoutput.beta
