# -*- coding: utf-8 -*-
# Copyright 2007-2011 The HyperSpy developers
#
# This file is part of  HyperSpy.
#
#  HyperSpy is free software: you can redistribute it and/or modify
# it under the terms of the GNU General Public License as published by
# the Free Software Foundation, either version 3 of the License, or
# (at your option) any later version.
#
#  HyperSpy is distributed in the hope that it will be useful,
# but WITHOUT ANY WARRANTY; without even the implied warranty of
# MERCHANTABILITY or FITNESS FOR A PARTICULAR PURPOSE.  See the
# GNU General Public License for more details.
#
# You should have received a copy of the GNU General Public License
# along with  HyperSpy.  If not, see <http://www.gnu.org/licenses/>.

import copy
import os
import tempfile
import warnings
import numbers
import numpy as np
import scipy.odr as odr
from scipy.optimize import (leastsq,
                            fmin,
                            fmin_cg,
                            fmin_ncg,
                            fmin_bfgs,
                            fmin_l_bfgs_b,
                            fmin_tnc,
                            fmin_powell)
from traits.trait_errors import TraitError

from hyperspy import messages
import hyperspy.drawing.spectrum
from hyperspy.drawing.utils import on_figure_window_close
from hyperspy.misc import progressbar
from hyperspy._signals.eels import Spectrum
from hyperspy.defaults_parser import preferences
from hyperspy.axes import generate_axis
from hyperspy.exceptions import WrongObjectError
from hyperspy.decorators import interactive_range_selector
from hyperspy.misc.mpfit.mpfit import mpfit
from hyperspy.axes import AxesManager
from hyperspy.drawing.widgets import (DraggableVerticalLine,
                                      DraggableLabel)
from hyperspy.gui.tools import ComponentFit
from hyperspy.component import Component
from hyperspy.signal import Signal


class Model(list):

    """One-dimensional model and data fitting.

    A model is constructed as a linear combination of :mod:`components` that
    are added to the model using :meth:`append` or :meth:`extend`. There
    are many predifined components available in the in the :mod:`components`
    module. If needed, new components can easyly created using the code of
    existing components as a template.

    Once defined, the model can be fitted to the data using :meth:`fit` or
    :meth:`multifit`. Once the optimizer reaches the convergence criteria or
    the maximum number of iterations the new value of the component parameters
    are stored in the components.

    It is possible to access the components in the model by their name or by
    the index in the model. An example is given at the end of this docstring.

    Attributes
    ----------

    spectrum : Spectrum instance
        It contains the data to fit.
    chisq : A Signal of floats
        Chi-squared of the signal (or np.nan if not yet fit)
    dof : A Signal of integers
        Degrees of freedom of the signal (0 if not yet fit)
    red_chisq

    Methods
    -------

    append
        Append one component to the model.
    extend
        Append multiple components to the model.
    remove
        Remove component from model.
    as_signal
        Generate a Spectrum instance (possible multidimensional)
        from the model.
    store_current_values
        Store the value of the parameters at the current position.
    fetch_stored_values
        Fetch stored values of the parameters.
    update_plot
        Force a plot update. (In most cases the plot should update
        automatically.)
    set_signal_range, remove_signal range, reset_signal_range,
    add signal_range.
        Customize the signal range to fit.
    fit, multifit
        Fit the model to the data at the current position or the
        full dataset.
    save_parameters2file, load_parameters_from_file
        Save/load the parameter values to/from a file.
    plot
        Plot the model and the data.
    enable_plot_components, disable_plot_components
        Plot each component separately. (Use after `plot`.)
    set_current_values_to
        Set the current value of all the parameters of the given component as
        the value for all the dataset.
    export_results
        Save the value of the parameters in separate files.
    plot_results
        Plot the value of all parameters at all positions.
    print_current_values
        Print the value of the parameters at the current position.
    enable_adjust_position, disable_adjust_position
        Enable/disable interactive adjustment of the position of the components
        that have a well defined position. (Use after `plot`).
    fit_component
        Fit just the given component in the given signal range, that can be
        set interactively.
    set_parameters_not_free, set_parameters_free
        Fit the `free` status of several components and parameters at once.
    set_parameters_value
        Set the value of a parameter in components in a model to a specified
        value.

    Examples
    --------
    In the following example we create a histogram from a normal distribution
    and fit it with a gaussian component. It demonstrates how to create
    a model from a :class:`~._signals.spectrum.Spectrum` instance, add
    components to it, adjust the value of the parameters of the components,
    fit the model to the data and access the components in the model.

    >>> s = signals.Spectrum(
            np.random.normal(scale=2, size=10000)).get_histogram()
    >>> g = components.Gaussian()
    >>> m = create_model(s)
    >>> m.append(g)
    >>> m.print_current_values()
    Components	Parameter	Value
    Gaussian
                sigma	1.000000
                A	1.000000
                centre	0.000000
    >>> g.centre.value = 3
    >>> m.print_current_values()
    Components	Parameter	Value
    Gaussian
                sigma	1.000000
                A	1.000000
                centre	3.000000
    >>> g.sigma.value
    1.0
    >>> m.fit()
    >>> g.sigma.value
    1.9779042300856682
    >>> m[0].sigma.value
    1.9779042300856682
    >>> m["Gaussian"].centre.value
    -0.072121936813224569

    """

    _firstimetouch = True

    def __hash__(self):
        # This is needed to simulate a hashable object so that PySide does not
        # raise an exception when using windows.connect
        return id(self)

    def __init__(self, spectrum):
        self.convolved = False
        self.spectrum = spectrum
        self.axes_manager = self.spectrum.axes_manager
        self.axis = self.axes_manager.signal_axes[0]
        self.axes_manager.connect(self.fetch_stored_values)

        self.free_parameters_boundaries = None
        self.channel_switches = np.array([True] * len(self.axis.axis))
        self._low_loss = None
        self._position_widgets = []
        self._plot = None
        self._model_line = None

        self.chisq = spectrum._get_navigation_signal()
        self.chisq.change_dtype("float")
        self.chisq.data.fill(np.nan)
        self.chisq.metadata.General.title = \
            self.spectrum.metadata.General.title + ' chi-squared'
        self.dof = self.chisq._deepcopy_with_new_data(
            np.zeros_like(
                self.chisq.data,
                dtype='int'))
        self.dof.metadata.General.title = \
            self.spectrum.metadata.General.title + ' degrees of freedom'
        self._suspend_update = False
        self._adjust_position_all = None
        self._plot_components = False

    def __repr__(self):
        return u"<Model %s>".encode('utf8') % super(Model, self).__repr__()

    def _get_component(self, object):
        if isinstance(object, int) or isinstance(object, basestring):
            object = self[object]
        elif not isinstance(object, Component):
            raise ValueError("Not a component or component id.")
        if object in self:
            return object
        else:
            raise ValueError("The component is not in the model.")

    def insert(self):
        raise NotImplementedError

    @property
    def spectrum(self):
        return self._spectrum

    @spectrum.setter
    def spectrum(self, value):
        if isinstance(value, Spectrum):
            self._spectrum = value
        else:
            raise WrongObjectError(str(type(value)), 'Spectrum')

    @property
    def low_loss(self):
        return self._low_loss

    @low_loss.setter
    def low_loss(self, value):
        if value is not None:
            if (value.axes_manager.navigation_shape !=
                    self.spectrum.axes_manager.navigation_shape):
                raise ValueError('The low-loss does not have '
                                 'the same navigation dimension as the '
                                 'core-loss')
            self._low_loss = value
            self.set_convolution_axis()
            self.convolved = True
        else:
            self._low_loss = value
            self.convolution_axis = None
            self.convolved = False

    # Extend the list methods to call the _touch when the model is modified

    def append(self, object):
        # Check if any of the other components in the model has the same name
        if object in self:
            raise ValueError("Component already in model")
        component_name_list = []
        for component in self:
            component_name_list.append(component.name)
        name_string = ""
        if object.name:
            name_string = object.name
        else:
            name_string = object._id_name

        if name_string in component_name_list:
            temp_name_string = name_string
            index = 0
            while temp_name_string in component_name_list:
                temp_name_string = name_string + "_" + str(index)
                index += 1
            name_string = temp_name_string
        object.name = name_string

        object._axes_manager = self.axes_manager
        object._create_arrays()
        list.append(self, object)
        object.model = self
        self._touch()
        if self._plot_components:
            self._plot_component(object)
        if self._adjust_position_all is not None:
            self._make_position_adjuster(object, self._adjust_position_all[0],
                                         self._adjust_position_all[1])

    def extend(self, iterable):
        for object in iterable:
            self.append(object)

    def __delitem__(self, object):
        list.__delitem__(self, object)
        object.model = None
        self._touch()

    def remove(self, object, touch=True):
        """Remove component from model.

        Examples
        --------

        >>> s = signals.Spectrum(np.empty(1))
        >>> m = create_model(s)
        >>> g = components.Gaussian()
        >>> m.append(g)

        You could remove `g` like this

        >>> m.remove(g)

        Like this:

        >>> m.remove("Gaussian")

        Or like this:

        >>> m.remove(0)

        """
        object = self._get_component(object)
        for pw in self._position_widgets:
            if hasattr(pw, 'component') and pw.component is object:
                pw.component._position.twin = None
                del pw.component
                pw.close()
                del pw
        if hasattr(object, '_model_plot_line'):
            line = object._model_plot_line
            line.close()
            del line
            idx = self.index(object)
            self.spectrum._plot.signal_plot.ax_lines.remove(
                self.spectrum._plot.signal_plot.ax_lines[2 + idx])
        list.remove(self, object)
        object.model = None
        if touch is True:
            self._touch()
        if self._plot_active:
            self.update_plot()

    def _touch(self):
        """Run model setup tasks

        This function is called everytime that we add or remove components
        from the model.

        """
        if self._plot_active is True:
            self._connect_parameters2update_plot()

    __touch = _touch

    def set_convolution_axis(self):
        """
        Creates an axis to use to generate the data of the model in the precise
        scale to obtain the correct axis and origin after convolution with the
        lowloss spectrum.
        """
        ll_axis = self.low_loss.axes_manager.signal_axes[0]
        dimension = self.axis.size + ll_axis.size - 1
        step = self.axis.scale
        knot_position = ll_axis.size - ll_axis.value2index(0) - 1
        self.convolution_axis = generate_axis(self.axis.offset, step,
                                              dimension, knot_position)

    def _connect_parameters2update_plot(self):
        if self._plot_active is False:
            return
        for i, component in enumerate(self):
            component.connect(
                self._model_line.update)
            for parameter in component.parameters:
                parameter.connect(self._model_line.update)
        if self._plot_components is True:
            self._connect_component_lines()

    def _disconnect_parameters2update_plot(self):
        if self._model_line is None:
            return
        for component in self:
            component.disconnect(self._model_line.update)
            for parameter in component.parameters:
                parameter.disconnect(self._model_line.update)
        if self._plot_components is True:
            self._disconnect_component_lines()

    def as_signal(self, component_list=None, out_of_range_to_nan=True,
                  show_progressbar=None):
        """Returns a recreation of the dataset using the model.
        the spectral range that is not fitted is filled with nans.

        Parameters
        ----------
        component_list : list of hyperspy components, optional
            If a list of components is given, only the components given in the
            list is used in making the returned spectrum. The components can
            be specified by name, index or themselves.
        out_of_range_to_nan : bool
            If True the spectral range that is not fitted is filled with nans.
        show_progressbar : None or bool
            If True, display a progress bar. If None the default is set in
            `preferences`.

        Returns
        -------
        spectrum : An instance of the same class as `spectrum`.

        Examples
        --------
        >>> s = signals.Spectrum(np.random.random((10,100)))
        >>> m = create_model(s)
        >>> l1 = components.Lorentzian()
        >>> l2 = components.Lorentzian()
        >>> m.append(l1)
        >>> m.append(l2)
        >>> s1 = m.as_signal()
        >>> s2 = m.as_signal(component_list=[l1])

        """
        # change actual values to whatever except bool
        _multi_on_ = '_multi_on_'
        _multi_off_ = '_multi_off_'
        if show_progressbar is None:
            show_progressbar = preferences.General.show_progressbar

        if component_list:
            component_list = [self._get_component(x) for x in component_list]
            active_state = []
            for component_ in self:
                if component_.active_is_multidimensional:
                    if component_ not in component_list:
                        active_state.append(_multi_off_)
                        component_._toggle_connect_active_array(False)
                        component_.active = False
                    else:
                        active_state.append(_multi_on_)
                else:
                    active_state.append(component_.active)
                    if component_ in component_list:
                        component_.active = True
                    else:
                        component_.active = False
        data = np.empty(self.spectrum.data.shape, dtype='float')
        data.fill(np.nan)
        if out_of_range_to_nan is True:
            channel_switches_backup = copy.copy(self.channel_switches)
            self.channel_switches[:] = True
        maxval = self.axes_manager.navigation_size
        pbar = progressbar.progressbar(maxval=maxval,
                                       disabled=not show_progressbar)
        i = 0
        for index in self.axes_manager:
            self.fetch_stored_values(only_fixed=False)
            data[self.axes_manager._getitem_tuple][
                self.channel_switches] = self.__call__(
                non_convolved=not self.convolved, onlyactive=True)
            i += 1
            if maxval > 0:
                pbar.update(i)
        pbar.finish()
        if out_of_range_to_nan is True:
            self.channel_switches[:] = channel_switches_backup
        spectrum = self.spectrum.__class__(
            data,
            axes=self.spectrum.axes_manager._get_axes_dicts())
        spectrum.metadata.General.title = (
            self.spectrum.metadata.General.title + " from fitted model")
        spectrum.metadata.Signal.binned = self.spectrum.metadata.Signal.binned

        if component_list:
            for component_ in self:
                active_s = active_state.pop(0)
                if isinstance(active_s, bool):
                    component_.active = active_s
                else:
                    if active_s == _multi_off_:
                        component_._toggle_connect_active_array(True)
        return spectrum

    @property
    def _plot_active(self):
        if self._plot is not None and self._plot.is_active() is True:
            return True
        else:
            return False

    def _set_p0(self):
        self.p0 = ()
        for component in self:
            if component.active:
                for parameter in component.free_parameters:
                    self.p0 = (self.p0 + (parameter.value,)
                               if parameter._number_of_elements == 1
                               else self.p0 + parameter.value)

    def set_boundaries(self):
        """Generate the boundary list.

        Necessary before fitting with a boundary aware optimizer.

        """
        self.free_parameters_boundaries = []
        for component in self:
            if component.active:
                for param in component.free_parameters:
                    if param._number_of_elements == 1:
                        self.free_parameters_boundaries.append((
                            param._bounds))
                    else:
                        self.free_parameters_boundaries.extend((
                            param._bounds))

    def set_mpfit_parameters_info(self):
        self.mpfit_parinfo = []
        for component in self:
            if component.active:
                for param in component.free_parameters:
                    limited = [False, False]
                    limits = [0, 0]
                    if param.bmin is not None:
                        limited[0] = True
                        limits[0] = param.bmin
                    if param.bmax is not None:
                        limited[1] = True
                        limits[1] = param.bmax
                    if param._number_of_elements == 1:
                        self.mpfit_parinfo.append(
                            {'limited': limited,
                             'limits': limits})
                    else:
                        self.mpfit_parinfo.extend((
                            {'limited': limited,
                             'limits': limits},) * param._number_of_elements)

    def store_current_values(self):
        """ Store the parameters of the current coordinates into the
        parameters array.

        If the parameters array has not being defined yet it creates it filling
        it with the current parameters."""
        for component in self:
            if component.active:
                component.store_current_parameters_in_map()

    def fetch_stored_values(self, only_fixed=False):
        """Fetch the value of the parameters that has been previously stored.

        Parameters
        ----------
        only_fixed : bool
            If True, only the fixed parameters are fetched.

        See Also
        --------
        store_current_values

        """
        switch_aap = self._plot_active is not False
        if switch_aap is True:
            self._disconnect_parameters2update_plot()
        for component in self:
            component.fetch_stored_values(only_fixed=only_fixed)
        if switch_aap is True:
            self._connect_parameters2update_plot()
            self.update_plot()

    def update_plot(self, *args, **kwargs):
        """Update model plot.

        The updating can be suspended using `suspend_update`.

        See Also
        --------
        suspend_update
        resume_update

        """
        if self._plot_active is True and self._suspend_update is False:
            try:
                self._update_model_line()
                for component in [component for component in self if
                                  component.active is True]:
                    self._update_component_line(component)
            except:
                self._disconnect_parameters2update_plot()

    def suspend_update(self):
        """Prevents plot from updating until resume_update() is called

        See Also
        --------
        resume_update
        update_plot
        """
        if self._suspend_update is False:
            self._suspend_update = True
            self._disconnect_parameters2update_plot()
        else:
            warnings.warn("Update already suspended, does nothing.")

    def resume_update(self, update=True):
        """Resumes plot update after suspension by suspend_update()

        Parameters
        ----------
        update : bool, optional
            If True, also updates plot after resuming (default).

        See Also
        --------
        suspend_update
        update_plot
        """
        if self._suspend_update is True:
            self._suspend_update = False
            self._connect_parameters2update_plot()
            if update is True:
                # Ideally, the update flag should in stead work like this:
                # If update is true, update_plot is called if any action
                # would have called it while updating was suspended.
                # However, this is prohibitively difficult to track, so
                # in stead it is simply assume that a change has happened
                # between suspend and resume, and therefore that the plot
                # needs to update. As we do not know what has changed,
                # all components need to update. This can however be
                # suppressed by setting update to false
                self.update_plot()
        else:
            warnings.warn("Update not suspended, nothing to resume.")

    def _update_model_line(self):
        if (self._plot_active is True and
                self._model_line is not None):
            self._model_line.update()

    def _fetch_values_from_p0(self, p_std=None):
        """Fetch the parameter values from the output of the optimzer `self.p0`

        Parameters
        ----------
        p_std : array
            array containing the corresponding standard deviatio
            n

        """
        comp_p_std = None
        counter = 0
        for component in self:  # Cut the parameters list
            if component.active is True:
                if p_std is not None:
                    comp_p_std = p_std[
                        counter: counter +
                        component._nfree_param]
                component.fetch_values_from_array(
                    self.p0[counter: counter + component._nfree_param],
                    comp_p_std, onlyfree=True)
                counter += component._nfree_param

    # Defines the functions for the fitting process -------------------------
    def _model2plot(self, axes_manager, out_of_range2nans=True):
        old_axes_manager = None
        if axes_manager is not self.axes_manager:
            old_axes_manager = self.axes_manager
            self.axes_manager = axes_manager
            self.fetch_stored_values()
        s = self.__call__(non_convolved=False, onlyactive=True)
        if old_axes_manager is not None:
            self.axes_manager = old_axes_manager
            self.fetch_stored_values()
        if out_of_range2nans is True:
            ns = np.empty((self.axis.axis.shape))
            ns.fill(np.nan)
            ns[self.channel_switches] = s
            s = ns
        return s

    def __call__(self, non_convolved=False, onlyactive=False):
        """Returns the corresponding model for the current coordinates

        Parameters
        ----------
        non_convolved : bool
            If True it will return the deconvolved model
        only_active : bool
            If True, only the active components will be used to build the
            model.

        cursor: 1 or 2

        Returns
        -------
        numpy array
        """

        if self.convolved is False or non_convolved is True:
            axis = self.axis.axis[self.channel_switches]
            sum_ = np.zeros(len(axis))
            if onlyactive is True:
                for component in self:  # Cut the parameters list
                    if component.active:
                        np.add(sum_, component.function(axis),
                               sum_)
            else:
                for component in self:  # Cut the parameters list
                    np.add(sum_, component.function(axis),
                           sum_)
            to_return = sum_

        else:  # convolved
            counter = 0
            sum_convolved = np.zeros(len(self.convolution_axis))
            sum_ = np.zeros(len(self.axis.axis))
            for component in self:  # Cut the parameters list
                if onlyactive:
                    if component.active:
                        if component.convolved:
                            np.add(sum_convolved,
                                   component.function(
                                       self.convolution_axis), sum_convolved)
                        else:
                            np.add(sum_,
                                   component.function(self.axis.axis), sum_)
                        counter += component._nfree_param
                else:
                    if component.convolved:
                        np.add(sum_convolved,
                               component.function(self.convolution_axis),
                               sum_convolved)
                    else:
                        np.add(sum_, component.function(self.axis.axis),
                               sum_)
                    counter += component._nfree_param
            to_return = sum_ + np.convolve(
                self.low_loss(self.axes_manager),
                sum_convolved, mode="valid")
            to_return = to_return[self.channel_switches]
        if self.spectrum.metadata.Signal.binned is True:
            to_return *= self.spectrum.axes_manager[-1].scale
        return to_return

    # TODO: the way it uses the axes
    def _set_signal_range_in_pixels(self, i1=None, i2=None):
        """Use only the selected spectral range in the fitting routine.

        Parameters
        ----------
        i1 : Int
        i2 : Int

        Notes
        -----
        To use the full energy range call the function without arguments.
        """

        self.backup_channel_switches = copy.copy(self.channel_switches)
        self.channel_switches[:] = False
        self.channel_switches[i1:i2] = True
        self.update_plot()

    @interactive_range_selector
    def set_signal_range(self, x1=None, x2=None):
        """Use only the selected spectral range defined in its own units in the
        fitting routine.

        Parameters
        ----------
        E1 : None or float
        E2 : None or float

        Notes
        -----
        To use the full energy range call the function without arguments.
        """
        i1, i2 = self.axis.value_range_to_indices(x1, x2)
        self._set_signal_range_in_pixels(i1, i2)

    def _remove_signal_range_in_pixels(self, i1=None, i2=None):
        """Removes the data in the given range from the data range that
        will be used by the fitting rountine

        Parameters
        ----------
        x1 : None or float
        x2 : None or float
        """
        self.channel_switches[i1:i2] = False
        self.update_plot()

    @interactive_range_selector
    def remove_signal_range(self, x1=None, x2=None):
        """Removes the data in the given range from the data range that
        will be used by the fitting rountine

        Parameters
        ----------
        x1 : None or float
        x2 : None or float

        """
        i1, i2 = self.axis.value_range_to_indices(x1, x2)
        self._remove_signal_range_in_pixels(i1, i2)

    def reset_signal_range(self):
        '''Resets the data range'''
        self._set_signal_range_in_pixels()

    def _add_signal_range_in_pixels(self, i1=None, i2=None):
        """Adds the data in the given range from the data range that
        will be used by the fitting rountine

        Parameters
        ----------
        x1 : None or float
        x2 : None or float
        """
        self.channel_switches[i1:i2] = True
        self.update_plot()

    @interactive_range_selector
    def add_signal_range(self, x1=None, x2=None):
        """Adds the data in the given range from the data range that
        will be used by the fitting rountine

        Parameters
        ----------
        x1 : None or float
        x2 : None or float

        """
        i1, i2 = self.axis.value_range_to_indices(x1, x2)
        self._add_signal_range_in_pixels(i1, i2)

    def reset_the_signal_range(self):
        self.channel_switches[:] = True
        self.update_plot()

    def _model_function(self, param):

        if self.convolved is True:
            counter = 0
            sum_convolved = np.zeros(len(self.convolution_axis))
            sum = np.zeros(len(self.axis.axis))
            for component in self:  # Cut the parameters list
                if component.active:
                    if component.convolved is True:
                        np.add(sum_convolved, component.__tempcall__(param[
                            counter:counter + component._nfree_param],
                            self.convolution_axis), sum_convolved)
                    else:
                        np.add(
                            sum,
                            component.__tempcall__(
                                param[
                                    counter:counter +
                                    component._nfree_param],
                                self.axis.axis),
                            sum)
                    counter += component._nfree_param

            to_return = (sum + np.convolve(self.low_loss(self.axes_manager),
                                           sum_convolved, mode="valid"))[
                self.channel_switches]

        else:
            axis = self.axis.axis[self.channel_switches]
            counter = 0
            first = True
            for component in self:  # Cut the parameters list
                if component.active:
                    if first is True:
                        sum = component.__tempcall__(
                            param[
                                counter:counter +
                                component._nfree_param],
                            axis)
                        first = False
                    else:
                        sum += component.__tempcall__(
                            param[
                                counter:counter +
                                component._nfree_param],
                            axis)
                    counter += component._nfree_param
            to_return = sum

        if self.spectrum.metadata.Signal.binned is True:
            to_return *= self.spectrum.axes_manager[-1].scale
        return to_return

    def _jacobian(self, param, y, weights=None):
        if self.convolved is True:
            counter = 0
            grad = np.zeros(len(self.axis.axis))
            for component in self:  # Cut the parameters list
                if component.active:
                    component.fetch_values_from_array(
                        param[
                            counter:counter +
                            component._nfree_param],
                        onlyfree=True)
                    if component.convolved:
                        for parameter in component.free_parameters:
                            par_grad = np.convolve(
                                parameter.grad(self.convolution_axis),
                                self.low_loss(self.axes_manager),
                                mode="valid")
                            if parameter._twins:
                                for parameter in parameter._twins:
                                    np.add(par_grad, np.convolve(
                                        parameter.grad(
                                            self.convolution_axis),
                                        self.low_loss(self.axes_manager),
                                        mode="valid"), par_grad)
                            grad = np.vstack((grad, par_grad))
                        counter += component._nfree_param
                    else:
                        for parameter in component.free_parameters:
                            par_grad = parameter.grad(self.axis.axis)
                            if parameter._twins:
                                for parameter in parameter._twins:
                                    np.add(par_grad, parameter.grad(
                                        self.axis.axis), par_grad)
                            grad = np.vstack((grad, par_grad))
                        counter += component._nfree_param
            if weights is None:
                to_return = grad[1:, self.channel_switches]
            else:
                to_return = grad[1:, self.channel_switches] * weights
        else:
            axis = self.axis.axis[self.channel_switches]
            counter = 0
            grad = axis
            for component in self:  # Cut the parameters list
                if component.active:
                    component.fetch_values_from_array(
                        param[
                            counter:counter +
                            component._nfree_param],
                        onlyfree=True)
                    for parameter in component.free_parameters:
                        par_grad = parameter.grad(axis)
                        if parameter._twins:
                            for parameter in parameter._twins:
                                np.add(par_grad, parameter.grad(
                                    axis), par_grad)
                        grad = np.vstack((grad, par_grad))
                    counter += component._nfree_param
            if weights is None:
                to_return = grad[1:, :]
            else:
                to_return = grad[1:, :] * weights
        if self.spectrum.metadata.Signal.binned is True:
            to_return *= self.spectrum.axes_manager[-1].scale
        return to_return

    def _function4odr(self, param, x):
        return self._model_function(param)

    def _jacobian4odr(self, param, x):
        return self._jacobian(param, x)

    def _poisson_likelihood_function(self, param, y, weights=None):
        """Returns the likelihood function of the model for the given
        data and parameters
        """
        mf = self._model_function(param)
        with np.errstate(invalid='ignore'):
            return -(y * np.log(mf) - mf).sum()

    def _gradient_ml(self, param, y, weights=None):
        mf = self._model_function(param)
        return -(self._jacobian(param, y) * (y / mf - 1)).sum(1)

    def _errfunc(self, param, y, weights=None):
        errfunc = self._model_function(param) - y
        if weights is None:
            return errfunc
        else:
            return errfunc * weights

    def _errfunc2(self, param, y, weights=None):
        if weights is None:
            return ((self._errfunc(param, y)) ** 2).sum()
        else:
            return ((weights * self._errfunc(param, y)) ** 2).sum()

    def _gradient_ls(self, param, y, weights=None):
        gls = (2 * self._errfunc(param, y, weights) *
               self._jacobian(param, y)).sum(1)
        return gls

    def _errfunc4mpfit(self, p, fjac=None, x=None, y=None,
                       weights=None):
        if fjac is None:
            errfunc = self._model_function(p) - y
            if weights is not None:
                errfunc *= weights
            status = 0
            return [status, errfunc]
        else:
            return [0, self._jacobian(p, y).T]

    def _calculate_chisq(self):
        if self.spectrum.metadata.has_item('Signal.Noise_properties.variance'):

            variance = self.spectrum.metadata.Signal.Noise_properties.variance
            if isinstance(variance, Signal):
                variance = variance.data.__getitem__(
                    self.spectrum.axes_manager._getitem_tuple
                )[self.channel_switches]
        else:
            variance = 1.0
        d = self(onlyactive=True) - self.spectrum()[self.channel_switches]
        d *= d / (1. * variance)  # d = difference^2 / variance.
        self.chisq.data[self.spectrum.axes_manager.indices[::-1]] = sum(d)

    def _set_current_degrees_of_freedom(self):
        self.dof.data[self.spectrum.axes_manager.indices[::-1]] = len(self.p0)

    @property
    def red_chisq(self):
        """Reduced chi-squared. Calculated from self.chisq and self.dof
        """
        tmp = self.chisq / (- self.dof + sum(self.channel_switches) - 1)
        tmp.metadata.General.title = self.spectrum.metadata.General.title + \
            ' reduced chi-squared'
        return tmp

    def fit(self, fitter=None, method='ls', grad=False,
            bounded=False, ext_bounding=False, update_plot=False,
            **kwargs):
        """Fits the model to the experimental data.

        The chi-squared, reduced chi-squared and the degrees of freedom are
        computed automatically when fitting. They are stored as signals, in the
        `chisq`, `red_chisq`  and `dof`. Note that,
        unless ``metadata.Signal.Noise_properties.variance`` contains an
        accurate estimation of the variance of the data, the chi-squared and
        reduced chi-squared cannot be computed correctly. This is also true for
        homocedastic noise.

        Parameters
        ----------
        fitter : {None, "leastsq", "odr", "mpfit", "fmin"}
            The optimizer to perform the fitting. If None the fitter
            defined in `preferences.Model.default_fitter` is used.
            "leastsq" performs least squares using the Levenberg–Marquardt
            algorithm.
            "mpfit"  performs least squares using the Levenberg–Marquardt
            algorithm and, unlike "leastsq", support bounded optimization.
            "fmin" performs curve fitting using a downhill simplex algorithm.
            It is less robust than the Levenberg-Marquardt based optimizers,
            but, at present, it is the only one that support maximum likelihood
            optimization for poissonian noise.
            "odr" performs the optimization using the orthogonal distance
            regression algorithm. It does not support bounds.
            "leastsq", "odr" and "mpfit" can estimate the standard deviation of
            the estimated value of the parameters if the
            "metada.Signal.Noise_properties.variance" attribute is defined.
            Note that if it is not defined the standard deviation is estimated
            using variance equal 1, what, if the noise is heterocedatic, will
            result in a biased estimation of the parameter values and errors.i
            If `variance` is a `Signal` instance of the
            same `navigation_dimension` as the spectrum, and `method` is "ls"
            weighted least squares is performed.
        method : {'ls', 'ml'}
            Choose 'ls' (default) for least squares and 'ml' for poissonian
            maximum-likelihood estimation.  The latter is only available when
            `fitter` is "fmin".
        grad : bool
            If True, the analytical gradient is used if defined to
            speed up the optimization.
        bounded : bool
            If True performs bounded optimization if the fitter
            supports it. Currently only "mpfit" support it.
        update_plot : bool
            If True, the plot is updated during the optimization
            process. It slows down the optimization but it permits
            to visualize the optimization progress.
        ext_bounding : bool
            If True, enforce bounding by keeping the value of the
            parameters constant out of the defined bounding area.

        **kwargs : key word arguments
            Any extra key word argument will be passed to the chosen
            fitter. For more information read the docstring of the optimizer
            of your choice in `scipy.optimize`.

        See Also
        --------
        multifit

        """

        if fitter is None:
            fitter = preferences.Model.default_fitter
        switch_aap = (update_plot != self._plot_active)
        if switch_aap is True and update_plot is False:
            self._disconnect_parameters2update_plot()

        self.p_std = None
        self._set_p0()
        if ext_bounding:
            self._enable_ext_bounding()
        if grad is False:
            approx_grad = True
            jacobian = None
            odr_jacobian = None
            grad_ml = None
            grad_ls = None
        else:
            approx_grad = False
            jacobian = self._jacobian
            odr_jacobian = self._jacobian4odr
            grad_ml = self._gradient_ml
            grad_ls = self._gradient_ls

        if bounded is True and fitter not in ("mpfit", "tnc", "l_bfgs_b"):
            raise NotImplementedError("Bounded optimization is only available "
                                      "for the mpfit optimizer.")
        if method == 'ml':
            weights = None
            if fitter != "fmin":
                raise NotImplementedError("Maximum likelihood estimation "
                                          'is only implemented for the "fmin" '
                                          'optimizer')
        elif method == "ls":
            if ("Signal.Noise_properties.variance" not in
                    self.spectrum.metadata):
                variance = 1
            else:
                variance = self.spectrum.metadata.Signal.\
                    Noise_properties.variance
                if isinstance(variance, Signal):
                    if (variance.axes_manager.navigation_shape ==
                            self.spectrum.axes_manager.navigation_shape):
                        variance = variance.data.__getitem__(
                            self.axes_manager._getitem_tuple)[
                            self.channel_switches]
                    else:
                        raise AttributeError(
                            "The `navigation_shape` of the variance signals "
                            "is not equal to the variance shape of the "
                            "spectrum")
                elif not isinstance(variance, numbers.Number):
                    raise AttributeError(
                        "Variance must be a number or a `Signal` instance but "
                        "currently it is a %s" % type(variance))

            weights = 1. / np.sqrt(variance)
        else:
            raise ValueError(
                'method must be "ls" or "ml" but %s given' %
                method)
        args = (self.spectrum()[self.channel_switches],
                weights)

        # Least squares "dedicated" fitters
        if fitter == "leastsq":
            output = \
                leastsq(self._errfunc, self.p0[:], Dfun=jacobian,
                        col_deriv=1, args=args, full_output=True, **kwargs)

            self.p0, pcov = output[0:2]

            if (self.axis.size > len(self.p0)) and pcov is not None:
                pcov *= ((self._errfunc(self.p0, *args) ** 2).sum() /
                         (len(args[0]) - len(self.p0)))
                self.p_std = np.sqrt(np.diag(pcov))
            self.fit_output = output

        elif fitter == "odr":
            modelo = odr.Model(fcn=self._function4odr,
                               fjacb=odr_jacobian)
            mydata = odr.RealData(
                self.axis.axis[
                    self.channel_switches], self.spectrum()[
                    self.channel_switches], sx=None, sy=(
                    1 / weights if weights is not None else None))
            myodr = odr.ODR(mydata, modelo, beta0=self.p0[:])
            myoutput = myodr.run()
            result = myoutput.beta
            self.p_std = myoutput.sd_beta
            self.p0 = result
            self.fit_output = myoutput

        elif fitter == 'mpfit':
            autoderivative = 1
            if grad is True:
                autoderivative = 0
            if bounded is True:
                self.set_mpfit_parameters_info()
            elif bounded is False:
                self.mpfit_parinfo = None
            m = mpfit(self._errfunc4mpfit, self.p0[:],
                      parinfo=self.mpfit_parinfo, functkw={
                          'y': self.spectrum()[self.channel_switches],
                          'weights': weights}, autoderivative=autoderivative,
                      quiet=1)
            self.p0 = m.params
            if (self.axis.size > len(self.p0)) and m.perror is not None:
                self.p_std = m.perror * np.sqrt(
                    (self._errfunc(self.p0, *args) ** 2).sum() /
                    (len(args[0]) - len(self.p0)))
            self.fit_output = m
        else:
            # General optimizers (incluiding constrained ones(tnc,l_bfgs_b)
            # Least squares or maximum likelihood
            if method == 'ml':
                tominimize = self._poisson_likelihood_function
                fprime = grad_ml
            elif method in ['ls', "wls"]:
                tominimize = self._errfunc2
                fprime = grad_ls

            # OPTIMIZERS

            # Simple (don't use gradient)
            if fitter == "fmin":
                self.p0 = fmin(
                    tominimize, self.p0, args=args, **kwargs)
            elif fitter == "powell":
                self.p0 = fmin_powell(tominimize, self.p0, args=args,
                                      **kwargs)

            # Make use of the gradient
            elif fitter == "cg":
                self.p0 = fmin_cg(tominimize, self.p0, fprime=fprime,
                                  args=args, **kwargs)
            elif fitter == "ncg":
                self.p0 = fmin_ncg(tominimize, self.p0, fprime=fprime,
                                   args=args, **kwargs)
            elif fitter == "bfgs":
                self.p0 = fmin_bfgs(
                    tominimize, self.p0, fprime=fprime,
                    args=args, **kwargs)

            # Constrainded optimizers

            # Use gradient
            elif fitter == "tnc":
                if bounded is True:
                    self.set_boundaries()
                elif bounded is False:
                    self.self.free_parameters_boundaries = None
                self.p0 = fmin_tnc(
                    tominimize,
                    self.p0,
                    fprime=fprime,
                    args=args,
                    bounds=self.free_parameters_boundaries,
                    approx_grad=approx_grad,
                    **kwargs)[0]
            elif fitter == "l_bfgs_b":
                if bounded is True:
                    self.set_boundaries()
                elif bounded is False:
                    self.self.free_parameters_boundaries = None
                self.p0 = fmin_l_bfgs_b(tominimize, self.p0,
                                        fprime=fprime, args=args,
                                        bounds=self.free_parameters_boundaries,
                                        approx_grad=approx_grad, **kwargs)[0]
            else:
                print \
                    """
                The %s optimizer is not available.

                Available optimizers:
                Unconstrained:
                --------------
                Only least Squares: leastsq and odr
                General: fmin, powell, cg, ncg, bfgs

                Cosntrained:
                ------------
                tnc and l_bfgs_b
                """ % fitter
        if np.iterable(self.p0) == 0:
            self.p0 = (self.p0,)
        self._fetch_values_from_p0(p_std=self.p_std)
        self.store_current_values()
        self._calculate_chisq()
        self._set_current_degrees_of_freedom()
        if ext_bounding is True:
            self._disable_ext_bounding()
        if switch_aap is True and update_plot is False:
            self._connect_parameters2update_plot()
            self.update_plot()

    def multifit(self, mask=None, fetch_only_fixed=False,
                 autosave=False, autosave_every=10, show_progressbar=None,
                 **kwargs):
        """Fit the data to the model at all the positions of the
        navigation dimensions.

        Parameters
        ----------

        mask : {None, numpy.array}
            To mask (do not fit) at certain position pass a numpy.array
            of type bool where True indicates that the data will not be
            fitted at the given position.
        fetch_only_fixed : bool
            If True, only the fixed parameters values will be updated
            when changing the positon.
        autosave : bool
            If True, the result of the fit will be saved automatically
            with a frequency defined by autosave_every.
        autosave_every : int
            Save the result of fitting every given number of spectra.

        show_progressbar : None or bool
            If True, display a progress bar. If None the default is set in
            `preferences`.

        **kwargs : key word arguments
            Any extra key word argument will be passed to
            the fit method. See the fit method documentation for
            a list of valid arguments.

        See Also
        --------
        fit

        """
        if show_progressbar is None:
            show_progressbar = preferences.General.show_progressbar

        if autosave is not False:
            fd, autosave_fn = tempfile.mkstemp(
                prefix='hyperspy_autosave-',
                dir='.', suffix='.npz')
            os.close(fd)
            autosave_fn = autosave_fn[:-4]
            messages.information(
                "Autosaving each %s pixels to %s.npz" % (autosave_every,
                                                         autosave_fn))
            messages.information(
                "When multifit finishes its job the file will be deleted")
        if mask is not None and (
            mask.shape != tuple(
                self.axes_manager._navigation_shape_in_array)):
            messages.warning_exit(
                "The mask must be a numpy array of boolen type with "
                " shape: %s" +
                str(self.axes_manager._navigation_shape_in_array))
        masked_elements = 0 if mask is None else mask.sum()
        maxval = self.axes_manager.navigation_size - masked_elements
        if maxval > 0:
            pbar = progressbar.progressbar(maxval=maxval,
                                           disabled=not show_progressbar)
        if 'bounded' in kwargs and kwargs['bounded'] is True:
            if kwargs['fitter'] == 'mpfit':
                self.set_mpfit_parameters_info()
                kwargs['bounded'] = None
            elif kwargs['fitter'] in ("tnc", "l_bfgs_b"):
                self.set_boundaries()
                kwargs['bounded'] = None
            else:
                messages.information(
                    "The chosen fitter does not suppport bounding."
                    "If you require bounding please select one of the "
                    "following fitters instead: mpfit, tnc, l_bfgs_b")
                kwargs['bounded'] = False
        i = 0
        self.axes_manager.disconnect(self.fetch_stored_values)
        for index in self.axes_manager:
            if mask is None or not mask[index[::-1]]:
                self.fetch_stored_values(only_fixed=fetch_only_fixed)
                self.fit(**kwargs)
                i += 1
                if maxval > 0:
                    pbar.update(i)
            if autosave is True and i % autosave_every == 0:
                self.save_parameters2file(autosave_fn)
        if maxval > 0:
            pbar.finish()
        self.axes_manager.connect(self.fetch_stored_values)
        if autosave is True:
            messages.information(
                'Deleting the temporary file %s pixels' % (
                    autosave_fn + 'npz'))
            os.remove(autosave_fn + '.npz')

    def save_parameters2file(self, filename):
        """Save the parameters array in binary format.

        The data is saved to a single file in numpy's uncompressed ``.npz``
        format.

        Parameters
        ----------
        filename : str

        See Also
        --------
        load_parameters_from_file, export_results

        Notes
        -----
        This method can be used to save the current state of the model in a way
        that can be loaded back to recreate the it using `load_parameters_from
        file`. Actually, as of HyperSpy 0.8 this is the only way to do so.
        However, this is known to be brittle. For example see
        https://github.com/hyperspy/hyperspy/issues/341.

        """
        kwds = {}
        i = 0
        for component in self:
            cname = component.name.lower().replace(' ', '_')
            for param in component.parameters:
                pname = param.name.lower().replace(' ', '_')
                kwds['%s_%s.%s' % (i, cname, pname)] = param.map
            i += 1
        np.savez(filename, **kwds)

    def load_parameters_from_file(self, filename):
        """Loads the parameters array from  a binary file written with the
        'save_parameters2file' function.

        Parameters
        ---------
        filename : str

        See Also
        --------
        save_parameters2file, export_results

        Notes
        -----
        In combination with `save_parameters2file`, this method can be used to
        recreate a model stored in a file. Actually, before HyperSpy 0.8 this
        is the only way to do so.  However, this is known to be brittle. For
        example see https://github.com/hyperspy/hyperspy/issues/341.

        """
        f = np.load(filename)
        i = 0
        for component in self:  # Cut the parameters list
            cname = component.name.lower().replace(' ', '_')
            for param in component.parameters:
                pname = param.name.lower().replace(' ', '_')
                param.map = f['%s_%s.%s' % (i, cname, pname)]
            i += 1

        self.fetch_stored_values()

    def plot(self, plot_components=False):
        """Plots the current spectrum to the screen and a map with a
        cursor to explore the SI.

        Parameters
        ----------
        plot_components : bool
            If True, add a line per component to the signal figure.

        """

        # If new coordinates are assigned
        self.spectrum.plot()
        _plot = self.spectrum._plot
        l1 = _plot.signal_plot.ax_lines[0]
        color = l1.line.get_color()
        l1.set_line_properties(color=color, type='scatter')

        l2 = hyperspy.drawing.spectrum.SpectrumLine()
        l2.data_function = self._model2plot
        l2.set_line_properties(color='blue', type='line')
        # Add the line to the figure
        _plot.signal_plot.add_line(l2)
        l2.plot()
        on_figure_window_close(_plot.signal_plot.figure,
                               self._close_plot)

        self._model_line = l2
        self._plot = self.spectrum._plot
        self._connect_parameters2update_plot()
        if plot_components is True:
            self.enable_plot_components()

    def _connect_component_line(self, component):
        if hasattr(component, "_model_plot_line"):
            component.connect(component._model_plot_line.update)
            for parameter in component.parameters:
                parameter.connect(component._model_plot_line.update)

    def _disconnect_component_line(self, component):
        if hasattr(component, "_model_plot_line"):
            component.disconnect(component._model_plot_line.update)
            for parameter in component.parameters:
                parameter.disconnect(component._model_plot_line.update)

    def _connect_component_lines(self):
        for component in [component for component in self if
                          component.active]:
            self._connect_component_line(component)

    def _disconnect_component_lines(self):
        for component in [component for component in self if
                          component.active]:
            self._disconnect_component_line(component)

    def _plot_component(self, component):
        line = hyperspy.drawing.spectrum.SpectrumLine()
        line.data_function = component._component2plot
        # Add the line to the figure
        self._plot.signal_plot.add_line(line)
        line.plot()
        component._model_plot_line = line
        self._connect_component_line(component)

    def _update_component_line(self, component):
        if hasattr(component, "_model_plot_line"):
            component._model_plot_line.update()

    def _disable_plot_component(self, component):
        self._disconnect_component_line(component)
        if hasattr(component, "_model_plot_line"):
            component._model_plot_line.close()
            del component._model_plot_line
        self._plot_components = False

    def _close_plot(self):
        if self._plot_components is True:
            self.disable_plot_components()
        self._disconnect_parameters2update_plot()
        self._model_line = None

    def enable_plot_components(self):
        if self._plot is None or self._plot_components:
            return
        self._plot_components = True
        for component in [component for component in self if
                          component.active]:
            self._plot_component(component)

    def disable_plot_components(self):
        if self._plot is None:
            return
        for component in self:
            self._disable_plot_component(component)
        self._plot_components = False

    def assign_current_values_to_all(self, components_list=None, mask=None):
        """Set parameter values for all positions to the current ones.

        Parameters
        ----------
        component_list : list of components, optional
            If a list of components is given, the operation will be performed
            only in the value of the parameters of the given components.
            The components can be specified by name, index or themselves.
        mask : boolean numpy array or None, optional
            The operation won't be performed where mask is True.

        """
        if components_list is None:
            components_list = []
            for comp in self:
                if comp.active:
                    components_list.append(comp)
        else:
            components_list = [self._get_component(x) for x in components_list]

        for comp in components_list:
            for parameter in comp.parameters:
                parameter.assign_current_value_to_all(mask=mask)

    def _enable_ext_bounding(self, components=None):
        """
        """
        if components is None:
            components = self
        for component in components:
            for parameter in component.parameters:
                parameter.ext_bounded = True

    def _disable_ext_bounding(self, components=None):
        """
        """
        if components is None:
            components = self
        for component in components:
            for parameter in component.parameters:
                parameter.ext_bounded = False

    def export_results(self, folder=None, format=None, save_std=False,
                       only_free=True, only_active=True):
        """Export the results of the parameters of the model to the desired
        folder.

        Parameters
        ----------
        folder : str or None
            The path to the folder where the file will be saved. If `None` the
            current folder is used by default.
        format : str
            The format to which the data will be exported. It must be the
            extension of any format supported by HyperSpy. If None, the default
            format for exporting as defined in the `Preferences` will be used.
        save_std : bool
            If True, also the standard deviation will be saved.
        only_free : bool
            If True, only the value of the parameters that are free will be
            exported.
        only_active : bool
            If True, only the value of the active parameters will be exported.

        Notes
        -----
        The name of the files will be determined by each the Component and
        each Parameter name attributes. Therefore, it is possible to customise
        the file names modify the name attributes.

        """
        for component in self:
            if only_active is False or component.active:
                component.export(folder=folder, format=format,
                                 save_std=save_std, only_free=only_free)

    def plot_results(self, only_free=True, only_active=True):
        """Plot the value of the parameters of the model

        Parameters
        ----------

        only_free : bool
            If True, only the value of the parameters that are free will be
            plotted.
        only_active : bool
            If True, only the value of the active parameters will be plotted.

        Notes
        -----
        The name of the files will be determined by each the Component and
        each Parameter name attributes. Therefore, it is possible to customise
        the file names modify the name attributes.

        """
        for component in self:
            if only_active is False or component.active:
                component.plot(only_free=only_free)

    def print_current_values(self, only_free=True):
        """Print the value of each parameter of the model.

        Parameters
        ----------
        only_free : bool
            If True, only the value of the parameters that are free will
             be printed.

        """
        print "Components\tParameter\tValue"
        for component in self:
            if component.active:
                if component.name:
                    print(component.name)
                else:
                    print(component._id_name)
                parameters = component.free_parameters if only_free \
                    else component.parameters
                for parameter in parameters:
                    if not hasattr(parameter.value, '__iter__'):
                        print("\t\t%s\t%g" % (
                            parameter.name, parameter.value))

    def enable_adjust_position(
            self, components=None, fix_them=True, show_label=True):
        """Allow changing the *x* position of component by dragging
        a vertical line that is plotted in the signal model figure

        Parameters
        ----------
        components : {None, list of components}
            If None, the position of all the active components of the
            model that has a well defined *x* position with a value
            in the axis range will get a position adjustment line.
            Otherwise the feature is added only to the given components.
            The components can be specified by name, index or themselves.
        fix_them : bool
            If True the position parameter of the components will be
            temporarily fixed until adjust position is disable.
            This can
            be useful to iteratively adjust the component positions and
            fit the model.
        show_label : bool, optional
            If True, a label showing the component name is added to the
            plot next to the vertical line.

        See also
        --------
        disable_adjust_position

        """
        if (self._plot is None or
                self._plot.is_active() is False):
            self.plot()
        if self._position_widgets:
            self.disable_adjust_position()
        on_figure_window_close(self._plot.signal_plot.figure,
                               self.disable_adjust_position)
        if components:
            components = [self._get_component(x) for x in components]
        else:
            self._adjust_position_all = (fix_them, show_label)

        components = components if components else self
        if not components:
            # The model does not have components so we do nothing
            return
        components = [
            component for component in components if component.active]
        for component in components:
            self._make_position_adjuster(component, fix_them, show_label)

    def _make_position_adjuster(self, component, fix_it, show_label):
        if (component._position is not None and
                not component._position.twin):
            set_value = component._position._set_value
            get_value = component._position._get_value
        else:
            return
        # Create an AxesManager for the widget
        axis_dict = self.axes_manager.signal_axes[0].get_axis_dictionary()
        am = AxesManager([axis_dict, ])
        am._axes[0].navigate = True
        try:
            am._axes[0].value = get_value()
        except TraitError:
            # The value is outside of the axis range
            return
        # Create the vertical line and labels
        if show_label:
            self._position_widgets.extend((
                DraggableVerticalLine(am),
                DraggableLabel(am),))
            # Store the component for bookkeeping, and to reset
            # its twin when disabling adjust position
            self._position_widgets[-2].component = component
            self._position_widgets[-1].component = component
            w = self._position_widgets[-1]
            w.string = component._get_short_description().replace(
                ' component', '')
            w.set_mpl_ax(self._plot.signal_plot.ax)
            self._position_widgets[-2].set_mpl_ax(
                self._plot.signal_plot.ax)
            w.connect_navigate()
            self._position_widgets[-2].connect_navigate()
        else:
            self._position_widgets.extend((
                DraggableVerticalLine(am),))
            # Store the component for bookkeeping, and to reset
            # its twin when disabling adjust position
            self._position_widgets[-1].component = component
            self._position_widgets[-1].set_mpl_ax(
                self._plot.signal_plot.ax)
            self._position_widgets[-1].connect_navigate()
        # Create widget -> parameter connection
        am._axes[0].continuous_value = True
        am._axes[0].on_trait_change(set_value, 'value')
        # Create parameter -> widget connection
        # This is done with a duck typing trick
        # We disguise the AxesManager axis of Parameter by adding
        # the _twin attribute
        am._axes[0]._twins = set()
        component._position.twin = am._axes[0]

    def disable_adjust_position(self):
        """Disables the interactive adjust position feature

        See also
        --------
        enable_adjust_position

        """
        self._adjust_position_all = False
        while self._position_widgets:
            pw = self._position_widgets.pop()
            if hasattr(pw, 'component'):
                pw.component._position.twin = None
                del pw.component
            pw.close()
            del pw

<<<<<<< HEAD
    def fit_component(self, component, signal_range="interactive",
                      estimate_parameters=True, fit_independent=False, 
                      kind=None, **kwargs):
=======
    def fit_component(
            self,
            component,
            signal_range="interactive",
            estimate_parameters=True,
            fit_independent=False,
            **kwargs):
>>>>>>> c4923382
        """Fit just the given component in the given signal range.

        This method is useful to obtain starting parameters for the
        components. Any keyword arguments are passed to the fit method.

        Parameters
        ----------
        component : component instance
            The component must be in the model, otherwise an exception
            is raised. The component can be specified by name, index or itself.
        signal_range : {'interactive', (left_value, right_value), None}
            If 'interactive' the signal range is selected using the span
             selector on the spectrum plot. The signal range can also
             be manually specified by passing a tuple of floats. If None
             the current signal range is used.
        estimate_parameters : bool, default True
            If True will check if the component has an
            estimate_parameters function, and use it to estimate the
            parameters in the component.
        fit_independent : bool, default False
            If True, all other components are disabled. If False, all other
            component paramemeters are fixed.

        Examples
        --------
        Signal range set interactivly

        >>> g1 = components.Gaussian()
        >>> m.append(g1)
        >>> m.fit_component(g1)

        Signal range set through direct input

        >>> m.fit_component(g1, signal_range=(50,100))
        """
        component = self._get_component(component)
        cf = ComponentFit(self, component, signal_range,
                          estimate_parameters, fit_independent, **kwargs)
        if signal_range == "interactive":
            cf.edit_traits(kind=kind)
        else:
            cf.apply()

    def set_parameters_not_free(self, component_list=None,
                                parameter_name_list=None):
        """
        Sets the parameters in a component in a model to not free.

        Parameters
        ----------
        component_list : None, or list of hyperspy components, optional
            If None, will apply the function to all components in the model.
            If list of components, will apply the functions to the components
            in the list.  The components can be specified by name, index or
            themselves.
        parameter_name_list : None or list of strings, optional
            If None, will set all the parameters to not free.
            If list of strings, will set all the parameters with the same name
            as the strings in parameter_name_list to not free.

        Examples
        --------
        >>> v1 = components.Voigt()
        >>> m.append(v1)
        >>> m.set_parameters_not_free()

        >>> m.set_parameters_not_free(component_list=[v1],
                                      parameter_name_list=['area','centre'])

        See also
        --------
        set_parameters_free
        hyperspy.component.Component.set_parameters_free
        hyperspy.component.Component.set_parameters_not_free
        """

        if not component_list:
            component_list = []
            for _component in self:
                component_list.append(_component)
        else:
            component_list = [self._get_component(x) for x in component_list]

        for _component in component_list:
            _component.set_parameters_not_free(parameter_name_list)

    def set_parameters_free(self, component_list=None,
                            parameter_name_list=None):
        """
        Sets the parameters in a component in a model to free.

        Parameters
        ----------
        component_list : None, or list of hyperspy components, optional
            If None, will apply the function to all components in the model.
            If list of components, will apply the functions to the components
            in the list. The components can be specified by name, index or
            themselves.

        parameter_name_list : None or list of strings, optional
            If None, will set all the parameters to not free.
            If list of strings, will set all the parameters with the same name
            as the strings in parameter_name_list to not free.

        Examples
        --------
        >>> v1 = components.Voigt()
        >>> m.append(v1)
        >>> m.set_parameters_free()
        >>> m.set_parameters_free(component_list=[v1],
                                  parameter_name_list=['area','centre'])

        See also
        --------
        set_parameters_not_free
        hyperspy.component.Component.set_parameters_free
        hyperspy.component.Component.set_parameters_not_free
        """

        if not component_list:
            component_list = []
            for _component in self:
                component_list.append(_component)
        else:
            component_list = [self._get_component(x) for x in component_list]

        for _component in component_list:
            _component.set_parameters_free(parameter_name_list)

    def set_parameters_value(
            self,
            parameter_name,
            value,
            component_list=None,
            only_current=False):
        """
        Sets the value of a parameter in components in a model to a specified
        value

        Parameters
        ----------
        parameter_name : string
            Name of the parameter whos value will be changed
        value : number
            The new value of the parameter
        component_list : list of hyperspy components, optional
            A list of components whos parameters will changed. The components
            can be specified by name, index or themselves.

        only_current : bool, default False
            If True, will only change the parameter value at the current
            position in the model.
            If False, will change the parameter value for all the positions.

        Examples
        --------
        >>> v1 = components.Voigt()
        >>> v2 = components.Voigt()
        >>> m.extend([v1,v2])
        >>> m.set_parameters_value('area', 5)
        >>> m.set_parameters_value('area', 5, component_list=[v1])
        >>> m.set_parameters_value('area', 5, component_list=[v1],
                                   only_current=True)

        """

        if not component_list:
            component_list = []
            for _component in self:
                component_list.append(_component)
        else:
            component_list = [self._get_component(x) for x in component_list]

        for _component in component_list:
            for _parameter in _component.parameters:
                if _parameter.name == parameter_name:
                    if only_current:
                        _parameter.value = value
                        _parameter.store_current_value_in_array()
                    else:
                        _parameter.value = value
                        _parameter.assign_current_value_to_all()

    def set_component_active_value(
            self, value, component_list=None, only_current=False):
        """
        Sets the component 'active' parameter to a specified value

        Parameters
        ----------
        value : bool
            The new value of the 'active' parameter
        component_list : list of hyperspy components, optional
            A list of components whos parameters will changed. The components
            can be specified by name, index or themselves.

        only_current : bool, default False
            If True, will only change the parameter value at the current
            position in the model.
            If False, will change the parameter value for all the positions.

        Examples
        --------
        >>> v1 = components.Voigt()
        >>> v2 = components.Voigt()
        >>> m.extend([v1,v2])
        >>> m.set_component_active_value(False)
        >>> m.set_component_active_value(True, component_list=[v1])
        >>> m.set_component_active_value(False, component_list=[v1],
                                         only_current=True)

        """

        if not component_list:
            component_list = []
            for _component in self:
                component_list.append(_component)
        else:
            component_list = [self._get_component(x) for x in component_list]

        for _component in component_list:
            _component.active = value
            if _component.active_is_multidimensional:
                if only_current:
                    _component._active_array[
                        self.axes_manager.indices[
                            ::-
                            1]] = value
                else:
                    _component._active_array.fill(value)

    def __getitem__(self, value):
        """x.__getitem__(y) <==> x[y]"""
        if isinstance(value, basestring):
            component_list = []
            for component in self:
                if component.name:
                    if component.name == value:
                        component_list.append(component)
                elif component._id_name == value:
                    component_list.append(component)
            if component_list:
                if len(component_list) == 1:
                    return(component_list[0])
                else:
                    raise ValueError(
                        "There are several components with "
                        "the name \"" + str(value) + "\"")
            else:
                raise ValueError(
                    "Component name \"" + str(value) +
                    "\" not found in model")
        else:
            return list.__getitem__(self, value)<|MERGE_RESOLUTION|>--- conflicted
+++ resolved
@@ -1788,19 +1788,14 @@
             pw.close()
             del pw
 
-<<<<<<< HEAD
-    def fit_component(self, component, signal_range="interactive",
-                      estimate_parameters=True, fit_independent=False, 
-                      kind=None, **kwargs):
-=======
     def fit_component(
             self,
             component,
             signal_range="interactive",
             estimate_parameters=True,
             fit_independent=False,
+			kind=None,
             **kwargs):
->>>>>>> c4923382
         """Fit just the given component in the given signal range.
 
         This method is useful to obtain starting parameters for the
