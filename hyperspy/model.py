# -*- coding: utf-8 -*-
# Copyright 2007-2015 The HyperSpy developers
#
# This file is part of  HyperSpy.
#
#  HyperSpy is free software: you can redistribute it and/or modify
# it under the terms of the GNU General Public License as published by
# the Free Software Foundation, either version 3 of the License, or
# (at your option) any later version.
#
#  HyperSpy is distributed in the hope that it will be useful,
# but WITHOUT ANY WARRANTY; without even the implied warranty of
# MERCHANTABILITY or FITNESS FOR A PARTICULAR PURPOSE.  See the
# GNU General Public License for more details.
#
# You should have received a copy of the GNU General Public License
# along with  HyperSpy.  If not, see <http://www.gnu.org/licenses/>.

import copy
import os
import tempfile
import numbers
import numpy as np
import scipy.odr as odr
from scipy.optimize import (leastsq,
                            fmin,
                            fmin_cg,
                            fmin_ncg,
                            fmin_bfgs,
                            fmin_l_bfgs_b,
                            fmin_tnc,
                            fmin_powell)

from hyperspy import messages
from hyperspy.external import progressbar
from hyperspy.defaults_parser import preferences
from hyperspy.external.mpfit.mpfit import mpfit
from hyperspy.component import Component
from hyperspy import components
from hyperspy.signal import Signal
from hyperspy.misc.export_dictionary import (export_to_dictionary,
                                             load_from_dictionary,
                                             parse_flag_string,
                                             reconstruct_object)
from hyperspy.misc.utils import slugify, shorten_name
from hyperspy.misc.slicing import copy_slice_from_whitelist


class ModelComponents(object):

    """Container for model components.

    Useful to provide tab completion when running in IPython.

    """

    def __init__(self, model):
        self._model = model

    def __repr__(self):
        signature = u"%4s | %25s | %25s | %25s"
        ans = signature % ('#',
                           'Attribute Name',
                           'Component Name',
                           'Component Type')
        ans += u"\n"
        ans += signature % ('-' * 4, '-' * 25, '-' * 25, '-' * 25)
        if self._model:
            for i, c in enumerate(self._model):
                ans += u"\n"
                name_string = c.name
                variable_name = slugify(name_string, valid_variable_name=True)
                component_type = c._id_name

                variable_name = shorten_name(variable_name, 25)
                name_string = shorten_name(name_string, 25)
                component_type = shorten_name(component_type, 25)

                ans += signature % (i,
                                    variable_name,
                                    name_string,
                                    component_type)
        ans = ans.encode('utf8')
        return ans


class BaseModel(list):

    """Model and data fitting tools applicable to signals of both one and two
    dimensions.

    Models of one-dimensional signals should use the :class:`Model1D` and
    models of two-dimensional signals should use the :class:`Model2D`.

    A model is constructed as a linear combination of :mod:`components` that
    are added to the model using :meth:`append` or :meth:`extend`. There
    are many predifined components available in the in the :mod:`components`
    module. If needed, new components can be created easily using the code of
    existing components as a template.

    Once defined, the model can be fitted to the data using :meth:`fit` or
    :meth:`multifit`. Once the optimizer reaches the convergence criteria or
    the maximum number of iterations the new value of the component parameters
    are stored in the components.

    It is possible to access the components in the model by their name or by
    the index in the model. An example is given at the end of this docstring.

    Attributes
    ----------

    signal : Signal instance
        It contains the data to fit.
    chisq : A Signal of floats
        Chi-squared of the signal (or np.nan if not yet fit)
    dof : A Signal of integers
        Degrees of freedom of the signal (0 if not yet fit)
    red_chisq : Signal instance
        Reduced chi-squared.
    components : `ModelComponents` instance
        The components of the model are attributes of this class. This provides
        a convinient way to access the model components when working in IPython
        as it enables tab completion.

    Methods
    -------

    append
        Append one component to the model.
    extend
        Append multiple components to the model.
    remove
        Remove component from model.
    as_signal
        Generate a Spectrum instance (possible multidimensional)
        from the model.
    store_current_values
        Store the value of the parameters at the current position.
    fetch_stored_values
        Fetch stored values of the parameters.
    update_plot
        Force a plot update. (In most cases the plot should update
        automatically.)
    set_signal_range, remove_signal range, reset_signal_range,
    add signal_range.
        Customize the signal range to fit.
    fit, multifit
        Fit the model to the data at the current position or the
        full dataset.
    save_parameters2file, load_parameters_from_file
        Save/load the parameter values to/from a file.
    plot
        Plot the model and the data.
    enable_plot_components, disable_plot_components
        Plot each component separately. (Use after `plot`.)
    set_current_values_to
        Set the current value of all the parameters of the given component as
        the value for all the dataset.
    export_results
        Save the value of the parameters in separate files.
    plot_results
        Plot the value of all parameters at all positions.
    print_current_values
        Print the value of the parameters at the current position.
    enable_adjust_position, disable_adjust_position
        Enable/disable interactive adjustment of the position of the components
        that have a well defined position. (Use after `plot`).
    fit_component
        Fit just the given component in the given signal range, that can be
        set interactively.
    set_parameters_not_free, set_parameters_free
        Fit the `free` status of several components and parameters at once.
    set_parameters_value
        Set the value of a parameter in components in a model to a specified
        value.
    as_dictionary
        Exports the model to a dictionary that can be saved in a file.

    See also
    --------

    Model1D
    Model2D

    """

    _firstimetouch = True

    def __hash__(self):
        # This is needed to simulate a hashable object so that PySide does not
        # raise an exception when using windows.connect
        return id(self)

    def store(self, name=None):
        """Stores current model in the original signal

        Parameters
        ----------
            name : {None, str}
                Stored model name. Auto-generated if left empty
        """
        if self.signal is None:
            raise ValueError("Cannot store models with no signal")
        s = self.signal
        s.models.store(self, name)

<<<<<<< HEAD
    def save(self, file_name, name=None, **kwargs):
        """Saves spectrum and its model to a file
=======
    def save(self, file_name, name=None):
        """Saves signal and its model to a file
>>>>>>> a0b15a99

        Parameters
        ----------
            file_name : str
                Name of the file
            name : {None, str}
                Stored model name. Auto-generated if left empty
            **kwargs :
                Other keyword arguments are passed onto `Signal.save()`
        """
        if self.signal is None:
            raise ValueError("Currently cannot store models with no signal")
        else:
            self.store(name)
<<<<<<< HEAD
            self.spectrum.save(file_name, **kwargs)
=======
            self.signal.save(file_name)
>>>>>>> a0b15a99

    def _load_dictionary(self, dic):
        """Load data from dictionary.

        Parameters
        ----------
        dic : dictionary
            _whitelist : dictionary
                a dictionary with keys used as references of  save attributes,
                for more information, see
                :meth:`hyperspy.misc.export_dictionary.load_from_dictionary`
            components : dictionary (optional)
                Dictionary, with information about components of the model (see
                the documentation of component.as_dictionary() method)
            * any field from _whitelist.keys() *
        """

        if 'components' in dic:
            while len(self) != 0:
                self.remove(self[0])
            id_dict = {}

            for comp in dic['components']:
                init_args = {}
                for k, flags_str in comp['_whitelist'].iteritems():
                    if not len(flags_str):
                        continue
                    if 'init' in parse_flag_string(flags_str):
                        init_args[k] = reconstruct_object(flags_str, comp[k])

                self.append(getattr(components, comp['_id_name'])(**init_args))
                id_dict.update(self[-1]._load_dictionary(comp))
            # deal with twins:
            for comp in dic['components']:
                for par in comp['parameters']:
                    for tw in par['_twins']:
                        id_dict[tw].twin = id_dict[par['self']]

        if '_whitelist' in dic:
            load_from_dictionary(self, dic)

    def __repr__(self):
        title = self.signal.metadata.General.title
        class_name = str(self.__class__).split("'")[1].split('.')[-1]

        if len(title):
            return u"<%s, title: %s>".encode(
                'utf8') % (class_name, self.signal.metadata.General.title)
        else:
            return u"<%s>".encode('utf8') % class_name

    def _get_component(self, thing):
        if isinstance(thing, int) or isinstance(thing, basestring):
            thing = self[thing]
        elif not isinstance(thing, Component):
            raise ValueError("Not a component or component id.")
        if thing in self:
            return thing
        else:
            raise ValueError("The component is not in the model.")

    def insert(self, **kwargs):
        raise NotImplementedError

    def append(self, thing):
        # Check if any of the other components in the model has the same name
        if thing in self:
            raise ValueError("Component already in model")
        component_name_list = [component.name for component in self]
        if thing.name:
            name_string = thing.name
        else:
            name_string = thing._id_name

        if name_string in component_name_list:
            temp_name_string = name_string
            index = 0
            while temp_name_string in component_name_list:
                temp_name_string = name_string + "_" + str(index)
                index += 1
            name_string = temp_name_string
        thing.name = name_string

        thing._axes_manager = self.axes_manager
        thing._create_arrays()
        list.append(self, thing)
        thing.model = self
        setattr(self.components, slugify(name_string,
                                         valid_variable_name=True), thing)
        self._touch()
        if self._plot_components:
            self._plot_component(thing)
        if self._adjust_position_all is not None:
            self._make_position_adjuster(thing, self._adjust_position_all[0],
                                         self._adjust_position_all[1])

    def extend(self, iterable):
        for object in iterable:
            self.append(object)

    def __delitem__(self, thing):
        thing = self.__getitem__(thing)
        self.remove(thing)

    def remove(self, thing, touch=True):
        """Remove component from model.

        Examples
        --------

        >>> s = hs.signals.Spectrum(np.empty(1))
        >>> m = s.create_model()
        >>> g = hs.model.components.Gaussian()
        >>> m.append(g)

        You could remove `g` like this

        >>> m.remove(g)

        Like this:

        >>> m.remove("Gaussian")

        Or like this:

        >>> m.remove(0)

        """
        thing = self._get_component(thing)
        for pw in self._position_widgets:
            if hasattr(pw, 'component') and pw.component is thing:
                pw.component._position.twin = None
                del pw.component
                pw.close()
                del pw
        if hasattr(thing, '_model_plot_line'):
            line = thing._model_plot_line
            line.close()
            del line
            idx = self.index(thing)
            self.signal._plot.signal_plot.ax_lines.remove(
                self.signal._plot.signal_plot.ax_lines[2 + idx])
        list.remove(self, thing)
        thing.model = None
        if touch is True:
            self._touch()
        if self._plot_active:
            self.update_plot()

    def _touch(self):
        """Run model setup tasks

        This function is called everytime that we add or remove components
        from the model.

        """
        if self._plot_active is True:
            self._connect_parameters2update_plot()

    __touch = _touch

    def as_signal(self, component_list=None, out_of_range_to_nan=True,
                  show_progressbar=None):
        """Returns a recreation of the dataset using the model.
        the spectral range that is not fitted is filled with nans.

        Parameters
        ----------
        component_list : list of hyperspy components, optional
            If a list of components is given, only the components given in the
            list is used in making the returned spectrum. The components can
            be specified by name, index or themselves.
        out_of_range_to_nan : bool
            If True the spectral range that is not fitted is filled with nans.
        show_progressbar : None or bool
            If True, display a progress bar. If None the default is set in
            `preferences`.

        Returns
        -------
        spectrum : An instance of the same class as `spectrum`.

        Examples
        --------
        >>> s = hs.signals.Spectrum(np.random.random((10,100)))
        >>> m = s.create_model()
        >>> l1 = hs.model.components.Lorentzian()
        >>> l2 = hs.model.components.Lorentzian()
        >>> m.append(l1)
        >>> m.append(l2)
        >>> s1 = m.as_signal()
        >>> s2 = m.as_signal(component_list=[l1])

        """
        # change actual values to whatever except bool
        _multi_on_ = '_multi_on_'
        _multi_off_ = '_multi_off_'
        if show_progressbar is None:
            show_progressbar = preferences.General.show_progressbar

        if component_list:
            component_list = [self._get_component(x) for x in component_list]
            active_state = []
            for component_ in self:
                if component_.active_is_multidimensional:
                    if component_ not in component_list:
                        active_state.append(_multi_off_)
                        component_._toggle_connect_active_array(False)
                        component_.active = False
                    else:
                        active_state.append(_multi_on_)
                else:
                    active_state.append(component_.active)
                    if component_ in component_list:
                        component_.active = True
                    else:
                        component_.active = False
        data = np.empty(self.signal.data.shape, dtype='float')
        data.fill(np.nan)
        if out_of_range_to_nan is True:
            channel_switches_backup = copy.copy(self.channel_switches)
            self.channel_switches[:] = True
        maxval = self.axes_manager.navigation_size
        pbar = progressbar.progressbar(maxval=maxval,
                                       disabled=not show_progressbar)
        i = 0
        for index in self.axes_manager:
            self.fetch_stored_values(only_fixed=False)
            data[self.axes_manager._getitem_tuple][
                self.channel_switches] = self.__call__(
                non_convolved=not self.convolved, onlyactive=True).ravel()
            i += 1
            if maxval > 0:
                pbar.update(i)
        pbar.finish()
        if out_of_range_to_nan is True:
            self.channel_switches[:] = channel_switches_backup
        signal = self.signal.__class__(
            data,
            axes=self.signal.axes_manager._get_axes_dicts())
        signal.metadata.General.title = (
            self.signal.metadata.General.title + " from fitted model")
        signal.metadata.Signal.binned = self.signal.metadata.Signal.binned

        if component_list:
            for component_ in self:
                active_s = active_state.pop(0)
                if isinstance(active_s, bool):
                    component_.active = active_s
                else:
                    if active_s == _multi_off_:
                        component_._toggle_connect_active_array(True)
        return signal

    @property
    def _plot_active(self):
        if self._plot is not None and self._plot.is_active() is True:
            return True
        else:
            return False

    def _set_p0(self):
        self.p0 = ()
        for component in self:
            if component.active:
                for parameter in component.free_parameters:
                    self.p0 = (self.p0 + (parameter.value,)
                               if parameter._number_of_elements == 1
                               else self.p0 + parameter.value)

    def set_boundaries(self):
        """Generate the boundary list.

        Necessary before fitting with a boundary aware optimizer.

        """
        self.free_parameters_boundaries = []
        for component in self:
            if component.active:
                for param in component.free_parameters:
                    if param._number_of_elements == 1:
                        self.free_parameters_boundaries.append((
                            param._bounds))
                    else:
                        self.free_parameters_boundaries.extend((
                            param._bounds))

    def set_mpfit_parameters_info(self):
        self.mpfit_parinfo = []
        for component in self:
            if component.active:
                for param in component.free_parameters:
                    limited = [False, False]
                    limits = [0, 0]
                    if param.bmin is not None:
                        limited[0] = True
                        limits[0] = param.bmin
                    if param.bmax is not None:
                        limited[1] = True
                        limits[1] = param.bmax
                    if param._number_of_elements == 1:
                        self.mpfit_parinfo.append(
                            {'limited': limited,
                             'limits': limits})
                    else:
                        self.mpfit_parinfo.extend((
                            {'limited': limited,
                             'limits': limits},) * param._number_of_elements)

    def store_current_values(self):
        """ Store the parameters of the current coordinates into the
        parameters array.

        If the parameters array has not being defined yet it creates it filling
        it with the current parameters."""
        for component in self:
            if component.active:
                component.store_current_parameters_in_map()

    def fetch_stored_values(self, only_fixed=False):
        """Fetch the value of the parameters that has been previously stored.

        Parameters
        ----------
        only_fixed : bool
            If True, only the fixed parameters are fetched.

        See Also
        --------
        store_current_values

        """
        switch_aap = self._plot_active is not False
        if switch_aap is True:
            self._disconnect_parameters2update_plot()
        for component in self:
            component.fetch_stored_values(only_fixed=only_fixed)
        if switch_aap is True:
            self._connect_parameters2update_plot()
            self.update_plot()

    def _fetch_values_from_p0(self, p_std=None):
        """Fetch the parameter values from the output of the optimzer `self.p0`

        Parameters
        ----------
        p_std : array
            array containing the corresponding standard deviatio
            n

        """
        comp_p_std = None
        counter = 0
        for component in self:  # Cut the parameters list
            if component.active is True:
                if p_std is not None:
                    comp_p_std = p_std[
                        counter: counter +
                        component._nfree_param]
                component.fetch_values_from_array(
                    self.p0[counter: counter + component._nfree_param],
                    comp_p_std, onlyfree=True)
                counter += component._nfree_param

    def _model2plot(self, axes_manager, out_of_range2nans=True):
        old_axes_manager = None
        if axes_manager is not self.axes_manager:
            old_axes_manager = self.axes_manager
            self.axes_manager = axes_manager
            self.fetch_stored_values()
        s = self.__call__(non_convolved=False, onlyactive=True)
        if old_axes_manager is not None:
            self.axes_manager = old_axes_manager
            self.fetch_stored_values()
        if out_of_range2nans is True:
            ns = np.empty(self.axis.axis.shape)
            ns.fill(np.nan)
            ns[self.channel_switches] = s
            s = ns
        return s

    def _model_function(self, param):
        self.p0 = param
        self._fetch_values_from_p0()
        to_return = self.__call__(non_convolved=False, onlyactive=True)
        return to_return

    def _errfunc2(self, param, y, weights=None):
        if weights is None:
            weights = 1.
        return ((weights * self._errfunc(param, y)) ** 2).sum()

    def _errfunc4mpfit(self, p, fjac=None, x=None, y=None, weights=None):
        if fjac is None:
            errfunc = self._model_function(p) - y
            if weights is not None:
                errfunc *= weights
            status = 0
            return [status, errfunc]
        else:
            return [0, self._jacobian(p, y).T]

    def _calculate_chisq(self):
        if self.signal.metadata.has_item('Signal.Noise_properties.variance'):

            variance = self.signal.metadata.Signal.Noise_properties.variance
            if isinstance(variance, Signal):
                variance = variance.data.__getitem__(
                    self.axes_manager._getitem_tuple)[self.channel_switches]
        else:
            variance = 1.0
        d = self(onlyactive=True).ravel() - self.signal()[self.channel_switches]
        d *= d / (1. * variance)  # d = difference^2 / variance.
        self.chisq.data[self.signal.axes_manager.indices[::-1]] = d.sum()

    def _set_current_degrees_of_freedom(self):
        self.dof.data[self.signal.axes_manager.indices[::-1]] = len(self.p0)

    @property
    def red_chisq(self):
        """Reduced chi-squared. Calculated from self.chisq and self.dof
        """
        tmp = self.chisq / (- self.dof + self.channel_switches.sum() - 1)
        tmp.metadata.General.title = self.signal.metadata.General.title + \
            ' reduced chi-squared'
        return tmp

    def fit(self, fitter=None, method='ls', grad=False,
            bounded=False, ext_bounding=False, update_plot=False,
            **kwargs):
        """Fits the model to the experimental data.

        The chi-squared, reduced chi-squared and the degrees of freedom are
        computed automatically when fitting. They are stored as signals, in the
        `chisq`, `red_chisq`  and `dof`. Note that,
        unless ``metadata.Signal.Noise_properties.variance`` contains an
        accurate estimation of the variance of the data, the chi-squared and
        reduced chi-squared cannot be computed correctly. This is also true for
        homocedastic noise.

        Parameters
        ----------
        fitter : {None, "leastsq", "odr", "mpfit", "fmin"}
            The optimizer to perform the fitting. If None the fitter
            defined in `preferences.Model.default_fitter` is used.
            "leastsq" performs least squares using the Levenberg–Marquardt
            algorithm.
            "mpfit"  performs least squares using the Levenberg–Marquardt
            algorithm and, unlike "leastsq", support bounded optimization.
            "fmin" performs curve fitting using a downhill simplex algorithm.
            It is less robust than the Levenberg-Marquardt based optimizers,
            but, at present, it is the only one that support maximum likelihood
            optimization for poissonian noise.
            "odr" performs the optimization using the orthogonal distance
            regression algorithm. It does not support bounds.
            "leastsq", "odr" and "mpfit" can estimate the standard deviation of
            the estimated value of the parameters if the
            "metada.Signal.Noise_properties.variance" attribute is defined.
            Note that if it is not defined the standard deviation is estimated
            using variance equal 1, what, if the noise is heterocedatic, will
            result in a biased estimation of the parameter values and errors.i
            If `variance` is a `Signal` instance of the
            same `navigation_dimension` as the spectrum, and `method` is "ls"
            weighted least squares is performed.
        method : {'ls', 'ml'}
            Choose 'ls' (default) for least squares and 'ml' for poissonian
            maximum-likelihood estimation.  The latter is only available when
            `fitter` is "fmin".
        grad : bool
            If True, the analytical gradient is used if defined to
            speed up the optimization.
        bounded : bool
            If True performs bounded optimization if the fitter
            supports it. Currently only "mpfit" support it.
        update_plot : bool
            If True, the plot is updated during the optimization
            process. It slows down the optimization but it permits
            to visualize the optimization progress.
        ext_bounding : bool
            If True, enforce bounding by keeping the value of the
            parameters constant out of the defined bounding area.

        **kwargs : key word arguments
            Any extra key word argument will be passed to the chosen
            fitter. For more information read the docstring of the optimizer
            of your choice in `scipy.optimize`.

        See Also
        --------
        multifit

        """

        if fitter is None:
            fitter = preferences.Model.default_fitter
        switch_aap = (update_plot != self._plot_active)
        if switch_aap is True and update_plot is False:
            self._disconnect_parameters2update_plot()

        self.p_std = None
        self._set_p0()
        if ext_bounding:
            self._enable_ext_bounding()
        if grad is False:
            approx_grad = True
            jacobian = None
            odr_jacobian = None
            grad_ml = None
            grad_ls = None
        else:
            approx_grad = False
            jacobian = self._jacobian
            odr_jacobian = self._jacobian4odr
            grad_ml = self._gradient_ml
            grad_ls = self._gradient_ls

        if bounded is True and fitter not in ("mpfit", "tnc", "l_bfgs_b"):
            raise NotImplementedError("Bounded optimization is only available "
                                      "for the mpfit optimizer.")
        if method == 'ml':
            weights = None
            if fitter != "fmin":
                raise NotImplementedError("Maximum likelihood estimation "
                                          'is only implemented for the "fmin" '
                                          'optimizer')
        elif method == "ls":
            if "Signal.Noise_properties.variance" not in self.signal.metadata:
                variance = 1
            else:
                variance = self.signal.metadata.Signal.Noise_properties.variance
                if isinstance(variance, Signal):
                    if (variance.axes_manager.navigation_shape ==
                            self.signal.axes_manager.navigation_shape):
                        variance = variance.data.__getitem__(
                            self.axes_manager._getitem_tuple)[
                            self.channel_switches]
                    else:
                        raise AttributeError(
                            "The `navigation_shape` of the variance signals "
                            "is not equal to the variance shape of the "
                            "signal")
                elif not isinstance(variance, numbers.Number):
                    raise AttributeError(
                        "Variance must be a number or a `Signal` instance but "
                        "currently it is a %s" % type(variance))

            weights = 1. / np.sqrt(variance)
        else:
            raise ValueError(
                'method must be "ls" or "ml" but %s given' %
                method)
        args = (self.signal()[self.channel_switches],
                weights)

        # Least squares "dedicated" fitters
        if fitter == "leastsq":
            output = \
                leastsq(self._errfunc, self.p0[:], Dfun=jacobian,
                        col_deriv=1, args=args, full_output=True, **kwargs)

            self.p0, pcov = output[0:2]
            signal_len = sum([axis.size
                              for axis in self.axes_manager.signal_axes])
            if (signal_len > len(self.p0)) and pcov is not None:
                pcov *= ((self._errfunc(self.p0, *args) ** 2).sum() /
                         (len(args[0]) - len(self.p0)))
                self.p_std = np.sqrt(np.diag(pcov))
            self.fit_output = output

        elif fitter == "odr":
            modelo = odr.Model(fcn=self._function4odr,
                               fjacb=odr_jacobian)
            mydata = odr.RealData(self.axis.axis[self.channel_switches],
                                  self.signal()[self.channel_switches],
                                  sx=None,
                                  sy=(1 / weights if weights is not None else None))
            myodr = odr.ODR(mydata, modelo, beta0=self.p0[:])
            myoutput = myodr.run()
            result = myoutput.beta
            self.p_std = myoutput.sd_beta
            self.p0 = result
            self.fit_output = myoutput

        elif fitter == 'mpfit':
            autoderivative = 1
            if grad is True:
                autoderivative = 0
            if bounded is True:
                self.set_mpfit_parameters_info()
            elif bounded is False:
                self.mpfit_parinfo = None
            m = mpfit(self._errfunc4mpfit, self.p0[:],
                      parinfo=self.mpfit_parinfo, functkw={
                          'y': self.signal()[self.channel_switches],
                          'weights': weights}, autoderivative=autoderivative,
                      quiet=1)
            self.p0 = m.params
            if (self.axis.size > len(self.p0)) and m.perror is not None:
                self.p_std = m.perror * np.sqrt(
                    (self._errfunc(self.p0, *args) ** 2).sum() /
                    (len(args[0]) - len(self.p0)))
            self.fit_output = m
        else:
            # General optimizers (incluiding constrained ones(tnc,l_bfgs_b)
            # Least squares or maximum likelihood
            if method == 'ml':
                tominimize = self._poisson_likelihood_function
                fprime = grad_ml
            elif method in ['ls', "wls"]:
                tominimize = self._errfunc2
                fprime = grad_ls

            # OPTIMIZERS

            # Simple (don't use gradient)
            if fitter == "fmin":
                self.p0 = fmin(
                    tominimize, self.p0, args=args, **kwargs)
            elif fitter == "powell":
                self.p0 = fmin_powell(tominimize, self.p0, args=args,
                                      **kwargs)

            # Make use of the gradient
            elif fitter == "cg":
                self.p0 = fmin_cg(tominimize, self.p0, fprime=fprime,
                                  args=args, **kwargs)
            elif fitter == "ncg":
                self.p0 = fmin_ncg(tominimize, self.p0, fprime=fprime,
                                   args=args, **kwargs)
            elif fitter == "bfgs":
                self.p0 = fmin_bfgs(
                    tominimize, self.p0, fprime=fprime,
                    args=args, **kwargs)

            # Constrainded optimizers

            # Use gradient
            elif fitter == "tnc":
                if bounded is True:
                    self.set_boundaries()
                elif bounded is False:
                    self.self.free_parameters_boundaries = None
                self.p0 = fmin_tnc(
                    tominimize,
                    self.p0,
                    fprime=fprime,
                    args=args,
                    bounds=self.free_parameters_boundaries,
                    approx_grad=approx_grad,
                    **kwargs)[0]
            elif fitter == "l_bfgs_b":
                if bounded is True:
                    self.set_boundaries()
                elif bounded is False:
                    self.self.free_parameters_boundaries = None
                self.p0 = fmin_l_bfgs_b(tominimize, self.p0,
                                        fprime=fprime, args=args,
                                        bounds=self.free_parameters_boundaries,
                                        approx_grad=approx_grad, **kwargs)[0]
            else:
                print \
                    """
                The %s optimizer is not available.

                Available optimizers:
                Unconstrained:
                --------------
                Only least Squares: leastsq and odr
                General: fmin, powell, cg, ncg, bfgs

                Cosntrained:
                ------------
                tnc and l_bfgs_b
                """ % fitter
        if np.iterable(self.p0) == 0:
            self.p0 = (self.p0,)
        self._fetch_values_from_p0(p_std=self.p_std)
        self.store_current_values()
        self._calculate_chisq()
        self._set_current_degrees_of_freedom()
        if ext_bounding is True:
            self._disable_ext_bounding()
        if switch_aap is True and update_plot is False:
            self._connect_parameters2update_plot()
            self.update_plot()

    def multifit(self, mask=None, fetch_only_fixed=False,
                 autosave=False, autosave_every=10, show_progressbar=None,
                 **kwargs):
        """Fit the data to the model at all the positions of the
        navigation dimensions.

        Parameters
        ----------

        mask : {None, numpy.array}
            To mask (do not fit) at certain position pass a numpy.array
            of type bool where True indicates that the data will not be
            fitted at the given position.
        fetch_only_fixed : bool
            If True, only the fixed parameters values will be updated
            when changing the positon.
        autosave : bool
            If True, the result of the fit will be saved automatically
            with a frequency defined by autosave_every.
        autosave_every : int
            Save the result of fitting every given number of spectra.

        show_progressbar : None or bool
            If True, display a progress bar. If None the default is set in
            `preferences`.

        **kwargs : key word arguments
            Any extra key word argument will be passed to
            the fit method. See the fit method documentation for
            a list of valid arguments.

        See Also
        --------
        fit

        """
        if show_progressbar is None:
            show_progressbar = preferences.General.show_progressbar

        if autosave is not False:
            fd, autosave_fn = tempfile.mkstemp(
                prefix='hyperspy_autosave-',
                dir='.', suffix='.npz')
            os.close(fd)
            autosave_fn = autosave_fn[:-4]
            messages.information(
                "Autosaving each %s pixels to %s.npz" % (autosave_every,
                                                         autosave_fn))
            messages.information(
                "When multifit finishes its job the file will be deleted")
        if mask is not None and (
            mask.shape != tuple(
                self.axes_manager._navigation_shape_in_array)):
            messages.warning_exit(
                "The mask must be a numpy array of boolen type with "
                " shape: %s" +
                str(self.axes_manager._navigation_shape_in_array))
        masked_elements = 0 if mask is None else mask.sum()
        maxval = self.axes_manager.navigation_size - masked_elements
        if maxval > 0:
            pbar = progressbar.progressbar(maxval=maxval,
                                           disabled=not show_progressbar)
        if 'bounded' in kwargs and kwargs['bounded'] is True:
            if kwargs['fitter'] == 'mpfit':
                self.set_mpfit_parameters_info()
                kwargs['bounded'] = None
            elif kwargs['fitter'] in ("tnc", "l_bfgs_b"):
                self.set_boundaries()
                kwargs['bounded'] = None
            else:
                messages.information(
                    "The chosen fitter does not suppport bounding."
                    "If you require bounding please select one of the "
                    "following fitters instead: mpfit, tnc, l_bfgs_b")
                kwargs['bounded'] = False
        i = 0
        self.axes_manager.disconnect(self.fetch_stored_values)
        for index in self.axes_manager:
            if mask is None or not mask[index[::-1]]:
                self.fetch_stored_values(only_fixed=fetch_only_fixed)
                self.fit(**kwargs)
                i += 1
                if maxval > 0:
                    pbar.update(i)
            if autosave is True and i % autosave_every == 0:
                self.save_parameters2file(autosave_fn)
        if maxval > 0:
            pbar.finish()
        self.axes_manager.connect(self.fetch_stored_values)
        if autosave is True:
            messages.information(
                'Deleting the temporary file %s pixels' % (
                    autosave_fn + 'npz'))
            os.remove(autosave_fn + '.npz')

    def save_parameters2file(self, filename):
        """Save the parameters array in binary format.

        The data is saved to a single file in numpy's uncompressed ``.npz``
        format.

        Parameters
        ----------
        filename : str

        See Also
        --------
        load_parameters_from_file, export_results

        Notes
        -----
        This method can be used to save the current state of the model in a way
        that can be loaded back to recreate the it using `load_parameters_from
        file`. Actually, as of HyperSpy 0.8 this is the only way to do so.
        However, this is known to be brittle. For example see
        https://github.com/hyperspy/hyperspy/issues/341.

        """
        kwds = {}
        i = 0
        for component in self:
            cname = component.name.lower().replace(' ', '_')
            for param in component.parameters:
                pname = param.name.lower().replace(' ', '_')
                kwds['%s_%s.%s' % (i, cname, pname)] = param.map
            i += 1
        np.savez(filename, **kwds)

    def load_parameters_from_file(self, filename):
        """Loads the parameters array from  a binary file written with the
        'save_parameters2file' function.

        Parameters
        ---------
        filename : str

        See Also
        --------
        save_parameters2file, export_results

        Notes
        -----
        In combination with `save_parameters2file`, this method can be used to
        recreate a model stored in a file. Actually, before HyperSpy 0.8 this
        is the only way to do so.  However, this is known to be brittle. For
        example see https://github.com/hyperspy/hyperspy/issues/341.

        """
        f = np.load(filename)
        i = 0
        for component in self:  # Cut the parameters list
            cname = component.name.lower().replace(' ', '_')
            for param in component.parameters:
                pname = param.name.lower().replace(' ', '_')
                param.map = f['%s_%s.%s' % (i, cname, pname)]
            i += 1

        self.fetch_stored_values()

    def assign_current_values_to_all(self, components_list=None, mask=None):
        """Set parameter values for all positions to the current ones.

        Parameters
        ----------
        component_list : list of components, optional
            If a list of components is given, the operation will be performed
            only in the value of the parameters of the given components.
            The components can be specified by name, index or themselves.
        mask : boolean numpy array or None, optional
            The operation won't be performed where mask is True.

        """
        if components_list is None:
            components_list = []
            for comp in self:
                if comp.active:
                    components_list.append(comp)
        else:
            components_list = [self._get_component(x) for x in components_list]

        for comp in components_list:
            for parameter in comp.parameters:
                parameter.assign_current_value_to_all(mask=mask)

    def _enable_ext_bounding(self, components=None):
        """
        """
        if components is None:
            components = self
        for component in components:
            for parameter in component.parameters:
                parameter.ext_bounded = True

    def _disable_ext_bounding(self, components=None):
        """
        """
        if components is None:
            components = self
        for component in components:
            for parameter in component.parameters:
                parameter.ext_bounded = False

    def export_results(self, folder=None, format=None, save_std=False,
                       only_free=True, only_active=True):
        """Export the results of the parameters of the model to the desired
        folder.

        Parameters
        ----------
        folder : str or None
            The path to the folder where the file will be saved. If `None` the
            current folder is used by default.
        format : str
            The format to which the data will be exported. It must be the
            extension of any format supported by HyperSpy. If None, the default
            format for exporting as defined in the `Preferences` will be used.
        save_std : bool
            If True, also the standard deviation will be saved.
        only_free : bool
            If True, only the value of the parameters that are free will be
            exported.
        only_active : bool
            If True, only the value of the active parameters will be exported.

        Notes
        -----
        The name of the files will be determined by each the Component and
        each Parameter name attributes. Therefore, it is possible to customise
        the file names modify the name attributes.

        """
        for component in self:
            if only_active is False or component.active:
                component.export(folder=folder, format=format,
                                 save_std=save_std, only_free=only_free)

    def plot_results(self, only_free=True, only_active=True):
        """Plot the value of the parameters of the model

        Parameters
        ----------

        only_free : bool
            If True, only the value of the parameters that are free will be
            plotted.
        only_active : bool
            If True, only the value of the active parameters will be plotted.

        Notes
        -----
        The name of the files will be determined by each the Component and
        each Parameter name attributes. Therefore, it is possible to customise
        the file names modify the name attributes.

        """
        for component in self:
            if only_active is False or component.active:
                component.plot(only_free=only_free)

    def print_current_values(self, only_free=True):
        """Print the value of each parameter of the model.

        Parameters
        ----------
        only_free : bool
            If True, only the value of the parameters that are free will
             be printed.

        """
        print "Components\tParameter\tValue"
        for component in self:
            if component.active:
                if component.name:
                    print(component.name)
                else:
                    print(component._id_name)
                parameters = component.free_parameters if only_free \
                    else component.parameters
                for parameter in parameters:
                    if not hasattr(parameter.value, '__iter__'):
                        print("\t\t%s\t%g" % (
                            parameter.name, parameter.value))

    def set_parameters_not_free(self, component_list=None,
                                parameter_name_list=None):
        """
        Sets the parameters in a component in a model to not free.

        Parameters
        ----------
        component_list : None, or list of hyperspy components, optional
            If None, will apply the function to all components in the model.
            If list of components, will apply the functions to the components
            in the list.  The components can be specified by name, index or
            themselves.
        parameter_name_list : None or list of strings, optional
            If None, will set all the parameters to not free.
            If list of strings, will set all the parameters with the same name
            as the strings in parameter_name_list to not free.

        Examples
        --------
        >>> v1 = hs.model.components.Voigt()
        >>> m.append(v1)
        >>> m.set_parameters_not_free()

        >>> m.set_parameters_not_free(component_list=[v1],
                                      parameter_name_list=['area','centre'])

        See also
        --------
        set_parameters_free
        hyperspy.component.Component.set_parameters_free
        hyperspy.component.Component.set_parameters_not_free
        """

        if not component_list:
            component_list = []
            for _component in self:
                component_list.append(_component)
        else:
            component_list = [self._get_component(x) for x in component_list]

        for _component in component_list:
            _component.set_parameters_not_free(parameter_name_list)

    def set_parameters_free(self, component_list=None,
                            parameter_name_list=None):
        """
        Sets the parameters in a component in a model to free.

        Parameters
        ----------
        component_list : None, or list of hyperspy components, optional
            If None, will apply the function to all components in the model.
            If list of components, will apply the functions to the components
            in the list. The components can be specified by name, index or
            themselves.

        parameter_name_list : None or list of strings, optional
            If None, will set all the parameters to not free.
            If list of strings, will set all the parameters with the same name
            as the strings in parameter_name_list to not free.

        Examples
        --------
        >>> v1 = hs.model.components.Voigt()
        >>> m.append(v1)
        >>> m.set_parameters_free()
        >>> m.set_parameters_free(component_list=[v1],
                                  parameter_name_list=['area','centre'])

        See also
        --------
        set_parameters_not_free
        hyperspy.component.Component.set_parameters_free
        hyperspy.component.Component.set_parameters_not_free
        """

        if not component_list:
            component_list = []
            for _component in self:
                component_list.append(_component)
        else:
            component_list = [self._get_component(x) for x in component_list]

        for _component in component_list:
            _component.set_parameters_free(parameter_name_list)

    def set_parameters_value(
            self,
            parameter_name,
            value,
            component_list=None,
            only_current=False):
        """
        Sets the value of a parameter in components in a model to a specified
        value

        Parameters
        ----------
        parameter_name : string
            Name of the parameter whos value will be changed
        value : number
            The new value of the parameter
        component_list : list of hyperspy components, optional
            A list of components whos parameters will changed. The components
            can be specified by name, index or themselves.

        only_current : bool, default False
            If True, will only change the parameter value at the current
            position in the model.
            If False, will change the parameter value for all the positions.

        Examples
        --------
        >>> v1 = hs.model.components.Voigt()
        >>> v2 = hs.model.components.Voigt()
        >>> m.extend([v1,v2])
        >>> m.set_parameters_value('area', 5)
        >>> m.set_parameters_value('area', 5, component_list=[v1])
        >>> m.set_parameters_value('area', 5, component_list=[v1],
                                   only_current=True)

        """

        if not component_list:
            component_list = []
            for _component in self:
                component_list.append(_component)
        else:
            component_list = [self._get_component(x) for x in component_list]

        for _component in component_list:
            for _parameter in _component.parameters:
                if _parameter.name == parameter_name:
                    if only_current:
                        _parameter.value = value
                        _parameter.store_current_value_in_array()
                    else:
                        _parameter.value = value
                        _parameter.assign_current_value_to_all()

    def as_dictionary(self, fullcopy=True):
        """Returns a dictionary of the model, including all components, degrees
        of freedom (dof) and chi-squared (chisq) with values.

        Parameters
        ----------
        fullcopy : Bool (optional, True)
            Copies of objects are stored, not references. If any found,
            functions will be pickled and signals converted to dictionaries

        Returns
        -------
        dictionary : a complete dictionary of the model, which includes at least
        the following fields:
            components : list
                a list of dictionaries of components, one per
            _whitelist : dictionary
                a dictionary with keys used as references for saved attributes,
                for more information, see
                :meth:`hyperspy.misc.export_dictionary.export_to_dictionary`
            * any field from _whitelist.keys() *
        Examples
        --------
        >>> s = signals.Spectrum(np.random.random((10,100)))
        >>> m = s.create_model()
        >>> l1 = components.Lorentzian()
        >>> l2 = components.Lorentzian()
        >>> m.append(l1)
        >>> m.append(l2)
        >>> d = m.as_dictionary()
        >>> m2 = s.create_model(dictionary=d)

        """
        dic = {'components': [c.as_dictionary(fullcopy) for c in self]}

        export_to_dictionary(self, self._whitelist, dic, fullcopy)

        def remove_empty_numpy_strings(dic):
            for k, v in dic.iteritems():
                if isinstance(v, dict):
                    remove_empty_numpy_strings(v)
                elif isinstance(v, list):
                    for vv in v:
                        if isinstance(vv, dict):
                            remove_empty_numpy_strings(vv)
                        elif isinstance(vv, np.string_) and len(vv) == 0:
                            vv = ''
                elif isinstance(v, np.string_) and len(v) == 0:
                    del dic[k]
                    dic[k] = ''
        remove_empty_numpy_strings(dic)

        return dic

    def set_component_active_value(
            self, value, component_list=None, only_current=False):
        """
        Sets the component 'active' parameter to a specified value

        Parameters
        ----------
        value : bool
            The new value of the 'active' parameter
        component_list : list of hyperspy components, optional
            A list of components whos parameters will changed. The components
            can be specified by name, index or themselves.

        only_current : bool, default False
            If True, will only change the parameter value at the current
            position in the model.
            If False, will change the parameter value for all the positions.

        Examples
        --------
        >>> v1 = hs.model.components.Voigt()
        >>> v2 = hs.model.components.Voigt()
        >>> m.extend([v1,v2])
        >>> m.set_component_active_value(False)
        >>> m.set_component_active_value(True, component_list=[v1])
        >>> m.set_component_active_value(False, component_list=[v1],
                                         only_current=True)

        """

        if not component_list:
            component_list = []
            for _component in self:
                component_list.append(_component)
        else:
            component_list = [self._get_component(x) for x in component_list]

        for _component in component_list:
            _component.active = value
            if _component.active_is_multidimensional:
                if only_current:
                    _component._active_array[
                        self.axes_manager.indices[
                            ::-
                            1]] = value
                else:
                    _component._active_array.fill(value)

    def __getitem__(self, value):
        """x.__getitem__(y) <==> x[y]"""
        if isinstance(value, basestring):
            component_list = []
            for component in self:
                if component.name:
                    if component.name == value:
                        component_list.append(component)
                elif component._id_name == value:
                    component_list.append(component)
            if component_list:
                if len(component_list) == 1:
                    return component_list[0]
                else:
                    raise ValueError(
                        "There are several components with "
                        "the name \"" + str(value) + "\"")
            else:
                raise ValueError(
                    "Component name \"" + str(value) +
                    "\" not found in model")
        else:
            return list.__getitem__(self, value)


class ModelSpecialSlicers(object):

    def __init__(self, model, isNavigation):
        self.isNavigation = isNavigation
        self.model = model

    def __getitem__(self, slices):
        array_slices = self.model.signal._get_array_slices(
            slices,
            self.isNavigation)
        _signal = self.model.signal._slicer(slices, self.isNavigation)
        if _signal.metadata.Signal.signal_type == 'EELS':
            _model = _signal.create_model(
                auto_background=False,
                auto_add_edges=False)
        else:
            _model = _signal.create_model()

        dims = self.model.axes_manager.navigation_dimension, self.model.axes_manager.signal_dimension
        if self.isNavigation:
            _model.channel_switches[:] = self.model.channel_switches
        else:
            _model.channel_switches[:] = \
                np.atleast_1d(
                    self.model.channel_switches[tuple(array_slices[-dims[1]:])])

        twin_dict = {}
        for comp in self.model:
            init_args = {}
            for k, v in comp._whitelist.iteritems():
                if v is None:
                    continue
                flags_str, value = v
                if 'init' in parse_flag_string(flags_str):
                    init_args[k] = value
            _model.append(getattr(components, comp._id_name)(**init_args))
        copy_slice_from_whitelist(self.model,
                                  _model,
                                  dims,
                                  (slices, array_slices),
                                  self.isNavigation,
                                  )
        for co, cn in zip(self.model, _model):
            copy_slice_from_whitelist(co,
                                      cn,
                                      dims,
                                      (slices, array_slices),
                                      self.isNavigation)
            for po, pn in zip(co.parameters, cn.parameters):
                copy_slice_from_whitelist(po,
                                          pn,
                                          dims,
                                          (slices, array_slices),
                                          self.isNavigation)
                twin_dict[id(po)] = ([id(i) for i in list(po._twins)], pn)

        for k in twin_dict.keys():
            for tw_id in twin_dict[k][0]:
                twin_dict[tw_id][1].twin = twin_dict[k][1]

        _model.chisq.data = _model.chisq.data.copy()
        _model.dof.data = _model.dof.data.copy()
        _model.fetch_stored_values()  # to update and have correct values
        if not self.isNavigation:
            for _ in _model.axes_manager:
                _model._calculate_chisq()

        return _model<|MERGE_RESOLUTION|>--- conflicted
+++ resolved
@@ -204,13 +204,8 @@
         s = self.signal
         s.models.store(self, name)
 
-<<<<<<< HEAD
     def save(self, file_name, name=None, **kwargs):
-        """Saves spectrum and its model to a file
-=======
-    def save(self, file_name, name=None):
         """Saves signal and its model to a file
->>>>>>> a0b15a99
 
         Parameters
         ----------
@@ -225,11 +220,7 @@
             raise ValueError("Currently cannot store models with no signal")
         else:
             self.store(name)
-<<<<<<< HEAD
-            self.spectrum.save(file_name, **kwargs)
-=======
             self.signal.save(file_name)
->>>>>>> a0b15a99
 
     def _load_dictionary(self, dic):
         """Load data from dictionary.
