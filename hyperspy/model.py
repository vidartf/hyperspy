# -*- coding: utf-8 -*-
# Copyright 2007-2015 The HyperSpy developers
#
# This file is part of  HyperSpy.
#
#  HyperSpy is free software: you can redistribute it and/or modify
# it under the terms of the GNU General Public License as published by
# the Free Software Foundation, either version 3 of the License, or
# (at your option) any later version.
#
#  HyperSpy is distributed in the hope that it will be useful,
# but WITHOUT ANY WARRANTY; without even the implied warranty of
# MERCHANTABILITY or FITNESS FOR A PARTICULAR PURPOSE.  See the
# GNU General Public License for more details.
#
# You should have received a copy of the GNU General Public License
# along with  HyperSpy.  If not, see <http://www.gnu.org/licenses/>.

import copy
import os
import tempfile
import warnings
import numbers
import numpy as np
import scipy.odr as odr
from scipy.optimize import (leastsq,
                            fmin,
                            fmin_cg,
                            fmin_ncg,
                            fmin_bfgs,
                            fmin_l_bfgs_b,
                            fmin_tnc,
                            fmin_powell)
from traits.trait_errors import TraitError

from hyperspy import messages
import hyperspy.drawing.spectrum
from hyperspy.drawing.utils import on_figure_window_close
from hyperspy.external import progressbar
from hyperspy._signals.eels import Spectrum
from hyperspy.defaults_parser import preferences
from hyperspy.axes import generate_axis
from hyperspy.exceptions import WrongObjectError
from hyperspy.decorators import interactive_range_selector
from hyperspy.external.mpfit.mpfit import mpfit
from hyperspy.axes import AxesManager
from hyperspy.drawing.widgets import (DraggableVerticalLine,
                                      DraggableLabel)
from hyperspy.gui.tools import ComponentFit
from hyperspy.component import Component
from hyperspy.signal import Signal
from hyperspy.misc.utils import slugify, shorten_name


class ModelComponents(object):

    """Container for model components.

    Useful to provide tab completion when running in IPython.

    """

    def __init__(self, model):
        self._model = model

    def __repr__(self):
        signature = u"%4s | %25s | %25s | %25s"
        ans = signature % ('#',
                           'Attribute Name',
                           'Component Name',
                           'Component Type')
        ans += u"\n"
        ans += signature % ('-' * 4, '-' * 25, '-' * 25, '-' * 25)
        if self._model:
            for i, c in enumerate(self._model):
                ans += u"\n"
                name_string = c.name
                variable_name = slugify(name_string, valid_variable_name=True)
                component_type = c._id_name

                variable_name = shorten_name(variable_name, 25)
                name_string = shorten_name(name_string, 25)
                component_type = shorten_name(component_type, 25)

                ans += signature % (i,
                                    variable_name,
                                    name_string,
                                    component_type)
        ans = ans.encode('utf8')
        return ans


class Model(list):

    """One-dimensional model and data fitting.

    A model is constructed as a linear combination of :mod:`components` that
    are added to the model using :meth:`append` or :meth:`extend`. There
    are many predifined components available in the in the :mod:`components`
    module. If needed, new components can easyly created using the code of
    existing components as a template.

    Once defined, the model can be fitted to the data using :meth:`fit` or
    :meth:`multifit`. Once the optimizer reaches the convergence criteria or
    the maximum number of iterations the new value of the component parameters
    are stored in the components.

    It is possible to access the components in the model by their name or by
    the index in the model. An example is given at the end of this docstring.

    Attributes
    ----------

    spectrum : Spectrum instance
        It contains the data to fit.
    chisq : A Signal of floats
        Chi-squared of the signal (or np.nan if not yet fit)
    dof : A Signal of integers
        Degrees of freedom of the signal (0 if not yet fit)
    red_chisq : Signal instance
        Reduced chi-squared.
    components : `ModelComponents` instance
        The components of the model are attributes of this class. This provides
        a convinient way to access the model components when working in IPython
        as it enables tab completion.

    Methods
    -------

    append
        Append one component to the model.
    extend
        Append multiple components to the model.
    remove
        Remove component from model.
    as_signal
        Generate a Spectrum instance (possible multidimensional)
        from the model.
    store_current_values
        Store the value of the parameters at the current position.
    fetch_stored_values
        Fetch stored values of the parameters.
    update_plot
        Force a plot update. (In most cases the plot should update
        automatically.)
    set_signal_range, remove_signal range, reset_signal_range,
    add signal_range.
        Customize the signal range to fit.
    fit, multifit
        Fit the model to the data at the current position or the
        full dataset.
    save_parameters2file, load_parameters_from_file
        Save/load the parameter values to/from a file.
    plot
        Plot the model and the data.
    enable_plot_components, disable_plot_components
        Plot each component separately. (Use after `plot`.)
    set_current_values_to
        Set the current value of all the parameters of the given component as
        the value for all the dataset.
    export_results
        Save the value of the parameters in separate files.
    plot_results
        Plot the value of all parameters at all positions.
    print_current_values
        Print the value of the parameters at the current position.
    enable_adjust_position, disable_adjust_position
        Enable/disable interactive adjustment of the position of the components
        that have a well defined position. (Use after `plot`).
    fit_component
        Fit just the given component in the given signal range, that can be
        set interactively.
    set_parameters_not_free, set_parameters_free
        Fit the `free` status of several components and parameters at once.
    set_parameters_value
        Set the value of a parameter in components in a model to a specified
        value.

    Examples
    --------
    In the following example we create a histogram from a normal distribution
    and fit it with a gaussian component. It demonstrates how to create
    a model from a :class:`~._signals.spectrum.Spectrum` instance, add
    components to it, adjust the value of the parameters of the components,
    fit the model to the data and access the components in the model.

    >>> s = hs.signals.Spectrum(
            np.random.normal(scale=2, size=10000)).get_histogram()
    >>> g = hs.model.components.Gaussian()
    >>> m = s.create_model()
    >>> m.append(g)
    >>> m.print_current_values()
    Components	Parameter	Value
    Gaussian
                sigma	1.000000
                A	1.000000
                centre	0.000000
    >>> g.centre.value = 3
    >>> m.print_current_values()
    Components	Parameter	Value
    Gaussian
                sigma	1.000000
                A	1.000000
                centre	3.000000
    >>> g.sigma.value
    1.0
    >>> m.fit()
    >>> g.sigma.value
    1.9779042300856682
    >>> m[0].sigma.value
    1.9779042300856682
    >>> m["Gaussian"].centre.value
    -0.072121936813224569

    """

    _firstimetouch = True

    def __hash__(self):
        # This is needed to simulate a hashable object so that PySide does not
        # raise an exception when using windows.connect
        return id(self)

    def __init__(self, spectrum):
        self.convolved = False
        self.spectrum = spectrum
        self.axes_manager = self.spectrum.axes_manager
        self.axis = self.axes_manager.signal_axes[0]
        self.axes_manager.connect(self.fetch_stored_values)

        self.free_parameters_boundaries = None
        self.channel_switches = np.array([True] * len(self.axis.axis))
        self._low_loss = None
        self._position_widgets = []
        self._plot = None
        self._model_line = None

        self.chisq = spectrum._get_navigation_signal()
        self.chisq.change_dtype("float")
        self.chisq.data.fill(np.nan)
        self.chisq.metadata.General.title = \
            self.spectrum.metadata.General.title + ' chi-squared'
        self.dof = self.chisq._deepcopy_with_new_data(
            np.zeros_like(
                self.chisq.data,
                dtype='int'))
        self.dof.metadata.General.title = \
            self.spectrum.metadata.General.title + ' degrees of freedom'
        self._suspend_update = False
        self._adjust_position_all = None
        self._plot_components = False
        self.components = ModelComponents(self)

    def __repr__(self):
        title = self.spectrum.metadata.General.title
        class_name = str(self.__class__).split("'")[1].split('.')[-1]

        if len(title):
            return u"<%s, title: %s>".encode(
                'utf8') % (class_name, self.spectrum.metadata.General.title)
        else:
            return u"<%s>".encode('utf8') % class_name

    def _get_component(self, thing):
        if isinstance(thing, int) or isinstance(thing, basestring):
            thing = self[thing]
        elif not isinstance(thing, Component):
            raise ValueError("Not a component or component id.")
        if thing in self:
            return thing
        else:
            raise ValueError("The component is not in the model.")

    def insert(self, **kwargs):
        raise NotImplementedError

    @property
    def spectrum(self):
        return self._spectrum

    @spectrum.setter
    def spectrum(self, value):
        if isinstance(value, Spectrum):
            self._spectrum = value
        else:
            raise WrongObjectError(str(type(value)), 'Spectrum')

    @property
    def low_loss(self):
        return self._low_loss

    @low_loss.setter
    def low_loss(self, value):
        if value is not None:
            if (value.axes_manager.navigation_shape !=
                    self.spectrum.axes_manager.navigation_shape):
                raise ValueError('The low-loss does not have '
                                 'the same navigation dimension as the '
                                 'core-loss')
            self._low_loss = value
            self.set_convolution_axis()
            self.convolved = True
        else:
            self._low_loss = value
            self.convolution_axis = None
            self.convolved = False

    # Extend the list methods to call the _touch when the model is modified

    def append(self, thing):
        # Check if any of the other components in the model has the same name
        if thing in self:
            raise ValueError("Component already in model")
        component_name_list = []
        for component in self:
            component_name_list.append(component.name)
        name_string = ""
        if thing.name:
            name_string = thing.name
        else:
            name_string = thing._id_name

        if name_string in component_name_list:
            temp_name_string = name_string
            index = 0
            while temp_name_string in component_name_list:
                temp_name_string = name_string + "_" + str(index)
                index += 1
            name_string = temp_name_string
        thing.name = name_string

        thing._axes_manager = self.axes_manager
        thing._create_arrays()
        list.append(self, thing)
        thing.model = self
        setattr(self.components, slugify(name_string,
                                         valid_variable_name=True), thing)
        self._touch()
        if self._plot_components:
            self._plot_component(thing)
        if self._adjust_position_all is not None:
            self._make_position_adjuster(thing, self._adjust_position_all[0],
                                         self._adjust_position_all[1])

    def extend(self, iterable):
        for object in iterable:
            self.append(object)

    def __delitem__(self, thing):
        thing = self.__getitem__(thing)
        thing.model = None
        list.__delitem__(self, self.index(thing))
        self._touch()

    def remove(self, thing, touch=True):
        """Remove component from model.

        Examples
        --------

        >>> s = hs.signals.Spectrum(np.empty(1))
        >>> m = s.create_model()
        >>> g = hs.model.components.Gaussian()
        >>> m.append(g)

        You could remove `g` like this

        >>> m.remove(g)

        Like this:

        >>> m.remove("Gaussian")

        Or like this:

        >>> m.remove(0)

        """
        thing = self._get_component(thing)
        for pw in self._position_widgets:
            if hasattr(pw, 'component') and pw.component is thing:
                pw.component._position.twin = None
                del pw.component
                pw.close()
                del pw
        if hasattr(thing, '_model_plot_line'):
            line = thing._model_plot_line
            line.close()
            del line
            idx = self.index(thing)
            self.spectrum._plot.signal_plot.ax_lines.remove(
                self.spectrum._plot.signal_plot.ax_lines[2 + idx])
        list.remove(self, thing)
        thing.model = None
        if touch is True:
            self._touch()
        if self._plot_active:
            self.update_plot()

    def _touch(self):
        """Run model setup tasks

        This function is called everytime that we add or remove components
        from the model.

        """
        if self._plot_active is True:
            self._connect_parameters2update_plot()

    __touch = _touch

    def set_convolution_axis(self):
        """
        Creates an axis to use to generate the data of the model in the precise
        scale to obtain the correct axis and origin after convolution with the
        lowloss spectrum.
        """
        ll_axis = self.low_loss.axes_manager.signal_axes[0]
        dimension = self.axis.size + ll_axis.size - 1
        step = self.axis.scale
        knot_position = ll_axis.size - ll_axis.value2index(0) - 1
        self.convolution_axis = generate_axis(self.axis.offset, step,
                                              dimension, knot_position)

    def _connect_parameters2update_plot(self):
        if self._plot_active is False:
            return
        for i, component in enumerate(self):
            component.connect(
                self._model_line.update)
            for parameter in component.parameters:
                parameter.connect(self._model_line.update)
        if self._plot_components is True:
            self._connect_component_lines()

    def _disconnect_parameters2update_plot(self):
        if self._model_line is None:
            return
        for component in self:
            component.disconnect(self._model_line.update)
            for parameter in component.parameters:
                parameter.disconnect(self._model_line.update)
        if self._plot_components is True:
            self._disconnect_component_lines()

    def as_signal(self, component_list=None, out_of_range_to_nan=True,
                  show_progressbar=None):
        """Returns a recreation of the dataset using the model.
        the spectral range that is not fitted is filled with nans.

        Parameters
        ----------
        component_list : list of hyperspy components, optional
            If a list of components is given, only the components given in the
            list is used in making the returned spectrum. The components can
            be specified by name, index or themselves.
        out_of_range_to_nan : bool
            If True the spectral range that is not fitted is filled with nans.
        show_progressbar : None or bool
            If True, display a progress bar. If None the default is set in
            `preferences`.

        Returns
        -------
        spectrum : An instance of the same class as `spectrum`.

        Examples
        --------
        >>> s = hs.signals.Spectrum(np.random.random((10,100)))
        >>> m = s.create_model()
        >>> l1 = hs.model.components.Lorentzian()
        >>> l2 = hs.model.components.Lorentzian()
        >>> m.append(l1)
        >>> m.append(l2)
        >>> s1 = m.as_signal()
        >>> s2 = m.as_signal(component_list=[l1])

        """
        # change actual values to whatever except bool
        _multi_on_ = '_multi_on_'
        _multi_off_ = '_multi_off_'
        if show_progressbar is None:
            show_progressbar = preferences.General.show_progressbar

        if component_list:
            component_list = [self._get_component(x) for x in component_list]
            active_state = []
            for component_ in self:
                if component_.active_is_multidimensional:
                    if component_ not in component_list:
                        active_state.append(_multi_off_)
                        component_._toggle_connect_active_array(False)
                        component_.active = False
                    else:
                        active_state.append(_multi_on_)
                else:
                    active_state.append(component_.active)
                    if component_ in component_list:
                        component_.active = True
                    else:
                        component_.active = False
        data = np.empty(self.spectrum.data.shape, dtype='float')
        data.fill(np.nan)
        if out_of_range_to_nan is True:
            channel_switches_backup = copy.copy(self.channel_switches)
            self.channel_switches[:] = True
        maxval = self.axes_manager.navigation_size
        pbar = progressbar.progressbar(maxval=maxval,
                                       disabled=not show_progressbar)
        i = 0
        for index in self.axes_manager:
            self.fetch_stored_values(only_fixed=False)
            data[self.axes_manager._getitem_tuple][
                self.channel_switches] = self.__call__(
                non_convolved=not self.convolved, onlyactive=True)
            i += 1
            if maxval > 0:
                pbar.update(i)
        pbar.finish()
        if out_of_range_to_nan is True:
            self.channel_switches[:] = channel_switches_backup
        spectrum = self.spectrum.__class__(
            data,
            axes=self.spectrum.axes_manager._get_axes_dicts())
        spectrum.metadata.General.title = (
            self.spectrum.metadata.General.title + " from fitted model")
        spectrum.metadata.Signal.binned = self.spectrum.metadata.Signal.binned

        if component_list:
            for component_ in self:
                active_s = active_state.pop(0)
                if isinstance(active_s, bool):
                    component_.active = active_s
                else:
                    if active_s == _multi_off_:
                        component_._toggle_connect_active_array(True)
        return spectrum

    @property
    def _plot_active(self):
        if self._plot is not None and self._plot.is_active() is True:
            return True
        else:
            return False

    def _set_p0(self):
        self.p0 = ()
        for component in self:
            if component.active:
                for parameter in component.free_parameters:
                    self.p0 = (self.p0 + (parameter.value,)
                               if parameter._number_of_elements == 1
                               else self.p0 + parameter.value)

    def set_boundaries(self):
        """Generate the boundary list.

        Necessary before fitting with a boundary aware optimizer.

        """
        self.free_parameters_boundaries = []
        for component in self:
            if component.active:
                for param in component.free_parameters:
                    if param._number_of_elements == 1:
                        self.free_parameters_boundaries.append((
                            param._bounds))
                    else:
                        self.free_parameters_boundaries.extend((
                            param._bounds))

    def set_mpfit_parameters_info(self):
        self.mpfit_parinfo = []
        for component in self:
            if component.active:
                for param in component.free_parameters:
                    limited = [False, False]
                    limits = [0, 0]
                    if param.bmin is not None:
                        limited[0] = True
                        limits[0] = param.bmin
                    if param.bmax is not None:
                        limited[1] = True
                        limits[1] = param.bmax
                    if param._number_of_elements == 1:
                        self.mpfit_parinfo.append(
                            {'limited': limited,
                             'limits': limits})
                    else:
                        self.mpfit_parinfo.extend((
                            {'limited': limited,
                             'limits': limits},) * param._number_of_elements)

    def store_current_values(self):
        """ Store the parameters of the current coordinates into the
        parameters array.

        If the parameters array has not being defined yet it creates it filling
        it with the current parameters."""
        for component in self:
            if component.active:
                component.store_current_parameters_in_map()

    def fetch_stored_values(self, only_fixed=False):
        """Fetch the value of the parameters that has been previously stored.

        Parameters
        ----------
        only_fixed : bool
            If True, only the fixed parameters are fetched.

        See Also
        --------
        store_current_values

        """
        switch_aap = self._plot_active is not False
        if switch_aap is True:
            self._disconnect_parameters2update_plot()
        for component in self:
            component.fetch_stored_values(only_fixed=only_fixed)
        if switch_aap is True:
            self._connect_parameters2update_plot()
            self.update_plot()

    def update_plot(self, *args, **kwargs):
        """Update model plot.

        The updating can be suspended using `suspend_update`.

        See Also
        --------
        suspend_update
        resume_update

        """
        if self._plot_active is True and self._suspend_update is False:
            try:
                self._update_model_line()
                for component in [component for component in self if
                                  component.active is True]:
                    self._update_component_line(component)
            except:
                self._disconnect_parameters2update_plot()

    def suspend_update(self):
        """Prevents plot from updating until resume_update() is called

        See Also
        --------
        resume_update
        update_plot
        """
        if self._suspend_update is False:
            self._suspend_update = True
            self._disconnect_parameters2update_plot()
        else:
            warnings.warn("Update already suspended, does nothing.")

    def resume_update(self, update=True):
        """Resumes plot update after suspension by suspend_update()

        Parameters
        ----------
        update : bool, optional
            If True, also updates plot after resuming (default).

        See Also
        --------
        suspend_update
        update_plot
        """
        if self._suspend_update is True:
            self._suspend_update = False
            self._connect_parameters2update_plot()
            if update is True:
                # Ideally, the update flag should in stead work like this:
                # If update is true, update_plot is called if any action
                # would have called it while updating was suspended.
                # However, this is prohibitively difficult to track, so
                # in stead it is simply assume that a change has happened
                # between suspend and resume, and therefore that the plot
                # needs to update. As we do not know what has changed,
                # all components need to update. This can however be
                # suppressed by setting update to false
                self.update_plot()
        else:
            warnings.warn("Update not suspended, nothing to resume.")

    def _update_model_line(self):
        if (self._plot_active is True and
                self._model_line is not None):
            self._model_line.update()

    def _fetch_values_from_p0(self, p_std=None):
        """Fetch the parameter values from the output of the optimzer `self.p0`

        Parameters
        ----------
        p_std : array
            array containing the corresponding standard deviatio
            n

        """
        comp_p_std = None
        counter = 0
        for component in self:  # Cut the parameters list
            if component.active is True:
                if p_std is not None:
                    comp_p_std = p_std[
                        counter: counter +
                        component._nfree_param]
                component.fetch_values_from_array(
                    self.p0[counter: counter + component._nfree_param],
                    comp_p_std, onlyfree=True)
                counter += component._nfree_param

    # Defines the functions for the fitting process -------------------------
    def _model2plot(self, axes_manager, out_of_range2nans=True):
        old_axes_manager = None
        if axes_manager is not self.axes_manager:
            old_axes_manager = self.axes_manager
            self.axes_manager = axes_manager
            self.fetch_stored_values()
        s = self.__call__(non_convolved=False, onlyactive=True)
        if old_axes_manager is not None:
            self.axes_manager = old_axes_manager
            self.fetch_stored_values()
        if out_of_range2nans is True:
            ns = np.empty(self.axis.axis.shape)
            ns.fill(np.nan)
            ns[self.channel_switches] = s
            s = ns
        return s

    def __call__(self, non_convolved=False, onlyactive=False):
        """Returns the corresponding model for the current coordinates

        Parameters
        ----------
        non_convolved : bool
            If True it will return the deconvolved model
        only_active : bool
            If True, only the active components will be used to build the
            model.

        cursor: 1 or 2

        Returns
        -------
        numpy array
        """

        if self.convolved is False or non_convolved is True:
            axis = self.axis.axis[self.channel_switches]
            sum_ = np.zeros(len(axis))
            if onlyactive is True:
                for component in self:  # Cut the parameters list
                    if component.active:
                        np.add(sum_, component.function(axis),
                               sum_)
            else:
                for component in self:  # Cut the parameters list
                    np.add(sum_, component.function(axis),
                           sum_)
            to_return = sum_

        else:  # convolved
            counter = 0
            sum_convolved = np.zeros(len(self.convolution_axis))
            sum_ = np.zeros(len(self.axis.axis))
            for component in self:  # Cut the parameters list
                if onlyactive:
                    if component.active:
                        if component.convolved:
                            np.add(sum_convolved,
                                   component.function(
                                       self.convolution_axis), sum_convolved)
                        else:
                            np.add(sum_,
                                   component.function(self.axis.axis), sum_)
                        counter += component._nfree_param
                else:
                    if component.convolved:
                        np.add(sum_convolved,
                               component.function(self.convolution_axis),
                               sum_convolved)
                    else:
                        np.add(sum_, component.function(self.axis.axis),
                               sum_)
                    counter += component._nfree_param
            to_return = sum_ + np.convolve(
                self.low_loss(self.axes_manager),
                sum_convolved, mode="valid")
            to_return = to_return[self.channel_switches]
        if self.spectrum.metadata.Signal.binned is True:
            to_return *= self.spectrum.axes_manager[-1].scale
        return to_return

    # TODO: the way it uses the axes
    def _set_signal_range_in_pixels(self, i1=None, i2=None):
        """Use only the selected spectral range in the fitting routine.

        Parameters
        ----------
        i1 : Int
        i2 : Int

        Notes
        -----
        To use the full energy range call the function without arguments.
        """

        self.backup_channel_switches = copy.copy(self.channel_switches)
        self.channel_switches[:] = False
        self.channel_switches[i1:i2] = True
        self.update_plot()

    @interactive_range_selector
    def set_signal_range(self, x1=None, x2=None):
        """Use only the selected spectral range defined in its own units in the
        fitting routine.

        Parameters
        ----------
        E1 : None or float
        E2 : None or float

        Notes
        -----
        To use the full energy range call the function without arguments.
        """
        i1, i2 = self.axis.value_range_to_indices(x1, x2)
        self._set_signal_range_in_pixels(i1, i2)

    def _remove_signal_range_in_pixels(self, i1=None, i2=None):
        """Removes the data in the given range from the data range that
        will be used by the fitting rountine

        Parameters
        ----------
        x1 : None or float
        x2 : None or float
        """
        self.channel_switches[i1:i2] = False
        self.update_plot()

    @interactive_range_selector
    def remove_signal_range(self, x1=None, x2=None):
        """Removes the data in the given range from the data range that
        will be used by the fitting rountine

        Parameters
        ----------
        x1 : None or float
        x2 : None or float

        """
        i1, i2 = self.axis.value_range_to_indices(x1, x2)
        self._remove_signal_range_in_pixels(i1, i2)

    def reset_signal_range(self):
        """Resets the data range"""
        self._set_signal_range_in_pixels()

    def _add_signal_range_in_pixels(self, i1=None, i2=None):
        """Adds the data in the given range from the data range that
        will be used by the fitting rountine

        Parameters
        ----------
        x1 : None or float
        x2 : None or float
        """
        self.channel_switches[i1:i2] = True
        self.update_plot()

    @interactive_range_selector
    def add_signal_range(self, x1=None, x2=None):
        """Adds the data in the given range from the data range that
        will be used by the fitting rountine

        Parameters
        ----------
        x1 : None or float
        x2 : None or float

        """
        i1, i2 = self.axis.value_range_to_indices(x1, x2)
        self._add_signal_range_in_pixels(i1, i2)

    def reset_the_signal_range(self):
        self.channel_switches[:] = True
        self.update_plot()

    def _model_function(self, param):

        if self.convolved is True:
            counter = 0
            sum_convolved = np.zeros(len(self.convolution_axis))
            sum = np.zeros(len(self.axis.axis))
            for component in self:  # Cut the parameters list
                if component.active:
                    if component.convolved is True:
                        np.add(sum_convolved, component.__tempcall__(param[
                            counter:counter + component._nfree_param],
                            self.convolution_axis), sum_convolved)
                    else:
                        np.add(
                            sum,
                            component.__tempcall__(
                                param[
                                    counter:counter +
                                    component._nfree_param],
                                self.axis.axis),
                            sum)
                    counter += component._nfree_param

            to_return = (sum + np.convolve(self.low_loss(self.axes_manager),
                                           sum_convolved, mode="valid"))[
                self.channel_switches]

        else:
            axis = self.axis.axis[self.channel_switches]
            counter = 0
            first = True
            for component in self:  # Cut the parameters list
                if component.active:
                    if first is True:
                        sum = component.__tempcall__(
                            param[
                                counter:counter +
                                component._nfree_param],
                            axis)
                        first = False
                    else:
                        sum += component.__tempcall__(
                            param[
                                counter:counter +
                                component._nfree_param],
                            axis)
                    counter += component._nfree_param
            to_return = sum

        if self.spectrum.metadata.Signal.binned is True:
            to_return *= self.spectrum.axes_manager[-1].scale
        return to_return

    # noinspection PyAssignmentToLoopOrWithParameter
    def _jacobian(self, param, y, weights=None):
        if self.convolved is True:
            counter = 0
            grad = np.zeros(len(self.axis.axis))
            for component in self:  # Cut the parameters list
                if component.active:
                    component.fetch_values_from_array(
                        param[
                            counter:counter +
                            component._nfree_param],
                        onlyfree=True)
                    if component.convolved:
                        for parameter in component.free_parameters:
                            par_grad = np.convolve(
                                parameter.grad(self.convolution_axis),
                                self.low_loss(self.axes_manager),
                                mode="valid")
                            if parameter._twins:
                                for par in parameter._twins:
                                    np.add(par_grad, np.convolve(
                                        par.grad(
                                            self.convolution_axis),
                                        self.low_loss(self.axes_manager),
                                        mode="valid"), par_grad)
                            grad = np.vstack((grad, par_grad))
                        counter += component._nfree_param
                    else:
                        for parameter in component.free_parameters:
                            par_grad = parameter.grad(self.axis.axis)
                            if parameter._twins:
                                for par in parameter._twins:
                                    np.add(par_grad, par.grad(
                                        self.axis.axis), par_grad)
                            grad = np.vstack((grad, par_grad))
                        counter += component._nfree_param
            if weights is None:
                to_return = grad[1:, self.channel_switches]
            else:
                to_return = grad[1:, self.channel_switches] * weights
        else:
            axis = self.axis.axis[self.channel_switches]
            counter = 0
            grad = axis
            for component in self:  # Cut the parameters list
                if component.active:
                    component.fetch_values_from_array(
                        param[
                            counter:counter +
                            component._nfree_param],
                        onlyfree=True)
                    for parameter in component.free_parameters:
                        par_grad = parameter.grad(axis)
                        if parameter._twins:
                            for par in parameter._twins:
                                np.add(par_grad, par.grad(
                                    axis), par_grad)
                        grad = np.vstack((grad, par_grad))
                    counter += component._nfree_param
            if weights is None:
                to_return = grad[1:, :]
            else:
                to_return = grad[1:, :] * weights
        if self.spectrum.metadata.Signal.binned is True:
            to_return *= self.spectrum.axes_manager[-1].scale
        return to_return

    def _function4odr(self, param, x):
        return self._model_function(param)

    def _jacobian4odr(self, param, x):
        return self._jacobian(param, x)

    def _poisson_likelihood_function(self, param, y, weights=None):
        """Returns the likelihood function of the model for the given
        data and parameters
        """
        mf = self._model_function(param)
        with np.errstate(invalid='ignore'):
            return -(y * np.log(mf) - mf).sum()

    def _gradient_ml(self, param, y, weights=None):
        mf = self._model_function(param)
        return -(self._jacobian(param, y) * (y / mf - 1)).sum(1)

    def _errfunc(self, param, y, weights=None):
        errfunc = self._model_function(param) - y
        if weights is None:
            return errfunc
        else:
            return errfunc * weights

    def _errfunc2(self, param, y, weights=None):
        if weights is None:
            return ((self._errfunc(param, y)) ** 2).sum()
        else:
            return ((weights * self._errfunc(param, y)) ** 2).sum()

    def _gradient_ls(self, param, y, weights=None):
        gls = (2 * self._errfunc(param, y, weights) *
               self._jacobian(param, y)).sum(1)
        return gls

    def _errfunc4mpfit(self, p, fjac=None, x=None, y=None,
                       weights=None):
        if fjac is None:
            errfunc = self._model_function(p) - y
            if weights is not None:
                errfunc *= weights
            status = 0
            return [status, errfunc]
        else:
            return [0, self._jacobian(p, y).T]

    def _calculate_chisq(self):
        if self.spectrum.metadata.has_item('Signal.Noise_properties.variance'):

            variance = self.spectrum.metadata.Signal.Noise_properties.variance
            if isinstance(variance, Signal):
                variance = variance.data.__getitem__(
                    self.spectrum.axes_manager._getitem_tuple
                )[self.channel_switches]
        else:
            variance = 1.0
        d = self(onlyactive=True) - self.spectrum()[self.channel_switches]
        d *= d / (1. * variance)  # d = difference^2 / variance.
        self.chisq.data[self.spectrum.axes_manager.indices[::-1]] = sum(d)

    def _set_current_degrees_of_freedom(self):
        self.dof.data[self.spectrum.axes_manager.indices[::-1]] = len(self.p0)

    @property
    def red_chisq(self):
        """Reduced chi-squared. Calculated from self.chisq and self.dof
        """
        tmp = self.chisq / (- self.dof + sum(self.channel_switches) - 1)
        tmp.metadata.General.title = self.spectrum.metadata.General.title + \
            ' reduced chi-squared'
        return tmp

    def fit(self, fitter=None, method='ls', grad=False,
            bounded=False, ext_bounding=False, update_plot=False,
            **kwargs):
        """Fits the model to the experimental data.

        The chi-squared, reduced chi-squared and the degrees of freedom are
        computed automatically when fitting. They are stored as signals, in the
        `chisq`, `red_chisq`  and `dof`. Note that,
        unless ``metadata.Signal.Noise_properties.variance`` contains an
        accurate estimation of the variance of the data, the chi-squared and
        reduced chi-squared cannot be computed correctly. This is also true for
        homocedastic noise.

        Parameters
        ----------
        fitter : {None, "leastsq", "odr", "mpfit", "fmin"}
            The optimizer to perform the fitting. If None the fitter
            defined in `preferences.Model.default_fitter` is used.
            "leastsq" performs least squares using the Levenberg–Marquardt
            algorithm.
            "mpfit"  performs least squares using the Levenberg–Marquardt
            algorithm and, unlike "leastsq", support bounded optimization.
            "fmin" performs curve fitting using a downhill simplex algorithm.
            It is less robust than the Levenberg-Marquardt based optimizers,
            but, at present, it is the only one that support maximum likelihood
            optimization for poissonian noise.
            "odr" performs the optimization using the orthogonal distance
            regression algorithm. It does not support bounds.
            "leastsq", "odr" and "mpfit" can estimate the standard deviation of
            the estimated value of the parameters if the
            "metada.Signal.Noise_properties.variance" attribute is defined.
            Note that if it is not defined the standard deviation is estimated
            using variance equal 1, what, if the noise is heterocedatic, will
            result in a biased estimation of the parameter values and errors.i
            If `variance` is a `Signal` instance of the
            same `navigation_dimension` as the spectrum, and `method` is "ls"
            weighted least squares is performed.
        method : {'ls', 'ml'}
            Choose 'ls' (default) for least squares and 'ml' for poissonian
            maximum-likelihood estimation.  The latter is only available when
            `fitter` is "fmin".
        grad : bool
            If True, the analytical gradient is used if defined to
            speed up the optimization.
        bounded : bool
            If True performs bounded optimization if the fitter
            supports it. Currently only "mpfit" support it.
        update_plot : bool
            If True, the plot is updated during the optimization
            process. It slows down the optimization but it permits
            to visualize the optimization progress.
        ext_bounding : bool
            If True, enforce bounding by keeping the value of the
            parameters constant out of the defined bounding area.

        **kwargs : key word arguments
            Any extra key word argument will be passed to the chosen
            fitter. For more information read the docstring of the optimizer
            of your choice in `scipy.optimize`.

        See Also
        --------
        multifit

        """

        if fitter is None:
            fitter = preferences.Model.default_fitter
        switch_aap = (update_plot != self._plot_active)
        if switch_aap is True and update_plot is False:
            self._disconnect_parameters2update_plot()

        self.p_std = None
        self._set_p0()
        if ext_bounding:
            self._enable_ext_bounding()
        if grad is False:
            approx_grad = True
            jacobian = None
            odr_jacobian = None
            grad_ml = None
            grad_ls = None
        else:
            approx_grad = False
            jacobian = self._jacobian
            odr_jacobian = self._jacobian4odr
            grad_ml = self._gradient_ml
            grad_ls = self._gradient_ls

        if bounded is True and fitter not in ("mpfit", "tnc", "l_bfgs_b"):
            raise NotImplementedError("Bounded optimization is only available "
                                      "for the mpfit optimizer.")
        if method == 'ml':
            weights = None
            if fitter != "fmin":
                raise NotImplementedError("Maximum likelihood estimation "
                                          'is only implemented for the "fmin" '
                                          'optimizer')
        elif method == "ls":
            if ("Signal.Noise_properties.variance" not in
                    self.spectrum.metadata):
                variance = 1
            else:
                variance = self.spectrum.metadata.Signal.\
                    Noise_properties.variance
                if isinstance(variance, Signal):
                    if (variance.axes_manager.navigation_shape ==
                            self.spectrum.axes_manager.navigation_shape):
                        variance = variance.data.__getitem__(
                            self.axes_manager._getitem_tuple)[
                            self.channel_switches]
                    else:
                        raise AttributeError(
                            "The `navigation_shape` of the variance signals "
                            "is not equal to the variance shape of the "
                            "spectrum")
                elif not isinstance(variance, numbers.Number):
                    raise AttributeError(
                        "Variance must be a number or a `Signal` instance but "
                        "currently it is a %s" % type(variance))

            weights = 1. / np.sqrt(variance)
        else:
            raise ValueError(
                'method must be "ls" or "ml" but %s given' %
                method)
        args = (self.spectrum()[self.channel_switches],
                weights)

        # Least squares "dedicated" fitters
        if fitter == "leastsq":
            output = \
                leastsq(self._errfunc, self.p0[:], Dfun=jacobian,
                        col_deriv=1, args=args, full_output=True, **kwargs)

            self.p0, pcov = output[0:2]

            if (self.axis.size > len(self.p0)) and pcov is not None:
                pcov *= ((self._errfunc(self.p0, *args) ** 2).sum() /
                         (len(args[0]) - len(self.p0)))
                self.p_std = np.sqrt(np.diag(pcov))
            self.fit_output = output

        elif fitter == "odr":
            modelo = odr.Model(fcn=self._function4odr,
                               fjacb=odr_jacobian)
            mydata = odr.RealData(
                self.axis.axis[
                    self.channel_switches], self.spectrum()[
                    self.channel_switches], sx=None, sy=(
                    1 / weights if weights is not None else None))
            myodr = odr.ODR(mydata, modelo, beta0=self.p0[:])
            myoutput = myodr.run()
            result = myoutput.beta
            self.p_std = myoutput.sd_beta
            self.p0 = result
            self.fit_output = myoutput

        elif fitter == 'mpfit':
            autoderivative = 1
            if grad is True:
                autoderivative = 0
            if bounded is True:
                self.set_mpfit_parameters_info()
            elif bounded is False:
                self.mpfit_parinfo = None
            m = mpfit(self._errfunc4mpfit, self.p0[:],
                      parinfo=self.mpfit_parinfo, functkw={
                          'y': self.spectrum()[self.channel_switches],
                          'weights': weights}, autoderivative=autoderivative,
                      quiet=1)
            self.p0 = m.params
            if (self.axis.size > len(self.p0)) and m.perror is not None:
                self.p_std = m.perror * np.sqrt(
                    (self._errfunc(self.p0, *args) ** 2).sum() /
                    (len(args[0]) - len(self.p0)))
            self.fit_output = m
        else:
            # General optimizers (incluiding constrained ones(tnc,l_bfgs_b)
            # Least squares or maximum likelihood
            if method == 'ml':
                tominimize = self._poisson_likelihood_function
                fprime = grad_ml
            elif method in ['ls', "wls"]:
                tominimize = self._errfunc2
                fprime = grad_ls

            # OPTIMIZERS

            # Simple (don't use gradient)
            if fitter == "fmin":
                self.p0 = fmin(
                    tominimize, self.p0, args=args, **kwargs)
            elif fitter == "powell":
                self.p0 = fmin_powell(tominimize, self.p0, args=args,
                                      **kwargs)

            # Make use of the gradient
            elif fitter == "cg":
                self.p0 = fmin_cg(tominimize, self.p0, fprime=fprime,
                                  args=args, **kwargs)
            elif fitter == "ncg":
                self.p0 = fmin_ncg(tominimize, self.p0, fprime=fprime,
                                   args=args, **kwargs)
            elif fitter == "bfgs":
                self.p0 = fmin_bfgs(
                    tominimize, self.p0, fprime=fprime,
                    args=args, **kwargs)

            # Constrainded optimizers

            # Use gradient
            elif fitter == "tnc":
                if bounded is True:
                    self.set_boundaries()
                elif bounded is False:
                    self.self.free_parameters_boundaries = None
                self.p0 = fmin_tnc(
                    tominimize,
                    self.p0,
                    fprime=fprime,
                    args=args,
                    bounds=self.free_parameters_boundaries,
                    approx_grad=approx_grad,
                    **kwargs)[0]
            elif fitter == "l_bfgs_b":
                if bounded is True:
                    self.set_boundaries()
                elif bounded is False:
                    self.self.free_parameters_boundaries = None
                self.p0 = fmin_l_bfgs_b(tominimize, self.p0,
                                        fprime=fprime, args=args,
                                        bounds=self.free_parameters_boundaries,
                                        approx_grad=approx_grad, **kwargs)[0]
            else:
                print \
                    """
                The %s optimizer is not available.

                Available optimizers:
                Unconstrained:
                --------------
                Only least Squares: leastsq and odr
                General: fmin, powell, cg, ncg, bfgs

                Cosntrained:
                ------------
                tnc and l_bfgs_b
                """ % fitter
        if np.iterable(self.p0) == 0:
            self.p0 = (self.p0,)
        self._fetch_values_from_p0(p_std=self.p_std)
        self.store_current_values()
        self._calculate_chisq()
        self._set_current_degrees_of_freedom()
        if ext_bounding is True:
            self._disable_ext_bounding()
        if switch_aap is True and update_plot is False:
            self._connect_parameters2update_plot()
            self.update_plot()

    def multifit(self, mask=None, fetch_only_fixed=False,
                 autosave=False, autosave_every=10, show_progressbar=None,
                 **kwargs):
        """Fit the data to the model at all the positions of the
        navigation dimensions.

        Parameters
        ----------

        mask : {None, numpy.array}
            To mask (do not fit) at certain position pass a numpy.array
            of type bool where True indicates that the data will not be
            fitted at the given position.
        fetch_only_fixed : bool
            If True, only the fixed parameters values will be updated
            when changing the positon.
        autosave : bool
            If True, the result of the fit will be saved automatically
            with a frequency defined by autosave_every.
        autosave_every : int
            Save the result of fitting every given number of spectra.

        show_progressbar : None or bool
            If True, display a progress bar. If None the default is set in
            `preferences`.

        **kwargs : key word arguments
            Any extra key word argument will be passed to
            the fit method. See the fit method documentation for
            a list of valid arguments.

        See Also
        --------
        fit

        """
        if show_progressbar is None:
            show_progressbar = preferences.General.show_progressbar

        if autosave is not False:
            fd, autosave_fn = tempfile.mkstemp(
                prefix='hyperspy_autosave-',
                dir='.', suffix='.npz')
            os.close(fd)
            autosave_fn = autosave_fn[:-4]
            messages.information(
                "Autosaving each %s pixels to %s.npz" % (autosave_every,
                                                         autosave_fn))
            messages.information(
                "When multifit finishes its job the file will be deleted")
        if mask is not None and (
            mask.shape != tuple(
                self.axes_manager._navigation_shape_in_array)):
            messages.warning_exit(
                "The mask must be a numpy array of boolen type with "
                " shape: %s" +
                str(self.axes_manager._navigation_shape_in_array))
        masked_elements = 0 if mask is None else mask.sum()
        maxval = self.axes_manager.navigation_size - masked_elements
        if maxval > 0:
            pbar = progressbar.progressbar(maxval=maxval,
                                           disabled=not show_progressbar)
        if 'bounded' in kwargs and kwargs['bounded'] is True:
            if kwargs['fitter'] == 'mpfit':
                self.set_mpfit_parameters_info()
                kwargs['bounded'] = None
            elif kwargs['fitter'] in ("tnc", "l_bfgs_b"):
                self.set_boundaries()
                kwargs['bounded'] = None
            else:
                messages.information(
                    "The chosen fitter does not suppport bounding."
                    "If you require bounding please select one of the "
                    "following fitters instead: mpfit, tnc, l_bfgs_b")
                kwargs['bounded'] = False
        i = 0
        self.axes_manager.disconnect(self.fetch_stored_values)
        for index in self.axes_manager:
            if mask is None or not mask[index[::-1]]:
                self.fetch_stored_values(only_fixed=fetch_only_fixed)
                self.fit(**kwargs)
                i += 1
                if maxval > 0:
                    pbar.update(i)
            if autosave is True and i % autosave_every == 0:
                self.save_parameters2file(autosave_fn)
        if maxval > 0:
            pbar.finish()
        self.axes_manager.connect(self.fetch_stored_values)
        if autosave is True:
            messages.information(
                'Deleting the temporary file %s pixels' % (
                    autosave_fn + 'npz'))
            os.remove(autosave_fn + '.npz')

    def save_parameters2file(self, filename):
        """Save the parameters array in binary format.

        The data is saved to a single file in numpy's uncompressed ``.npz``
        format.

        Parameters
        ----------
        filename : str

        See Also
        --------
        load_parameters_from_file, export_results

        Notes
        -----
        This method can be used to save the current state of the model in a way
        that can be loaded back to recreate the it using `load_parameters_from
        file`. Actually, as of HyperSpy 0.8 this is the only way to do so.
        However, this is known to be brittle. For example see
        https://github.com/hyperspy/hyperspy/issues/341.

        """
        kwds = {}
        i = 0
        for component in self:
            cname = component.name.lower().replace(' ', '_')
            for param in component.parameters:
                pname = param.name.lower().replace(' ', '_')
                kwds['%s_%s.%s' % (i, cname, pname)] = param.map
            i += 1
        np.savez(filename, **kwds)

    def load_parameters_from_file(self, filename):
        """Loads the parameters array from  a binary file written with the
        'save_parameters2file' function.

        Parameters
        ---------
        filename : str

        See Also
        --------
        save_parameters2file, export_results

        Notes
        -----
        In combination with `save_parameters2file`, this method can be used to
        recreate a model stored in a file. Actually, before HyperSpy 0.8 this
        is the only way to do so.  However, this is known to be brittle. For
        example see https://github.com/hyperspy/hyperspy/issues/341.

        """
        f = np.load(filename)
        i = 0
        for component in self:  # Cut the parameters list
            cname = component.name.lower().replace(' ', '_')
            for param in component.parameters:
                pname = param.name.lower().replace(' ', '_')
                param.map = f['%s_%s.%s' % (i, cname, pname)]
            i += 1

        self.fetch_stored_values()

    def plot(self, plot_components=False):
        """Plots the current spectrum to the screen and a map with a
        cursor to explore the SI.

        Parameters
        ----------
        plot_components : bool
            If True, add a line per component to the signal figure.

        """

        # If new coordinates are assigned
        self.spectrum.plot()
        _plot = self.spectrum._plot
        l1 = _plot.signal_plot.ax_lines[0]
        color = l1.line.get_color()
        l1.set_line_properties(color=color, type='scatter')

        l2 = hyperspy.drawing.spectrum.SpectrumLine()
        l2.data_function = self._model2plot
        l2.set_line_properties(color='blue', type='line')
        # Add the line to the figure
        _plot.signal_plot.add_line(l2)
        l2.plot()
        on_figure_window_close(_plot.signal_plot.figure,
                               self._close_plot)

        self._model_line = l2
        self._plot = self.spectrum._plot
        self._connect_parameters2update_plot()
        if plot_components is True:
            self.enable_plot_components()

    @staticmethod
    def _connect_component_line(component):
        if hasattr(component, "_model_plot_line"):
            component.connect(component._model_plot_line.update)
            for parameter in component.parameters:
                parameter.connect(component._model_plot_line.update)

    @staticmethod
    def _disconnect_component_line(component):
        if hasattr(component, "_model_plot_line"):
            component.disconnect(component._model_plot_line.update)
            for parameter in component.parameters:
                parameter.disconnect(component._model_plot_line.update)

    def _connect_component_lines(self):
        for component in [component for component in self if
                          component.active]:
            self._connect_component_line(component)

    def _disconnect_component_lines(self):
        for component in [component for component in self if
                          component.active]:
            self._disconnect_component_line(component)

    def _plot_component(self, component):
        line = hyperspy.drawing.spectrum.SpectrumLine()
        line.data_function = component._component2plot
        # Add the line to the figure
        self._plot.signal_plot.add_line(line)
        line.plot()
        component._model_plot_line = line
        self._connect_component_line(component)

    @staticmethod
    def _update_component_line(component):
        if hasattr(component, "_model_plot_line"):
            component._model_plot_line.update()

    def _disable_plot_component(self, component):
        self._disconnect_component_line(component)
        if hasattr(component, "_model_plot_line"):
            component._model_plot_line.close()
            del component._model_plot_line
        self._plot_components = False

    def _close_plot(self):
        if self._plot_components is True:
            self.disable_plot_components()
        self._disconnect_parameters2update_plot()
        self._model_line = None

    def enable_plot_components(self):
        if self._plot is None or self._plot_components:
            return
        self._plot_components = True
        for component in [component for component in self if
                          component.active]:
            self._plot_component(component)

    def disable_plot_components(self):
        if self._plot is None:
            return
        for component in self:
            self._disable_plot_component(component)
        self._plot_components = False

    def assign_current_values_to_all(self, components_list=None, mask=None):
        """Set parameter values for all positions to the current ones.

        Parameters
        ----------
        component_list : list of components, optional
            If a list of components is given, the operation will be performed
            only in the value of the parameters of the given components.
            The components can be specified by name, index or themselves.
        mask : boolean numpy array or None, optional
            The operation won't be performed where mask is True.

        """
        if components_list is None:
            components_list = []
            for comp in self:
                if comp.active:
                    components_list.append(comp)
        else:
            components_list = [self._get_component(x) for x in components_list]

        for comp in components_list:
            for parameter in comp.parameters:
                parameter.assign_current_value_to_all(mask=mask)

    def _enable_ext_bounding(self, components=None):
        """
        """
        if components is None:
            components = self
        for component in components:
            for parameter in component.parameters:
                parameter.ext_bounded = True

    def _disable_ext_bounding(self, components=None):
        """
        """
        if components is None:
            components = self
        for component in components:
            for parameter in component.parameters:
                parameter.ext_bounded = False

    def export_results(self, folder=None, format=None, save_std=False,
                       only_free=True, only_active=True):
        """Export the results of the parameters of the model to the desired
        folder.

        Parameters
        ----------
        folder : str or None
            The path to the folder where the file will be saved. If `None` the
            current folder is used by default.
        format : str
            The format to which the data will be exported. It must be the
            extension of any format supported by HyperSpy. If None, the default
            format for exporting as defined in the `Preferences` will be used.
        save_std : bool
            If True, also the standard deviation will be saved.
        only_free : bool
            If True, only the value of the parameters that are free will be
            exported.
        only_active : bool
            If True, only the value of the active parameters will be exported.

        Notes
        -----
        The name of the files will be determined by each the Component and
        each Parameter name attributes. Therefore, it is possible to customise
        the file names modify the name attributes.

        """
        for component in self:
            if only_active is False or component.active:
                component.export(folder=folder, format=format,
                                 save_std=save_std, only_free=only_free)

    def plot_results(self, only_free=True, only_active=True):
        """Plot the value of the parameters of the model

        Parameters
        ----------

        only_free : bool
            If True, only the value of the parameters that are free will be
            plotted.
        only_active : bool
            If True, only the value of the active parameters will be plotted.

        Notes
        -----
        The name of the files will be determined by each the Component and
        each Parameter name attributes. Therefore, it is possible to customise
        the file names modify the name attributes.

        """
        for component in self:
            if only_active is False or component.active:
                component.plot(only_free=only_free)

    def print_current_values(self, only_free=True):
        """Print the value of each parameter of the model.

        Parameters
        ----------
        only_free : bool
            If True, only the value of the parameters that are free will
             be printed.

        """
        print "Components\tParameter\tValue"
        for component in self:
            if component.active:
                if component.name:
                    print(component.name)
                else:
                    print(component._id_name)
                parameters = component.free_parameters if only_free \
                    else component.parameters
                for parameter in parameters:
                    if not hasattr(parameter.value, '__iter__'):
                        print("\t\t%s\t%g" % (
                            parameter.name, parameter.value))

    def enable_adjust_position(
            self, components=None, fix_them=True, show_label=True):
        """Allow changing the *x* position of component by dragging
        a vertical line that is plotted in the signal model figure

        Parameters
        ----------
        components : {None, list of components}
            If None, the position of all the active components of the
            model that has a well defined *x* position with a value
            in the axis range will get a position adjustment line.
            Otherwise the feature is added only to the given components.
            The components can be specified by name, index or themselves.
        fix_them : bool
            If True the position parameter of the components will be
            temporarily fixed until adjust position is disable.
            This can
            be useful to iteratively adjust the component positions and
            fit the model.
        show_label : bool, optional
            If True, a label showing the component name is added to the
            plot next to the vertical line.

        See also
        --------
        disable_adjust_position

        """
        if (self._plot is None or
                self._plot.is_active() is False):
            self.plot()
        if self._position_widgets:
            self.disable_adjust_position()
        on_figure_window_close(self._plot.signal_plot.figure,
                               self.disable_adjust_position)
        if components:
            components = [self._get_component(x) for x in components]
        else:
            self._adjust_position_all = (fix_them, show_label)

        components = components if components else self
        if not components:
            # The model does not have components so we do nothing
            return
        components = [
            component for component in components if component.active]
        for component in components:
            self._make_position_adjuster(component, fix_them, show_label)

    def _make_position_adjuster(self, component, fix_it, show_label):
        if (component._position is not None and
                not component._position.twin):
            set_value = component._position._set_value
            get_value = component._position._get_value
        else:
            return
        # Create an AxesManager for the widget
        axis_dict = self.axes_manager.signal_axes[0].get_axis_dictionary()
        am = AxesManager([axis_dict, ])
        am._axes[0].navigate = True
        try:
            am._axes[0].value = get_value()
        except TraitError:
            # The value is outside of the axis range
            return
        # Create the vertical line and labels
        if show_label:
            self._position_widgets.extend((
                DraggableVerticalLine(am),
                DraggableLabel(am),))
            # Store the component for bookkeeping, and to reset
            # its twin when disabling adjust position
            self._position_widgets[-2].component = component
            self._position_widgets[-1].component = component
            w = self._position_widgets[-1]
            w.string = component._get_short_description().replace(
                ' component', '')
            w.set_mpl_ax(self._plot.signal_plot.ax)
            self._position_widgets[-2].set_mpl_ax(
                self._plot.signal_plot.ax)
            w.connect_navigate()
            self._position_widgets[-2].connect_navigate()
        else:
            self._position_widgets.extend((
                DraggableVerticalLine(am),))
            # Store the component for bookkeeping, and to reset
            # its twin when disabling adjust position
            self._position_widgets[-1].component = component
            self._position_widgets[-1].set_mpl_ax(
                self._plot.signal_plot.ax)
            self._position_widgets[-1].connect_navigate()
        # Create widget -> parameter connection
        am._axes[0].continuous_value = True
        am._axes[0].on_trait_change(set_value, 'value')
        # Create parameter -> widget connection
        # This is done with a duck typing trick
        # We disguise the AxesManager axis of Parameter by adding
        # the _twin attribute
        am._axes[0]._twins = set()
        component._position.twin = am._axes[0]

    def disable_adjust_position(self):
        """Disables the interactive adjust position feature

        See also
        --------
        enable_adjust_position

        """
        self._adjust_position_all = False
        while self._position_widgets:
            pw = self._position_widgets.pop()
            if hasattr(pw, 'component'):
                pw.component._position.twin = None
                del pw.component
            pw.close()
            del pw

    def fit_component(
            self,
            component,
            signal_range="interactive",
            estimate_parameters=True,
            fit_independent=False,
<<<<<<< HEAD
			kind=None,
=======
            only_current=True,
>>>>>>> aa9b0ba1
            **kwargs):
        """Fit just the given component in the given signal range.

        This method is useful to obtain starting parameters for the
        components. Any keyword arguments are passed to the fit method.

        Parameters
        ----------
        component : component instance
            The component must be in the model, otherwise an exception
            is raised. The component can be specified by name, index or itself.
        signal_range : {'interactive', (left_value, right_value), None}
            If 'interactive' the signal range is selected using the span
             selector on the spectrum plot. The signal range can also
             be manually specified by passing a tuple of floats. If None
             the current signal range is used.
        estimate_parameters : bool, default True
            If True will check if the component has an
            estimate_parameters function, and use it to estimate the
            parameters in the component.
        fit_independent : bool, default False
            If True, all other components are disabled. If False, all other
            component paramemeters are fixed.

        Examples
        --------
        Signal range set interactivly

        >>> g1 = hs.model.components.Gaussian()
        >>> m.append(g1)
        >>> m.fit_component(g1)

        Signal range set through direct input

        >>> m.fit_component(g1, signal_range=(50,100))
        """
        component = self._get_component(component)
        cf = ComponentFit(self, component, signal_range,
                          estimate_parameters, fit_independent,
                          only_current, **kwargs)
        if signal_range == "interactive":
            cf.edit_traits(kind=kind)
        else:
            cf.apply()

    def set_parameters_not_free(self, component_list=None,
                                parameter_name_list=None):
        """
        Sets the parameters in a component in a model to not free.

        Parameters
        ----------
        component_list : None, or list of hyperspy components, optional
            If None, will apply the function to all components in the model.
            If list of components, will apply the functions to the components
            in the list.  The components can be specified by name, index or
            themselves.
        parameter_name_list : None or list of strings, optional
            If None, will set all the parameters to not free.
            If list of strings, will set all the parameters with the same name
            as the strings in parameter_name_list to not free.

        Examples
        --------
        >>> v1 = hs.model.components.Voigt()
        >>> m.append(v1)
        >>> m.set_parameters_not_free()

        >>> m.set_parameters_not_free(component_list=[v1],
                                      parameter_name_list=['area','centre'])

        See also
        --------
        set_parameters_free
        hyperspy.component.Component.set_parameters_free
        hyperspy.component.Component.set_parameters_not_free
        """

        if not component_list:
            component_list = []
            for _component in self:
                component_list.append(_component)
        else:
            component_list = [self._get_component(x) for x in component_list]

        for _component in component_list:
            _component.set_parameters_not_free(parameter_name_list)

    def set_parameters_free(self, component_list=None,
                            parameter_name_list=None):
        """
        Sets the parameters in a component in a model to free.

        Parameters
        ----------
        component_list : None, or list of hyperspy components, optional
            If None, will apply the function to all components in the model.
            If list of components, will apply the functions to the components
            in the list. The components can be specified by name, index or
            themselves.

        parameter_name_list : None or list of strings, optional
            If None, will set all the parameters to not free.
            If list of strings, will set all the parameters with the same name
            as the strings in parameter_name_list to not free.

        Examples
        --------
        >>> v1 = hs.model.components.Voigt()
        >>> m.append(v1)
        >>> m.set_parameters_free()
        >>> m.set_parameters_free(component_list=[v1],
                                  parameter_name_list=['area','centre'])

        See also
        --------
        set_parameters_not_free
        hyperspy.component.Component.set_parameters_free
        hyperspy.component.Component.set_parameters_not_free
        """

        if not component_list:
            component_list = []
            for _component in self:
                component_list.append(_component)
        else:
            component_list = [self._get_component(x) for x in component_list]

        for _component in component_list:
            _component.set_parameters_free(parameter_name_list)

    def set_parameters_value(
            self,
            parameter_name,
            value,
            component_list=None,
            only_current=False):
        """
        Sets the value of a parameter in components in a model to a specified
        value

        Parameters
        ----------
        parameter_name : string
            Name of the parameter whos value will be changed
        value : number
            The new value of the parameter
        component_list : list of hyperspy components, optional
            A list of components whos parameters will changed. The components
            can be specified by name, index or themselves.

        only_current : bool, default False
            If True, will only change the parameter value at the current
            position in the model.
            If False, will change the parameter value for all the positions.

        Examples
        --------
        >>> v1 = hs.model.components.Voigt()
        >>> v2 = hs.model.components.Voigt()
        >>> m.extend([v1,v2])
        >>> m.set_parameters_value('area', 5)
        >>> m.set_parameters_value('area', 5, component_list=[v1])
        >>> m.set_parameters_value('area', 5, component_list=[v1],
                                   only_current=True)

        """

        if not component_list:
            component_list = []
            for _component in self:
                component_list.append(_component)
        else:
            component_list = [self._get_component(x) for x in component_list]

        for _component in component_list:
            for _parameter in _component.parameters:
                if _parameter.name == parameter_name:
                    if only_current:
                        _parameter.value = value
                        _parameter.store_current_value_in_array()
                    else:
                        _parameter.value = value
                        _parameter.assign_current_value_to_all()

    def set_component_active_value(
            self, value, component_list=None, only_current=False):
        """
        Sets the component 'active' parameter to a specified value

        Parameters
        ----------
        value : bool
            The new value of the 'active' parameter
        component_list : list of hyperspy components, optional
            A list of components whos parameters will changed. The components
            can be specified by name, index or themselves.

        only_current : bool, default False
            If True, will only change the parameter value at the current
            position in the model.
            If False, will change the parameter value for all the positions.

        Examples
        --------
        >>> v1 = hs.model.components.Voigt()
        >>> v2 = hs.model.components.Voigt()
        >>> m.extend([v1,v2])
        >>> m.set_component_active_value(False)
        >>> m.set_component_active_value(True, component_list=[v1])
        >>> m.set_component_active_value(False, component_list=[v1],
                                         only_current=True)

        """

        if not component_list:
            component_list = []
            for _component in self:
                component_list.append(_component)
        else:
            component_list = [self._get_component(x) for x in component_list]

        for _component in component_list:
            _component.active = value
            if _component.active_is_multidimensional:
                if only_current:
                    _component._active_array[
                        self.axes_manager.indices[
                            ::-
                            1]] = value
                else:
                    _component._active_array.fill(value)

    def __getitem__(self, value):
        """x.__getitem__(y) <==> x[y]"""
        if isinstance(value, basestring):
            component_list = []
            for component in self:
                if component.name:
                    if component.name == value:
                        component_list.append(component)
                elif component._id_name == value:
                    component_list.append(component)
            if component_list:
                if len(component_list) == 1:
                    return component_list[0]
                else:
                    raise ValueError(
                        "There are several components with "
                        "the name \"" + str(value) + "\"")
            else:
                raise ValueError(
                    "Component name \"" + str(value) +
                    "\" not found in model")
        else:
            return list.__getitem__(self, value)<|MERGE_RESOLUTION|>--- conflicted
+++ resolved
@@ -1853,11 +1853,8 @@
             signal_range="interactive",
             estimate_parameters=True,
             fit_independent=False,
-<<<<<<< HEAD
+            only_current=True,
 			kind=None,
-=======
-            only_current=True,
->>>>>>> aa9b0ba1
             **kwargs):
         """Fit just the given component in the given signal range.
 
