--- conflicted
+++ resolved
@@ -706,86 +706,6 @@
                 grad_ml = None
                 grad_ls = None
             else:
-<<<<<<< HEAD
-                variance = self.signal.metadata.Signal.Noise_properties.variance
-                if isinstance(variance, Signal):
-                    if (variance.axes_manager.navigation_shape ==
-                            self.signal.axes_manager.navigation_shape):
-                        variance = variance.data.__getitem__(
-                            self.axes_manager._getitem_tuple)[
-                            np.where(self.channel_switches)]
-                    else:
-                        raise AttributeError(
-                            "The `navigation_shape` of the variance signals "
-                            "is not equal to the variance shape of the "
-                            "signal")
-                elif not isinstance(variance, numbers.Number):
-                    raise AttributeError(
-                        "Variance must be a number or a `Signal` instance but "
-                        "currently it is a %s" % type(variance))
-
-            weights = 1. / np.sqrt(variance)
-        else:
-            raise ValueError(
-                'method must be "ls" or "ml" but %s given' %
-                method)
-        args = (self.signal()[np.where(self.channel_switches)],
-                weights)
-
-        # Least squares "dedicated" fitters
-        if fitter == "leastsq":
-            output = \
-                leastsq(self._errfunc, self.p0[:], Dfun=jacobian,
-                        col_deriv=1, args=args, full_output=True, **kwargs)
-
-            self.p0, pcov = output[0:2]
-            signal_len = sum([axis.size
-                              for axis in self.axes_manager.signal_axes])
-            if (signal_len > len(self.p0)) and pcov is not None:
-                pcov *= ((self._errfunc(self.p0, *args) ** 2).sum() /
-                         (len(args[0]) - len(self.p0)))
-                self.p_std = np.sqrt(np.diag(pcov))
-            self.fit_output = output
-
-        elif fitter == "odr":
-            modelo = odr.Model(fcn=self._function4odr,
-                               fjacb=odr_jacobian)
-            mydata = odr.RealData(self.axis.axis[np.where(
-                self.channel_switches)],
-                self.signal()[np.where(
-                              self.channel_switches)],
-                sx=None,
-                sy=(1 / weights if weights is not None else None))
-            myodr = odr.ODR(mydata, modelo, beta0=self.p0[:])
-            myoutput = myodr.run()
-            result = myoutput.beta
-            self.p_std = myoutput.sd_beta
-            self.p0 = result
-            self.fit_output = myoutput
-
-        elif fitter == 'mpfit':
-            autoderivative = 1
-            if grad is True:
-                autoderivative = 0
-            if bounded is True:
-                self.set_mpfit_parameters_info()
-            elif bounded is False:
-                self.mpfit_parinfo = None
-            m = mpfit(self._errfunc4mpfit, self.p0[:],
-                      parinfo=self.mpfit_parinfo, functkw={
-                          'y': self.signal()[self.channel_switches],
-                          'weights': weights}, autoderivative=autoderivative,
-                      quiet=1)
-            self.p0 = m.params
-            if (self.axis.size > len(self.p0)) and m.perror is not None:
-                self.p_std = m.perror * np.sqrt(
-                    (self._errfunc(self.p0, *args) ** 2).sum() /
-                    (len(args[0]) - len(self.p0)))
-            self.fit_output = m
-        else:
-            # General optimizers (incluiding constrained ones(tnc,l_bfgs_b)
-            # Least squares or maximum likelihood
-=======
                 approx_grad = False
                 jacobian = self._jacobian
                 odr_jacobian = self._jacobian4odr
@@ -796,7 +716,6 @@
                 raise NotImplementedError(
                     "Bounded optimization is only available for the mpfit "
                     "optimizer.")
->>>>>>> 495689b7
             if method == 'ml':
                 weights = None
                 if fitter != "fmin":
@@ -854,8 +773,8 @@
                 mydata = odr.RealData(self.axis.axis[np.where(
                     self.channel_switches)],
                     self.signal()[np.where(self.channel_switches)],
-                    sx=None,
-                    sy=(1 / weights if weights is not None else None))
+                                  sx=None,
+                                  sy=(1 / weights if weights is not None else None))
                 myodr = odr.ODR(mydata, modelo, beta0=self.p0[:])
                 myoutput = myodr.run()
                 result = myoutput.beta
