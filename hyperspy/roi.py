--- conflicted
+++ resolved
@@ -420,13 +420,8 @@
         widget.events.closed.disconnect(self._remove_widget)
         widget.events.changed.disconnect(self._on_widget_change)
         widget.close()
-<<<<<<< HEAD
         for signal, w in self.signal_map.items():
-            if w == widget:
-=======
-        for signal, w in self.signal_map.iteritems():
             if w[0] == widget:
->>>>>>> 27daa30e
                 self.signal_map.pop(signal)
                 break
 
