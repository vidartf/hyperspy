--- conflicted
+++ resolved
@@ -571,10 +571,10 @@
             updated.
 
             Arguments:
-            ----------
+            ---------
             obj : The AxesManager that the event belongs to.
             """, arguments=['obj'])
-        self.events.transformed = Event("""
+        self.events.any_axis_changed = Event("""
             Event that trigger when the space defined by the axes transforms.
 
             Specifically, it triggers when one or more of the folloing
@@ -585,17 +585,6 @@
             ----------
             obj : The AxesManager that the event belongs to.
             """, arguments=['obj'])
-        self.events.any_axis_changed = Event("""
-            Event that trigger when the space defined by the axes transforms.
-
-            Specifically, it triggers when one or more of the folloing
-            attributes changes on one or more of the axes:
-                `offset`, `size`, `scale`
-
-            Arguments:
-            ----------
-            axes_manager : The AxesManager that the event belongs to.
-            """, arguments=["obj"])
         self.create_axes(axes_list)
         # set_signal_dimension is called only if there is no current
         # view. It defaults to spectrum
@@ -812,15 +801,6 @@
 
     def _on_size_changed(self):
         self._update_attributes()
-<<<<<<< HEAD
-        self.events.transformed.trigger(self)
-
-    def _on_scale_changed(self):
-        self.events.transformed.trigger(self)
-
-    def _on_offset_changed(self):
-        self.events.transformed.trigger(self)
-=======
         self.events.any_axis_changed.trigger(obj=self)
 
     def _on_scale_changed(self):
@@ -856,7 +836,6 @@
                 changes = changes or changed
         if changes:
             self.events.any_axis_changed.trigger(obj=self)
->>>>>>> 2bd5890e
 
     def _update_attributes(self):
         getitem_tuple = ()
