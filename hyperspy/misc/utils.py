# -*- coding: utf-8 -*-
# Copyright 2007-2016 The HyperSpy developers
#
# This file is part of  HyperSpy.
#
#  HyperSpy is free software: you can redistribute it and/or modify
# it under the terms of the GNU General Public License as published by
# the Free Software Foundation, either version 3 of the License, or
# (at your option) any later version.
#
#  HyperSpy is distributed in the hope that it will be useful,
# but WITHOUT ANY WARRANTY; without even the implied warranty of
# MERCHANTABILITY or FITNESS FOR A PARTICULAR PURPOSE.  See the
# GNU General Public License for more details.
#
# You should have received a copy of the GNU General Public License
# along with  HyperSpy.  If not, see <http://www.gnu.org/licenses/>.

<<<<<<< HEAD

=======
>>>>>>> 0ff8f406
from operator import attrgetter
import inspect
import copy
import types
from io import StringIO
import codecs
import collections
import tempfile
import unicodedata
from contextlib import contextmanager

import numpy as np


def attrsetter(target, attrs, value):
    """ Sets attribute of the target to specified value, supports nested
        attributes. Only creates a new attribute if the object supports such
        behaviour (e.g. DictionaryTreeBrowser does)

        Parameters
        ----------
            target : object
            attrs : string
                attributes, separated by periods (e.g.
                'metadata.Signal.Noise_parameters.variance' )
            value : object

        Example
        -------
        First create a signal and model pair:

        >>> s = hs.signals.Spectrum(np.arange(10))
        >>> m = s.create_model()
        >>> m.spectrum.data
        array([0, 1, 2, 3, 4, 5, 6, 7, 8, 9])

        Now set the data of the model with attrsetter
        >>> attrsetter(m, 'spectrum.data', np.arange(10)+2)
        >>> m.spectrum.data
        array([2, 3, 4, 5, 6, 7, 8, 9, 10, 10])

        The behaviour is identical to
        >>> m.spectrum.data = np.arange(10) + 2


    """
    where = attrs.rfind('.')
    if where != -1:
        target = attrgetter(attrs[:where])(target)
    setattr(target, attrs[where + 1:], value)


def generate_axis(origin, step, N, index=0):
    """Creates an axis given the origin, step and number of channels

    Alternatively, the index of the origin channel can be specified.

    Parameters
    ----------
    origin : float
    step : float
    N : number of channels
    index : int
        index of origin

    Returns
    -------
    Numpy array

    """
    return np.linspace(
        origin - index * step, origin + step * (N - 1 - index), N)


@contextmanager
def stash_active_state(model):
    active_state = []
    for component in model:
        if component.active_is_multidimensional:
            active_state.append(component._active_array)
        else:
            active_state.append(component.active)
    yield
    for component in model:
        active_s = active_state.pop(0)
        if isinstance(active_s, bool):
            component.active = active_s
        else:
            if not component.active_is_multidimensional:
                component.active_is_multidimensional = True
            component._active_array[:] = active_s


@contextmanager
def dummy_context_manager(*args, **kwargs):
    yield


def str2num(string, **kargs):
    """Transform a a table in string form into a numpy array

    Parameters
    ----------
    string : string

    Returns
    -------
    numpy array

    """
    stringIO = StringIO(string)
    return np.loadtxt(stringIO, **kargs)


_slugify_strip_re_data = ''.join(
    c for c in map(
        chr, np.delete(
            np.arange(256), [
                95, 32])) if not c.isalnum()).encode()


def slugify(value, valid_variable_name=False):
    """
    Normalizes string, converts to lowercase, removes non-alpha characters,
    and converts spaces to hyphens.

    Adapted from Django's "django/template/defaultfilters.py".

    """
    if not isinstance(value, str):
        try:
            # Convert to unicode using the default encoding
            value = str(value)
        except:
            # Try latin1. If this does not work an exception is raised.
            value = str(value, "latin1")
    value = unicodedata.normalize('NFKD', value).encode('ascii', 'ignore')
    value = value.translate(None, _slugify_strip_re_data).decode().strip()
    value = value.replace(' ', '_')
    if valid_variable_name is True:
        if value[:1].isdigit():
            value = 'Number_' + value
    return value


class DictionaryTreeBrowser(object):

    """A class to comfortably browse a dictionary using a CLI.

    In addition to accessing the values using dictionary syntax
    the class enables navigating  a dictionary that constains
    nested dictionaries as attribures of nested classes.
    Also it is an iterator over the (key, value) items. The
    `__repr__` method provides pretty tree printing. Private
    keys, i.e. keys that starts with an underscore, are not
    printed, counted when calling len nor iterated.

    Methods
    -------
    export : saves the dictionary in pretty tree printing format in a text
        file.
    keys : returns a list of non-private keys.
    as_dictionary : returns a dictionary representation of the object.
    set_item : easily set items, creating any necessary node on the way.
    add_node : adds a node.

    Examples
    --------
    >>> tree = DictionaryTreeBrowser()
    >>> tree.set_item("Branch.Leaf1.color", "green")
    >>> tree.set_item("Branch.Leaf2.color", "brown")
    >>> tree.set_item("Branch.Leaf2.caterpillar", True)
    >>> tree.set_item("Branch.Leaf1.caterpillar", False)
    >>> tree
    └── Branch
        ├── Leaf1
        │   ├── caterpillar = False
        │   └── color = green
        └── Leaf2
            ├── caterpillar = True
            └── color = brown
    >>> tree.Branch
    ├── Leaf1
    │   ├── caterpillar = False
    │   └── color = green
    └── Leaf2
        ├── caterpillar = True
        └── color = brown
    >>> for label, leaf in tree.Branch:
    ...     print("%s is %s" % (label, leaf.color))
    Leaf1 is green
    Leaf2 is brown
    >>> tree.Branch.Leaf2.caterpillar
    True
    >>> "Leaf1" in tree.Branch
    True
    >>> "Leaf3" in tree.Branch
    False
    >>>

    """

    def __init__(self, dictionary=None, double_lines=False):
        self._double_lines = double_lines
        if not dictionary:
            dictionary = {}
        super(DictionaryTreeBrowser, self).__init__()
        self.add_dictionary(dictionary, double_lines=double_lines)

    def add_dictionary(self, dictionary, double_lines=False):
        """Add new items from dictionary.

        """
        for key, value in dictionary.items():
            if key == '_double_lines':
                value = double_lines
            self.__setattr__(key, value)

    def export(self, filename, encoding='utf8'):
        """Export the dictionary to a text file

        Parameters
        ----------
        filename : str
            The name of the file without the extension that is
            txt by default
        encoding : valid encoding str

        """
        f = codecs.open(filename, 'w', encoding=encoding)
        f.write(self._get_print_items(max_len=None))
        f.close()

    def _get_print_items(self, padding='', max_len=78):
        """Prints only the attributes that are not methods

        """
        from hyperspy.defaults_parser import preferences

        def check_long_string(value, max_len):
            if not isinstance(value, (str, np.string_)):
                value = repr(value)
            value = ensure_unicode(value)
            strvalue = str(value)
            _long = False
            if max_len is not None and len(strvalue) > 2 * max_len:
                right_limit = min(max_len, len(strvalue) - max_len)
                strvalue = '%s ... %s' % (
                    strvalue[:max_len], strvalue[-right_limit:])
                _long = True
            return _long, strvalue

        string = ''
        eoi = len(self)
        j = 0
        if preferences.General.dtb_expand_structures and self._double_lines:
            s_end = '╚══ '
            s_middle = '╠══ '
            pad_middle = '║   '
        else:
            s_end = '└── '
            s_middle = '├── '
            pad_middle = '│   '
        for key_, value in iter(sorted(self.__dict__.items())):
            if key_.startswith("_"):
                continue
            if not isinstance(key_, types.MethodType):
                key = ensure_unicode(value['key'])
                value = value['_dtb_value_']
                if j == eoi - 1:
                    symbol = s_end
                else:
                    symbol = s_middle
                if preferences.General.dtb_expand_structures:
                    if isinstance(value, list) or isinstance(value, tuple):
                        iflong, strvalue = check_long_string(value, max_len)
                        if iflong:
<<<<<<< HEAD
                            key += (" <list>"
                                    if isinstance(value, list)
                                    else " <tuple>")
                            value = DictionaryTreeBrowser(
                                {'[%d]' % i: v for i, v in enumerate(value)},
                                double_lines=True)
=======
                            key += " <list>" if isinstance(value,
                                                           list) else " <tuple>"
                            value = DictionaryTreeBrowser(
                                {'[%d]' % i: v for i, v in enumerate(value)}, double_lines=True)
>>>>>>> 0ff8f406
                        else:
                            string += "%s%s%s = %s\n" % (
                                padding, symbol, key, strvalue)
                            j += 1
                            continue

                if isinstance(value, DictionaryTreeBrowser):
                    string += '%s%s%s\n' % (padding, symbol, key)
                    if j == eoi - 1:
                        extra_padding = '    '
                    else:
                        extra_padding = pad_middle
                    string += value._get_print_items(
                        padding + extra_padding)
                else:
                    _, strvalue = check_long_string(value, max_len)
                    string += "%s%s%s = %s\n" % (
                        padding, symbol, key, strvalue)
            j += 1
        return string

    def __repr__(self):
        return self._get_print_items()

    def __getitem__(self, key):
        return self.__getattribute__(key)

    def __setitem__(self, key, value):
        self.__setattr__(key, value)

    def __getattribute__(self, name):
        if isinstance(name, bytes):
            name = name.decode()
        name = slugify(name, valid_variable_name=True)
        item = super(DictionaryTreeBrowser, self).__getattribute__(name)
        if isinstance(item, dict) and '_dtb_value_' in item and "key" in item:
            return item['_dtb_value_']
        else:
            return item

    def __setattr__(self, key, value):
        if key.startswith('_sig_'):
            key = key[5:]
            from hyperspy.signal import Signal
            value = Signal(**value)
        slugified_key = str(slugify(key, valid_variable_name=True))
        if isinstance(value, dict):
            if self.has_item(slugified_key):
                self.get_item(slugified_key).add_dictionary(
                    value,
                    double_lines=self._double_lines)
                return
            else:
                value = DictionaryTreeBrowser(
                    value,
                    double_lines=self._double_lines)
        super(DictionaryTreeBrowser, self).__setattr__(
            slugified_key,
            {'key': key, '_dtb_value_': value})

    def __len__(self):
        return len(
            [key for key in self.__dict__.keys() if not key.startswith("_")])

    def keys(self):
        """Returns a list of non-private keys.

        """
        return sorted([key for key in self.__dict__.keys()
                       if not key.startswith("_")])

    def as_dictionary(self):
        """Returns its dictionary representation.

        """
        from hyperspy.signal import Signal
        par_dict = {}
        for key_, item_ in self.__dict__.items():
            if not isinstance(item_, types.MethodType):
                key = item_['key']
                if key in ["_db_index", "_double_lines"]:
                    continue
                if isinstance(item_['_dtb_value_'], DictionaryTreeBrowser):
                    item = item_['_dtb_value_'].as_dictionary()
                elif isinstance(item_['_dtb_value_'], Signal):
                    item = item_['_dtb_value_']._to_dictionary()
                    key = '_sig_' + key
                else:
                    item = item_['_dtb_value_']
                par_dict.__setitem__(key, item)
        return par_dict

    def has_item(self, item_path):
        """Given a path, return True if it exists.

        The nodes of the path are separated using periods.

        Parameters
        ----------
        item_path : Str
            A string describing the path with each item separated by
            full stops (periods)

        Examples
        --------

        >>> dict = {'To' : {'be' : True}}
        >>> dict_browser = DictionaryTreeBrowser(dict)
        >>> dict_browser.has_item('To')
        True
        >>> dict_browser.has_item('To.be')
        True
        >>> dict_browser.has_item('To.be.or')
        False

        """
        if isinstance(item_path, str):
            item_path = item_path.split('.')
        else:
            item_path = copy.copy(item_path)
        attrib = item_path.pop(0)
        if hasattr(self, attrib):
            if len(item_path) == 0:
                return True
            else:
                item = self[attrib]
                if isinstance(item, type(self)):
                    return item.has_item(item_path)
                else:
                    return False
        else:
            return False

    def get_item(self, item_path):
        """Given a path, return True if it exists.

        The nodes of the path are separated using periods.

        Parameters
        ----------
        item_path : Str
            A string describing the path with each item separated by
            full stops (periods)

        Examples
        --------

        >>> dict = {'To' : {'be' : True}}
        >>> dict_browser = DictionaryTreeBrowser(dict)
        >>> dict_browser.has_item('To')
        True
        >>> dict_browser.has_item('To.be')
        True
        >>> dict_browser.has_item('To.be.or')
        False

        """
        if isinstance(item_path, str):
            item_path = item_path.split('.')
        else:
            item_path = copy.copy(item_path)
        attrib = item_path.pop(0)
        if hasattr(self, attrib):
            if len(item_path) == 0:
                return self[attrib]
            else:
                item = self[attrib]
                if isinstance(item, type(self)):
                    return item.get_item(item_path)
                else:
                    raise AttributeError("Item not in dictionary browser")
        else:
            raise AttributeError("Item not in dictionary browser")

    def __contains__(self, item):
        return self.has_item(item_path=item)

    def copy(self):
        return copy.copy(self)

    def deepcopy(self):
        return copy.deepcopy(self)

    def set_item(self, item_path, value):
        """Given the path and value, create the missing nodes in
        the path and assign to the last one the value

        Parameters
        ----------
        item_path : Str
            A string describing the path with each item separated by a
            full stops (periods)

        Examples
        --------

        >>> dict_browser = DictionaryTreeBrowser({})
        >>> dict_browser.set_item('First.Second.Third', 3)
        >>> dict_browser
        └── First
           └── Second
                └── Third = 3

        """
        if not self.has_item(item_path):
            self.add_node(item_path)
        if isinstance(item_path, str):
            item_path = item_path.split('.')
        if len(item_path) > 1:
            self.__getattribute__(item_path.pop(0)).set_item(
                item_path, value)
        else:
            self.__setattr__(item_path.pop(), value)

    def add_node(self, node_path):
        """Adds all the nodes in the given path if they don't exist.

        Parameters
        ----------
        node_path: str
            The nodes must be separated by full stops (periods).

        Examples
        --------

        >>> dict_browser = DictionaryTreeBrowser({})
        >>> dict_browser.add_node('First.Second')
        >>> dict_browser.First.Second = 3
        >>> dict_browser
        └── First
            └── Second = 3

        """
        keys = node_path.split('.')
        dtb = self
        for key in keys:
            if dtb.has_item(key) is False:
                dtb[key] = DictionaryTreeBrowser()
            dtb = dtb[key]

    def __next__(self):
        """
        Standard iterator method, updates the index and returns the
        current coordiantes

        Returns
        -------
        val : tuple of ints
            Returns a tuple containing the coordiantes of the current
            iteration.

        """
        if len(self) == 0:
            raise StopIteration
        if not hasattr(self, '_db_index'):
            self._db_index = 0
        elif self._db_index >= len(self) - 1:
            del self._db_index
            raise StopIteration
        else:
            self._db_index += 1
        key = list(self.keys())[self._db_index]
        return key, getattr(self, key)

    def __iter__(self):
        return self


def strlist2enumeration(lst):
    lst = tuple(lst)
    if not lst:
        return ''
    elif len(lst) == 1:
        return lst[0]
    elif len(lst) == 2:
        return "%s and %s" % lst
    else:
        return "%s, " * (len(lst) - 2) % lst[:-2] + "%s and %s" % lst[-2:]


def ensure_unicode(stuff, encoding='utf8', encoding2='latin-1'):
    if not isinstance(stuff, (bytes, np.string_)):
        return stuff
    else:
        string = stuff
    try:
        string = string.decode(encoding)
    except:
        string = string.decode(encoding2, errors='ignore')
    return string


def swapelem(obj, i, j):
    """Swaps element having index i with
    element having index j in object obj IN PLACE.

    E.g.
    >>> L = ['a', 'b', 'c']
    >>> spwapelem(L, 1, 2)
    >>> print(L)
        ['a', 'c', 'b']

    """
    if len(obj) > 1:
        buf = obj[i]
        obj[i] = obj[j]
        obj[j] = buf


def rollelem(a, index, to_index=0):
    """Roll the specified axis backwards, until it lies in a given position.

    Parameters
    ----------
    a : list
        Input list.
    index : int
        The index of the item to roll backwards.  The positions of the items
        do not change relative to one another.
    to_index : int, optional
        The item is rolled until it lies before this position.  The default,
        0, results in a "complete" roll.

    Returns
    -------
    res : list
        Output list.

    """

    res = copy.copy(a)
    res.insert(to_index, res.pop(index))
    return res


def fsdict(nodes, value, dictionary):
    """Populates the dictionary 'dic' in a file system-like
    fashion creating a dictionary of dictionaries from the
    items present in the list 'nodes' and assigning the value
    'value' to the innermost dictionary.

    'dic' will be of the type:
    dic['node1']['node2']['node3']...['nodeN'] = value
    where each node is like a directory that contains other
    directories (nodes) or files (values)

    """
    node = nodes.pop(0)
    if node not in dictionary:
        dictionary[node] = {}
    if len(nodes) != 0 and isinstance(dictionary[node], dict):
        fsdict(nodes, value, dictionary[node])
    else:
        dictionary[node] = value


def find_subclasses(mod, cls):
    """Find all the subclasses in a module.

    Parameters
    ----------
    mod : module
    cls : class

    Returns
    -------
    dictonary in which key, item = subclass name, subclass

    """
    return dict([(name, obj) for name, obj in inspect.getmembers(mod)
                 if inspect.isclass(obj) and issubclass(obj, cls)])


def isiterable(obj):
    if isinstance(obj, collections.Iterable):
        return True
    else:
        return False


def ordinal(value):
    """
    Converts zero or a *postive* integer (or their string
    representations) to an ordinal value.

    >>> for i in range(1,13):
    ...     ordinal(i)
    ...
    '1st'
    '2nd'
    '3rd'
    '4th'
    '5th'
    '6th'
    '7th'
    '8th'
    '9th'
    '10th'
    '11th'
    '12th'

    >>> for i in (100, '111', '112',1011):
    ...     ordinal(i)
    ...
    '100th'
    '111th'
    '112th'
    '1011th'

    Notes
    -----
    Author:  Serdar Tumgoren
    http://code.activestate.com/recipes/576888-format-a-number-as-an-ordinal/
    MIT license
    """
    try:
        value = int(value)
    except ValueError:
        return value

    if value % 100 // 10 != 1:
        if value % 10 == 1:
            ordval = "%d%s" % (value, "st")
        elif value % 10 == 2:
            ordval = "%d%s" % (value, "nd")
        elif value % 10 == 3:
            ordval = "%d%s" % (value, "rd")
        else:
            ordval = "%d%s" % (value, "th")
    else:
        ordval = "%d%s" % (value, "th")

    return ordval


def underline(line, character="-"):
    """Return the line underlined.

    """

    return line + "\n" + character * len(line)


def closest_power_of_two(n):
    return int(2 ** np.ceil(np.log2(n)))


def without_nans(data):
    return data[~np.isnan(data)]


def stack(signal_list, axis=None, new_axis_name='stack_element',
          mmap=False, mmap_dir=None,):
    """Concatenate the signals in the list over a given axis or a new axis.

    The title is set to that of the first signal in the list.

    Parameters
    ----------
    signal_list : list of Signal instances
    axis : {None, int, str}
        If None, the signals are stacked over a new axis. The data must
        have the same dimensions. Otherwise the
        signals are stacked over the axis given by its integer index or
        its name. The data must have the same shape, except in the dimension
        corresponding to `axis`.
    new_axis_name : string
        The name of the new axis when `axis` is None.
        If an axis with this name already
        exists it automatically append '-i', where `i` are integers,
        until it finds a name that is not yet in use.
    mmap: bool
        If True and stack is True, then the data is stored
        in a memory-mapped temporary file.The memory-mapped data is
        stored on disk, and not directly loaded into memory.
        Memory mapping is especially useful for accessing small
        fragments of large files without reading the entire file into
        memory.
    mmap_dir : string
        If mmap_dir is not None, and stack and mmap are True, the memory
        mapped file will be created in the given directory,
        otherwise the default directory is used.

    Returns
    -------
    signal : Signal instance (or subclass, determined by the objects in
        signal list)

    Examples
    --------
    >>> data = np.arange(20)
    >>> s = hs.stack([hs.signals.Spectrum(data[:10]),
    ...               hs.signals.Spectrum(data[10:])])
    >>> s
    <Spectrum, title: Stack of , dimensions: (2, 10)>
    >>> s.data
    array([[ 0,  1,  2,  3,  4,  5,  6,  7,  8,  9],
           [10, 11, 12, 13, 14, 15, 16, 17, 18, 19]])

    """

    axis_input = copy.deepcopy(axis)

    for i, obj in enumerate(signal_list):
        if i == 0:
            if axis is None:
                original_shape = obj.data.shape
                stack_shape = tuple([len(signal_list), ]) + original_shape
                tempf = None
                if mmap is False:
                    data = np.empty(stack_shape,
                                    dtype=obj.data.dtype)
                else:
                    tempf = tempfile.NamedTemporaryFile(
                        dir=mmap_dir)
                    data = np.memmap(tempf,
                                     dtype=obj.data.dtype,
                                     mode='w+',
                                     shape=stack_shape,)

                signal = type(obj)(data=data)
                signal.axes_manager._axes[
                    1:] = copy.deepcopy(
                    obj.axes_manager._axes)
                axis_name = new_axis_name
                axis_names = [axis_.name for axis_ in
                              signal.axes_manager._axes[1:]]
                j = 1
                while axis_name in axis_names:
                    axis_name = new_axis_name + "_%i" % j
                    j += 1
                eaxis = signal.axes_manager._axes[0]
                eaxis.name = axis_name
                eaxis.navigate = True  # This triggers _update_parameters
                signal.metadata = copy.deepcopy(obj.metadata)
                # Get the title from 1st object
                signal.metadata.General.title = (
                    "Stack of " + obj.metadata.General.title)
                signal.original_metadata = DictionaryTreeBrowser({})
            else:
                axis = obj.axes_manager[axis]
                signal = obj.deepcopy()

            signal.original_metadata.add_node('stack_elements')

        # Store parameters
        signal.original_metadata.stack_elements.add_node(
            'element%i' % i)
        node = signal.original_metadata.stack_elements[
            'element%i' % i]
        node.original_metadata = \
            obj.original_metadata.as_dictionary()
        node.metadata = \
            obj.metadata.as_dictionary()

        if axis is None:
            if obj.data.shape != original_shape:
                raise IOError(
                    "Only files with data of the same shape can be stacked")
            signal.data[i, ...] = obj.data
            del obj
    if axis is not None:
        signal.data = np.concatenate([signal_.data for signal_ in signal_list],
                                     axis=axis.index_in_array)
        signal.get_dimensions_from_data()

    if axis_input is None:
        axis_input = signal.axes_manager[-1 + 1j].index_in_axes_manager
        step_sizes = 1
    else:
        step_sizes = [obj.axes_manager[axis_input].size
                      for obj in signal_list]

    signal.metadata._HyperSpy.set_item(
        'Stacking_history.axis',
        axis_input)
    signal.metadata._HyperSpy.set_item(
        'Stacking_history.step_sizes',
        step_sizes)

    return signal


def shorten_name(name, req_l):
    if len(name) > req_l:
        return name[:req_l - 2] + '..'
    else:
        return name<|MERGE_RESOLUTION|>--- conflicted
+++ resolved
@@ -16,10 +16,6 @@
 # You should have received a copy of the GNU General Public License
 # along with  HyperSpy.  If not, see <http://www.gnu.org/licenses/>.
 
-<<<<<<< HEAD
-
-=======
->>>>>>> 0ff8f406
 from operator import attrgetter
 import inspect
 import copy
@@ -297,19 +293,12 @@
                     if isinstance(value, list) or isinstance(value, tuple):
                         iflong, strvalue = check_long_string(value, max_len)
                         if iflong:
-<<<<<<< HEAD
                             key += (" <list>"
                                     if isinstance(value, list)
                                     else " <tuple>")
                             value = DictionaryTreeBrowser(
                                 {'[%d]' % i: v for i, v in enumerate(value)},
                                 double_lines=True)
-=======
-                            key += " <list>" if isinstance(value,
-                                                           list) else " <tuple>"
-                            value = DictionaryTreeBrowser(
-                                {'[%d]' % i: v for i, v in enumerate(value)}, double_lines=True)
->>>>>>> 0ff8f406
                         else:
                             string += "%s%s%s = %s\n" % (
                                 padding, symbol, key, strvalue)
