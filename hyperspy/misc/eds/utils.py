from __future__ import division

import numpy as np
import math

from hyperspy.misc.elements import elements as elements_db
from functools import reduce


def _get_element_and_line(Xray_line):
    lim = Xray_line.find('_')
    return Xray_line[:lim], Xray_line[lim + 1:]


def _get_energy_xray_line(xray_line):
    element, line = _get_element_and_line(xray_line)
    return elements_db[element]['Atomic_properties']['Xray_lines'][
        line]['energy (keV)']


def _parse_only_lines(only_lines):
    if hasattr(only_lines, '__iter__'):
        if any(isinstance(line, basestring) is False for line in only_lines):
            return only_lines
    elif isinstance(only_lines, basestring) is False:
        return only_lines
    only_lines = list(only_lines)
    for only_line in only_lines:
        if only_line == 'a':
            only_lines.extend(['Ka', 'La', 'Ma'])
        elif only_line == 'b':
            only_lines.extend(['Kb', 'Lb1', 'Mb'])
    return only_lines


<<<<<<< HEAD
def get_xray_lines_near_energy(energy, spread=0.1, only_lines=None):
    """Find xray lines near a specific energy, more specifically search in
    range 'energy' +/- 'spread'
=======
def get_xray_lines_near_energy(energy, width=0.2, only_lines=None):
    """Find xray lines near a specific energy, more specifically all xray lines
    that satisfy only_lines and are within the given energy window width around
    the passed energy.
>>>>>>> 401a1799

    Parameters
    ----------
    energy : float
        Energy to search near in keV
<<<<<<< HEAD
    spread : float
        Spread in keV around energy in which to search
=======
    width : float
        Window width in keV around energy in which to find nearby energies,
        i.e. a value of 0.2 keV (the default) means to search +/- 0.1 keV.
    only_lines :
        If not None, only the given lines will be added (eg. ('a','Kb')).
>>>>>>> 401a1799

    Returns
    -------
    List of xray-lines sorted by energy difference to given energy.
    """
    only_lines = _parse_only_lines(only_lines)
    valid_lines = []
<<<<<<< HEAD
    E_min, E_max = energy - spread, energy + spread
=======
    E_min, E_max = energy - width/2., energy + width/2.
>>>>>>> 401a1799
    for element, el_props in elements_db.iteritems():
        # Not all elements in the DB have the keys, so catch KeyErrors
        try:
            lines = el_props['Atomic_properties']['Xray_lines']
        except KeyError:
            continue
        for line, l_props in lines.iteritems():
            if only_lines and line not in only_lines:
                continue
            line_energy = l_props['energy (keV)']
            if E_min <= line_energy <= E_max:
                # Store line in Element_Line format, and energy difference
                valid_lines.append((element + "_" + line,
                                    np.abs(line_energy - energy)))
    # Sort by energy difference, but return only the line names
    return [line for line, _ in sorted(valid_lines, key=lambda x: x[1])]


def get_FWHM_at_Energy(energy_resolution_MnKa, E):
    """Calculates the FWHM of a peak at energy E.

    Parameters
    ----------
    energy_resolution_MnKa : float
        Energy resolution of Mn Ka in eV
    E : float
        Energy of the peak in keV

    Returns
    -------
    float : FWHM of the peak in keV

    Notes
    -----
    From the textbook of Goldstein et al., Plenum publisher,
    third edition p 315

    """
    FWHM_ref = energy_resolution_MnKa
    E_ref = _get_energy_xray_line('Mn_Ka')

    FWHM_e = 2.5 * (E - E_ref) * 1000 + FWHM_ref * FWHM_ref

    return math.sqrt(FWHM_e) / 1000  # In mrad


def xray_range(xray_line, beam_energy, density='auto'):
    """Return the Anderson-Hasler X-ray range.

    Return the maximum range of X-ray generation in a pure bulk material.

    Parameters
    ----------
    xray_line: str
        The X-ray line, e.g. 'Al_Ka'
    beam_energy: float
        The energy of the beam in kV.
    density: {float, 'auto'}
        The density of the material in g/cm3. If 'auto', the density
        of the pure element is used.

    Returns
    -------
    X-ray range in micrometer.

    Examples
    --------
    >>> # X-ray range of Cu Ka in pure Copper at 30 kV in micron
    >>> hs.eds.xray_range('Cu_Ka', 30.)
    1.9361716759499248

    >>> # X-ray range of Cu Ka in pure Carbon at 30kV in micron
    >>> hs.eds.xray_range('Cu_Ka', 30., hs.material.elements.C.
    >>>                      Physical_properties.density_gcm3)
    7.6418811280855454

    Notes
    -----
    From Anderson, C.A. and M.F. Hasler (1966). In proceedings of the
    4th international conference on X-ray optics and microanalysis.

    See also the textbook of Goldstein et al., Plenum publisher,
    third edition p 286

    """

    element, line = _get_element_and_line(xray_line)
    if density == 'auto':
        density = elements_db[
            element][
            'Physical_properties'][
            'density (g/cm^3)']
    Xray_energy = _get_energy_xray_line(xray_line)

    return 0.064 / density * (np.power(beam_energy, 1.68) -
                              np.power(Xray_energy, 1.68))


def electron_range(element, beam_energy, density='auto', tilt=0):
    """Return the Kanaya-Okayama electron range.

    Return the maximum electron range in a pure bulk material.

    Parameters
    ----------
    element: str
        The element symbol, e.g. 'Al'.
    beam_energy: float
        The energy of the beam in keV.
    density: {float, 'auto'}
        The density of the material in g/cm3. If 'auto', the density of
        the pure element is used.
    tilt: float.
        The tilt of the sample in degrees.

    Returns
    -------
    Electron range in micrometers.

    Examples
    --------
    >>> # Electron range in pure Copper at 30 kV in micron
    >>> hs.eds.electron_range('Cu', 30.)
    2.8766744984001607

    Notes
    -----
    From Kanaya, K. and S. Okayama (1972). J. Phys. D. Appl. Phys. 5, p43

    See also the textbook of Goldstein et al., Plenum publisher,
    third edition p 72.

    """

    if density == 'auto':
        density = elements_db[
            element]['Physical_properties']['density (g/cm^3)']
    Z = elements_db[element]['General_properties']['Z']
    A = elements_db[element]['General_properties']['atomic_weight']

    return (0.0276 * A / np.power(Z, 0.89) / density *
            np.power(beam_energy, 1.67) * math.cos(math.radians(tilt)))


def take_off_angle(tilt_stage,
                   azimuth_angle,
                   elevation_angle):
    """Calculate the take-off-angle (TOA).

    TOA is the angle with which the X-rays leave the surface towards
    the detector.

    Parameters
    ----------
    tilt_stage: float
        The tilt of the stage in degrees. The sample is facing the detector
        when positively tilted.
    azimuth_angle: float
        The azimuth of the detector in degrees. 0 is perpendicular to the tilt
        axis.
    elevation_angle: float
        The elevation of the detector in degrees.

    Returns
    -------
    take_off_angle: float.
        In degrees.

    Examples
    --------
    >>> hs.eds.take_off_angle(tilt_stage=10.,
    >>>                          azimuth_angle=45., elevation_angle=22.)
    28.865971201155283

    Notes
    -----
    Defined by M. Schaffer et al., Ultramicroscopy 107(8), pp 587-597 (2007)

    """

    a = math.radians(90 + tilt_stage)
    b = math.radians(azimuth_angle)
    c = math.radians(elevation_angle)

    return math.degrees(np.arcsin(-math.cos(a) * math.cos(b) * math.cos(c)
                                  + math.sin(a) * math.sin(c)))


def quantification_cliff_lorimer(intensities,
                                 kfactors,
                                 mask=None):
    """
    Quantification using Cliff-Lorimer

    Parameters
    ----------
    intensities: numpy.array
        the intensities for each X-ray lines. The first axis should be the
        elements axis.
    kfactors: list of float
        The list of kfactor in same order as intensities eg. kfactors =
        [1, 1.47, 1.72] for ['Al_Ka','Cr_Ka', 'Ni_Ka']
    mask: array of bool
        The mask with the dimension of intensities[0]. If a pixel is True,
        the composition is set to zero.

    Return
    ------
    numpy.array containing the weight fraction with the same
    shape as intensities.
    """
    # Value used as an threshold to prevent using zeros as denominator
    min_intensity = 0.1
    dim = intensities.shape
    if len(dim) > 1:
        dim2 = reduce(lambda x, y: x * y, dim[1:])
        intens = intensities.reshape(dim[0], dim2)
        intens = intens.astype('float')
        for i in range(dim2):
            index = np.where(intens[:, i] > min_intensity)[0]
            if len(index) > 1:
                ref_index, ref_index2 = index[:2]
                intens[:, i] = _quantification_cliff_lorimer(
                    intens[:, i], kfactors, ref_index, ref_index2)
            else:
                intens[:, i] = np.zeros_like(intens[:, i])
                if len(index) == 1:
                    intens[index[0], i] = 1.
        intens = intens.reshape(dim)
        if mask is not None:
            for i in range(dim[0]):
                intens[i][mask] = 0
        return intens
    else:
        # intens = intensities.copy()
        # intens = intens.astype('float')
        index = np.where(intensities > min_intensity)[0]
        if len(index) > 1:
            ref_index, ref_index2 = index[:2]
            intens = _quantification_cliff_lorimer(
                intensities, kfactors, ref_index, ref_index2)
        else:
            intens = np.zeros_like(intensities)
            if len(index) == 1:
                intens[index[0]] = 1.
        return intens


def _quantification_cliff_lorimer(intensities,
                                  kfactors,
                                  ref_index=0,
                                  ref_index2=1):
    """
    Quantification using Cliff-Lorimer

    Parameters
    ----------
    intensities: numpy.array
        the intensities for each X-ray lines. The first axis should be the
        elements axis.
    kfactors: list of float
        The list of kfactor in same order as  intensities eg. kfactors =
        [1, 1.47, 1.72] for ['Al_Ka','Cr_Ka', 'Ni_Ka']
    ref_index, ref_index2: int
        index of the elements that will be in the denominator. Should be non
        zeros if possible.

    Return
    ------
    numpy.array containing the weight fraction with the same
    shape as intensities.
    """
    if len(intensities) != len(kfactors):
        raise ValueError('The number of kfactors must match the size of the '
                         'first axis of intensities.')
    ab = np.zeros_like(intensities, dtype='float')
    composition = np.ones_like(intensities, dtype='float')
    # ab = Ia/Ib / kab

    other_index = range(len(kfactors))
    other_index.pop(ref_index)
    for i in other_index:
        ab[i] = intensities[ref_index] * kfactors[ref_index]  \
            / intensities[i] / kfactors[i]
    # Ca = ab /(1 + ab + ab/ac + ab/ad + ...)
    for i in other_index:
        if i == ref_index2:
            composition[ref_index] += ab[ref_index2]
        else:
            composition[ref_index] += (ab[ref_index2] / ab[i])
    composition[ref_index] = ab[ref_index2] / composition[ref_index]
    # Cb = Ca / ab
    for i in other_index:
        composition[i] = composition[ref_index] / ab[i]
    return composition<|MERGE_RESOLUTION|>--- conflicted
+++ resolved
@@ -33,31 +33,20 @@
     return only_lines
 
 
-<<<<<<< HEAD
-def get_xray_lines_near_energy(energy, spread=0.1, only_lines=None):
-    """Find xray lines near a specific energy, more specifically search in
-    range 'energy' +/- 'spread'
-=======
 def get_xray_lines_near_energy(energy, width=0.2, only_lines=None):
     """Find xray lines near a specific energy, more specifically all xray lines
     that satisfy only_lines and are within the given energy window width around
     the passed energy.
->>>>>>> 401a1799
 
     Parameters
     ----------
     energy : float
         Energy to search near in keV
-<<<<<<< HEAD
-    spread : float
-        Spread in keV around energy in which to search
-=======
     width : float
         Window width in keV around energy in which to find nearby energies,
         i.e. a value of 0.2 keV (the default) means to search +/- 0.1 keV.
     only_lines :
         If not None, only the given lines will be added (eg. ('a','Kb')).
->>>>>>> 401a1799
 
     Returns
     -------
@@ -65,11 +54,7 @@
     """
     only_lines = _parse_only_lines(only_lines)
     valid_lines = []
-<<<<<<< HEAD
-    E_min, E_max = energy - spread, energy + spread
-=======
     E_min, E_max = energy - width/2., energy + width/2.
->>>>>>> 401a1799
     for element, el_props in elements_db.iteritems():
         # Not all elements in the DB have the keys, so catch KeyErrors
         try:
