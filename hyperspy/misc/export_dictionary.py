--- conflicted
+++ resolved
@@ -130,14 +130,9 @@
                 if dill_avail:
                     value = (True, dill.dumps(value))
                 else:
-<<<<<<< HEAD
-# Apparently this fails because Python does not guarantee backwards-compatibility for marshal, and pickle does
-# not work for our lambda functions. Hence drop marshal support and only work with dill package
-=======
                     # Apparently this fails because Python does not guarantee backwards-compatibility for marshal, and pickle does
                     # not work for our lambda functions. Hence drop marshal
                     # support and only work with dill package
->>>>>>> 0ff8f406
                     value = (False, marshal.dumps(value.__code__))
             else:
                 value = (None, value)
