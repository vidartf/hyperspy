from operator import attrgetter
from hyperspy.misc.utils import attrsetter
from hyperspy.misc.export_dictionary import parse_flag_string

import numpy as np


def _slice_target(target, dims, both_slices, slice_nav=None, issignal=False):
    """Slices the target if appropriate

    Parameters
    ----------
    target : object
        Target object
    dims : tuple
        (navigation_dimensions, signal_dimensions) of the original object that
        is sliced
    both_slices : tuple
        (original_slices, array_slices) of the operation that is performed
    slice_nav : {bool, None}
        if None, target is returned as-is. Otherwise navigation and signal
        dimensions are sliced for True and False values respectively.
    issignal : bool
        if the target is signal and should be sliced as one
    """
    if slice_nav is None:
        return target
    if target is None:
        return None
    nav_dims, sig_dims = dims
    slices, array_slices = both_slices
    if slice_nav is True:  # check explicitly for safety
        if issignal:
            return target.inav[slices]
        if isinstance(target, np.ndarray):
            return np.atleast_1d(target[tuple(array_slices[:nav_dims])])
        raise ValueError(
            'tried to slice with navigation dimensions, but was neither a signal nor an array')
    if slice_nav is False:  # check explicitly
        if issignal:
            return target.isig[slices]
        if isinstance(target, np.ndarray):
            return np.atleast_1d(target[tuple(array_slices[-sig_dims:])])
        raise ValueError(
            'tried to slice with signal dimensions, but was neither a signal nor an array')
    # return thing


def copy_slice_from_whitelist(_from, _to, dims, both_slices, isNav):
    """Copies things from one object to another, according to whitelist, slicing
    where required.

    Parameters
    ----------
    _from : object
        Original object
    _to : object
        Target object
    dims : tuple
        (navigation_dimensions, signal_dimensions) of the original object that
        is sliced
    both_slices : tuple
        (original_slices, array_slices) of the operation that is performed
    isNav : bool
        if the slicing operation is performed on navigation dimensions of the
        object
    """

    def make_slice_navigation_decision(flags, isnav):
        if isnav:
            if 'inav' in flags:
                return True
            return None
        if 'isig' in flags:
            return False
        return None

    swl = None
    if hasattr(_from, '_slicing_whitelist'):
        swl = _from._slicing_whitelist

    for key, val in _from._whitelist.items():
        if key == 'self':
            target = None
        else:
            target = attrgetter(key)(_from)

        if val is None:
            # attrsetter(_to, key, attrgetter(key)(_from))
            # continue
            flags = []
        else:
            flags_str = val[0]
            flags = parse_flag_string(flags_str)

        if swl is not None and key in swl:
            flags.extend(parse_flag_string(swl[key]))

        if 'init' in flags:
            continue
        if 'id' in flags:
            continue
        if 'inav' in flags or 'isig' in flags:
            slice_nav = make_slice_navigation_decision(flags, isNav)
            result = _slice_target(
                target,
                dims,
                both_slices,
                slice_nav,
                'sig' in flags)
            attrsetter(_to, key, result)
            continue
        else:
            # 'fn' in flag or no flags at all
            attrsetter(_to, key, target)
            continue


class SpecialSlicers(object):

    def __init__(self, obj, isNavigation):
        self.isNavigation = isNavigation
        self.obj = obj

    def __getitem__(self, slices, out=None):
        return self.obj._slicer(slices, self.isNavigation, out=out)


class FancySlicing(object):

    def _get_array_slices(self, slices, isNavigation=None):
        try:
            len(slices)
        except TypeError:
            slices = (slices,)
        _orig_slices = slices

        has_nav = True if isNavigation is None else isNavigation
        has_signal = True if isNavigation is None else not isNavigation

        # Create a deepcopy of self that contains a view of self.data

        nav_idx = [el.index_in_array for el in
                   self.axes_manager.navigation_axes]
        signal_idx = [el.index_in_array for el in
                      self.axes_manager.signal_axes]

        if not has_signal:
            idx = nav_idx
        elif not has_nav:
            idx = signal_idx
        else:
            idx = nav_idx + signal_idx

        # Add support for Ellipsis
        if Ellipsis in _orig_slices:
            _orig_slices = list(_orig_slices)
            # Expand the first Ellipsis
            ellipsis_index = _orig_slices.index(Ellipsis)
            _orig_slices.remove(Ellipsis)
            _orig_slices = (_orig_slices[:ellipsis_index] + [slice(None), ] *
                            max(0, len(idx) - len(_orig_slices)) +
                            _orig_slices[ellipsis_index:])
            # Replace all the following Ellipses by :
            while Ellipsis in _orig_slices:
                _orig_slices[_orig_slices.index(Ellipsis)] = slice(None)
            _orig_slices = tuple(_orig_slices)

        if len(_orig_slices) > len(idx):
            raise IndexError("too many indices")

        slices = np.array([slice(None,)] *
                          len(self.axes_manager._axes))

        slices[idx] = _orig_slices + (slice(None),) * max(
            0, len(idx) - len(_orig_slices))

        array_slices = []
        for slice_, axis in zip(slices, self.axes_manager._axes):
            if (isinstance(slice_, slice) or
                    len(self.axes_manager._axes) < 2):
                array_slices.append(axis._get_array_slices(slice_))
            else:
                if isinstance(slice_, float):
                    slice_ = axis.value2index(slice_)
                array_slices.append(slice_)
        return tuple(array_slices)

    def _slicer(self, slices, isNavigation=None, out=None):
        array_slices = self._get_array_slices(slices, isNavigation)
        _obj = self._deepcopy_with_new_data(self.data[array_slices])
        if out is None:
            _obj = self._deepcopy_with_new_data(self.data[array_slices])
<<<<<<< HEAD
            _will_remove = []
=======
            _to_remove = []
>>>>>>> 0ff8f406
            for slice_, axis in zip(array_slices, _obj.axes_manager._axes):
                if (isinstance(slice_, slice) or
                        len(self.axes_manager._axes) < 2):
                    axis._slice_me(slice_)
                else:
<<<<<<< HEAD
                    _will_remove.append(axis.index_in_axes_manager)
            if _will_remove:
                _will_remove.sort(reverse=True)
                for _i in _will_remove:
                    _obj._remove_axis(_i)
=======
                    _to_remove.append(axis.index_in_axes_manager)
            for _ind in reversed(sorted(_to_remove)):
                _obj._remove_axis(_ind)
>>>>>>> 0ff8f406
        else:
            out.data = self.data[array_slices]
            _obj = out
            i = 0
            for slice_, axis_src in zip(array_slices, self.axes_manager._axes):
                axis_src = axis_src.copy()
                if (isinstance(slice_, slice) or
                        len(self.axes_manager._axes) < 2):
                    axis_src._slice_me(slice_)
                    axis_dst = out.axes_manager._axes[i]
                    i += 1
                    axis_dst.update_from(axis_src, attributes=(
                        "scale", "offset", "size"))

        if hasattr(self, "_additional_slicing_targets"):
            for ta in self._additional_slicing_targets:
                try:
                    t = attrgetter(ta)(self)
                    if out is None:
                        if hasattr(t, '_slicer'):
                            attrsetter(
                                _obj,
                                ta,
                                t._slicer(
                                    slices,
                                    isNavigation))
                    else:
                        target = attrgetter(ta)(_obj)
                        t._slicer(
                            slices,
                            isNavigation,
                            out=target)

                except AttributeError:
                    pass
        # _obj.get_dimensions_from_data() # replots, so we do it manually:
        dc = _obj.data
        for axis in _obj.axes_manager._axes:
            axis.size = int(dc.shape[axis.index_in_array])
        if out is None:
            return _obj
        else:
            out.events.data_changed.trigger(obj=out)

# vim: textwidth=80<|MERGE_RESOLUTION|>--- conflicted
+++ resolved
@@ -188,30 +188,17 @@
 
     def _slicer(self, slices, isNavigation=None, out=None):
         array_slices = self._get_array_slices(slices, isNavigation)
-        _obj = self._deepcopy_with_new_data(self.data[array_slices])
         if out is None:
             _obj = self._deepcopy_with_new_data(self.data[array_slices])
-<<<<<<< HEAD
-            _will_remove = []
-=======
             _to_remove = []
->>>>>>> 0ff8f406
             for slice_, axis in zip(array_slices, _obj.axes_manager._axes):
                 if (isinstance(slice_, slice) or
                         len(self.axes_manager._axes) < 2):
                     axis._slice_me(slice_)
                 else:
-<<<<<<< HEAD
-                    _will_remove.append(axis.index_in_axes_manager)
-            if _will_remove:
-                _will_remove.sort(reverse=True)
-                for _i in _will_remove:
-                    _obj._remove_axis(_i)
-=======
                     _to_remove.append(axis.index_in_axes_manager)
-            for _ind in reversed(sorted(_to_remove)):
+            for _ind in _to_remove.sort(reverse=True):
                 _obj._remove_axis(_ind)
->>>>>>> 0ff8f406
         else:
             out.data = self.data[array_slices]
             _obj = out
