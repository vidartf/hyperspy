--- conflicted
+++ resolved
@@ -30,15 +30,10 @@
                     break
     else:
         # Use a sequence of bivariate rotations
-<<<<<<< HEAD
         for iter in range(1, maxit + 1):
-            print(iter)
-=======
-        for it in xrange(1, maxit + 1):
->>>>>>> 5e7eacf8
             maxTheta = 0
-            for i in xrange(0, m - 1):
-                for j in xrange(i, m):
+            for i in range(0, m - 1):
+                for j in range(i, m):
                     Bi = B[:, i]
                     Bj = B[:, j]
                     u = np.multiply(Bi, Bi) - np.multiply(Bj, Bj)
