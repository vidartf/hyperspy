--- conflicted
+++ resolved
@@ -11,13 +11,8 @@
 
     converged = False
     if (0 <= gamma) & (gamma <= 1):
-<<<<<<< HEAD
-        while converged == False:
-            #           Use Lawley and Maxwell's fast version
-=======
         while converged is False:
             # Use Lawley and Maxwell's fast version
->>>>>>> c4923382
             D = 0
             for k in range(1, maxit + 1):
                 Dold = D
@@ -34,11 +29,7 @@
                     converged = True
                     break
     else:
-<<<<<<< HEAD
-        #       Use a sequence of bivariate rotations
-=======
         # Use a sequence of bivariate rotations
->>>>>>> c4923382
         for iter in range(1, maxit + 1):
             print iter
             maxTheta = 0
