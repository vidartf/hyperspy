# -*- coding: utf-8 -*-
# Copyright 2007-2016 The HyperSpy developers
#
# This file is part of  HyperSpy.
#
#  HyperSpy is free software: you can redistribute it and/or modify
# it under the terms of the GNU General Public License as published by
# the Free Software Foundation, either version 3 of the License, or
# (at your option) any later version.
#
#  HyperSpy is distributed in the hope that it will be useful,
# but WITHOUT ANY WARRANTY; without even the implied warranty of
# MERCHANTABILITY or FITNESS FOR A PARTICULAR PURPOSE.  See the
# GNU General Public License for more details.
#
# You should have received a copy of the GNU General Public License
# along with  HyperSpy.  If not, see <http://www.gnu.org/licenses/>.

import logging

import matplotlib
from traits.etsconfig.api import ETSConfig

<<<<<<< HEAD
from hyperspy.defaults_parser import current_toolkit
from hyperspy.misc.ipython_tools import get_ipython

_logger = logging.getLogger(__name__)

=======
>>>>>>> 0ff8f406

def set_ets_toolkit(toolkit):
    try:
        ETSConfig.toolkit = toolkit
        _logger.debug('Current ETS toolkit set to: %s', toolkit)
    except ValueError:
        pass

# Get the backend from matplotlib
backend = matplotlib.rcParams["backend"]
<<<<<<< HEAD
_logger.debug('Loading hyperspy.gui')
_logger.debug('Current MPL backend: %s', backend)
_logger.debug('Current ETS toolkit: %s', current_toolkit)
if ("WX" not in backend and
        "Qt" not in backend):
    if current_toolkit in ("wx", "qt4"):
        try:
            ip = get_ipython()
            if ip is not None:
                ip.enable_gui(current_toolkit)
                set_ets_toolkit(current_toolkit)
        except:
            set_ets_toolkit("null")
    else:
        set_ets_toolkit("null")
elif "WX" in backend:
=======
if "WX" in backend:
>>>>>>> 0ff8f406
    set_ets_toolkit("wx")
elif "Qt" in backend:
    set_ets_toolkit("qt4")
else:
    set_ets_toolkit("null")<|MERGE_RESOLUTION|>--- conflicted
+++ resolved
@@ -21,14 +21,8 @@
 import matplotlib
 from traits.etsconfig.api import ETSConfig
 
-<<<<<<< HEAD
-from hyperspy.defaults_parser import current_toolkit
-from hyperspy.misc.ipython_tools import get_ipython
 
 _logger = logging.getLogger(__name__)
-
-=======
->>>>>>> 0ff8f406
 
 def set_ets_toolkit(toolkit):
     try:
@@ -39,26 +33,9 @@
 
 # Get the backend from matplotlib
 backend = matplotlib.rcParams["backend"]
-<<<<<<< HEAD
 _logger.debug('Loading hyperspy.gui')
 _logger.debug('Current MPL backend: %s', backend)
-_logger.debug('Current ETS toolkit: %s', current_toolkit)
-if ("WX" not in backend and
-        "Qt" not in backend):
-    if current_toolkit in ("wx", "qt4"):
-        try:
-            ip = get_ipython()
-            if ip is not None:
-                ip.enable_gui(current_toolkit)
-                set_ets_toolkit(current_toolkit)
-        except:
-            set_ets_toolkit("null")
-    else:
-        set_ets_toolkit("null")
-elif "WX" in backend:
-=======
 if "WX" in backend:
->>>>>>> 0ff8f406
     set_ets_toolkit("wx")
 elif "Qt" in backend:
     set_ets_toolkit("qt4")
