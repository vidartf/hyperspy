# -*- coding: utf-8 -*-
# Copyright 2007-2011 The HyperSpy developers
#
# This file is part of  HyperSpy.
#
#  HyperSpy is free software: you can redistribute it and/or modify
# it under the terms of the GNU General Public License as published by
# the Free Software Foundation, either version 3 of the License, or
# (at your option) any later version.
#
#  HyperSpy is distributed in the hope that it will be useful,
# but WITHOUT ANY WARRANTY; without even the implied warranty of
# MERCHANTABILITY or FITNESS FOR A PARTICULAR PURPOSE.  See the
# GNU General Public License for more details.
#
# You should have received a copy of the GNU General Public License
# along with  HyperSpy.  If not, see <http://www.gnu.org/licenses/>.
from __future__ import division

import traits.api as t
import numpy as np

from hyperspy import utils
from hyperspy._signals.eds import EDSSpectrum
from hyperspy.decorators import only_interactive
from hyperspy.gui.eds import TEMParametersUI
from hyperspy.defaults_parser import preferences
import hyperspy.gui.messages as messagesui
from hyperspy.misc.eds import utils as utils_eds


class EDSTEMSpectrum(EDSSpectrum):
    _signal_type = "EDS_TEM"

    def __init__(self, *args, **kwards):
        EDSSpectrum.__init__(self, *args, **kwards)
        # Attributes defaults
        if 'Acquisition_instrument.TEM.Detector.EDS' not in self.metadata:
            if 'Acquisition_instrument.SEM.Detector.EDS' in self.metadata:
                self.metadata.set_item(
                    "Acquisition_instrument.TEM",
                    self.metadata.Acquisition_instrument.SEM)
                del self.metadata.Acquisition_instrument.SEM
        self._set_default_param()

    def _set_default_param(self):
        """Set to value to default (defined in preferences)
        """

        mp = self.metadata
        mp.Signal.signal_type = 'EDS_TEM'

        mp = self.metadata
        if "mp.Acquisition_instrument.TEM.tilt_stage" not in mp:
            mp.set_item(
                "Acquisition_instrument.TEM.tilt_stage",
                preferences.EDS.eds_tilt_stage)
        if "Acquisition_instrument.TEM.Detector.EDS.elevation_angle" not in mp:
            mp.set_item(
                "Acquisition_instrument.TEM.Detector.EDS.elevation_angle",
                preferences.EDS.eds_detector_elevation)
        if "Acquisition_instrument.TEM.Detector.EDS.energy_resolution_MnKa"\
                not in mp:
            mp.set_item("Acquisition_instrument.TEM.Detector.EDS." +
                        "energy_resolution_MnKa",
                        preferences.EDS.eds_mn_ka)
        if "Acquisition_instrument.TEM.Detector.EDS.azimuth_angle" not in mp:
            mp.set_item(
                "Acquisition_instrument.TEM.Detector.EDS.azimuth_angle",
                preferences.EDS.eds_detector_azimuth)

    def set_microscope_parameters(self,
                                  beam_energy=None,
                                  live_time=None,
                                  tilt_stage=None,
                                  azimuth_angle=None,
                                  elevation_angle=None,
                                  energy_resolution_MnKa=None):
        """Set the microscope parameters.

        If no arguments are given, raises an interactive mode to fill
        the values.

        Parameters
        ----------
        beam_energy: float
            The energy of the electron beam in keV

        live_time : float
            In second

        tilt_stage : float
            In degree

        azimuth_angle : float
            In degree

        elevation_angle : float
            In degree

        energy_resolution_MnKa : float
            In eV

        """
        md = self.metadata

        if beam_energy is not None:
            md.set_item("Acquisition_instrument.TEM.beam_energy ", beam_energy)
        if live_time is not None:
            md.set_item(
                "Acquisition_instrument.TEM.Detector.EDS.live_time",
                live_time)
        if tilt_stage is not None:
            md.set_item("Acquisition_instrument.TEM.tilt_stage", tilt_stage)
        if azimuth_angle is not None:
            md.set_item(
                "Acquisition_instrument.TEM.Detector.EDS.azimuth_angle",
                azimuth_angle)
        if elevation_angle is not None:
            md.set_item(
                "Acquisition_instrument.TEM.Detector.EDS.elevation_angle",
                elevation_angle)
        if energy_resolution_MnKa is not None:
            md.set_item(
                "Acquisition_instrument.TEM.Detector.EDS." +
                "energy_resolution_MnKa",
                energy_resolution_MnKa)

        if set([beam_energy, live_time, tilt_stage, azimuth_angle,
                elevation_angle, energy_resolution_MnKa]) == {None}:
            self._are_microscope_parameters_missing()

    @only_interactive
    def _set_microscope_parameters(self):
        tem_par = TEMParametersUI()
        mapping = {
            'Acquisition_instrument.TEM.beam_energy':
                'tem_par.beam_energy',
            'Acquisition_instrument.TEM.tilt_stage':
                'tem_par.tilt_stage',
            'Acquisition_instrument.TEM.Detector.EDS.live_time':
                'tem_par.live_time',
            'Acquisition_instrument.TEM.Detector.EDS.azimuth_angle':
                'tem_par.azimuth_angle',
            'Acquisition_instrument.TEM.Detector.EDS.elevation_angle':
                'tem_par.elevation_angle',
            'Acquisition_instrument.TEM.Detector.EDS.energy_resolution_MnKa':
                'tem_par.energy_resolution_MnKa', }
        for key, value in mapping.iteritems():
            if self.metadata.has_item(key):
                exec('%s = self.metadata.%s' % (value, key))
        tem_par.edit_traits()

        mapping = {
            'Acquisition_instrument.TEM.beam_energy':
                tem_par.beam_energy,
            'Acquisition_instrument.TEM.tilt_stage':
                tem_par.tilt_stage,
            'Acquisition_instrument.TEM.Detector.EDS.live_time':
                tem_par.live_time,
            'Acquisition_instrument.TEM.Detector.EDS.azimuth_angle':
                tem_par.azimuth_angle,
            'Acquisition_instrument.TEM.Detector.EDS.elevation_angle':
                tem_par.elevation_angle,
            'Acquisition_instrument.TEM.Detector.EDS.energy_resolution_MnKa':
                tem_par.energy_resolution_MnKa, }

        for key, value in mapping.iteritems():
            if value != t.Undefined:
                self.metadata.set_item(key, value)
        self._are_microscope_parameters_missing()

    def _are_microscope_parameters_missing(self):
        """Check if the EDS parameters necessary for quantification
        are defined in metadata. Raise in interactive mode
         an UI item to fill or cahnge the values"""
        must_exist = (
            'Acquisition_instrument.TEM.beam_energy',
            'Acquisition_instrument.TEM.Detector.EDS.live_time',)

        missing_parameters = []
        for item in must_exist:
            exists = self.metadata.has_item(item)
            if exists is False:
                missing_parameters.append(item)
        if missing_parameters:
            if preferences.General.interactive is True:
                par_str = "The following parameters are missing:\n"
                for par in missing_parameters:
                    par_str += '%s\n' % par
                par_str += 'Please set them in the following wizard'
                is_ok = messagesui.information(par_str)
                if is_ok:
                    self._set_microscope_parameters()
                else:
                    return True
            else:
                return True
        else:
            return False

    def get_calibration_from(self, ref, nb_pix=1):
        """Copy the calibration and all metadata of a reference.

        Primary use: To add a calibration to ripple file from INCA
        software

        Parameters
        ----------
        ref : signal
            The reference contains the calibration in its
            metadata
        nb_pix : int
            The live time (real time corrected from the "dead time")
            is divided by the number of pixel (spectrums), giving an
            average live time.
        """

        self.original_metadata = ref.original_metadata.deepcopy()
        # Setup the axes_manager
        ax_m = self.axes_manager.signal_axes[0]
        ax_ref = ref.axes_manager.signal_axes[0]
        ax_m.scale = ax_ref.scale
        ax_m.units = ax_ref.units
        ax_m.offset = ax_ref.offset

<<<<<<< HEAD
        # if hasattr(self.original_metadata, 'CHOFFSET'):
        #ax_m.scale = ref.original_metadata.CHOFFSET
        # if hasattr(self.original_metadata, 'OFFSET'):
        #ax_m.offset = ref.original_metadata.OFFSET
        # if hasattr(self.original_metadata, 'XUNITS'):
        #ax_m.units = ref.original_metadata.XUNITS
        # if hasattr(self.original_metadata, 'CHOFFSET'):
        # if self.original_metadata.XUNITS == 'keV':
        #ax_m.scale = ref.original_metadata.CHOFFSET / 1000

=======
>>>>>>> dfe35cb2
        # Setup metadata
        if 'Acquisition_instrument.TEM' in ref.metadata:
            mp_ref = ref.metadata.Acquisition_instrument.TEM
        elif 'Acquisition_instrument.SEM' in ref.metadata:
            mp_ref = ref.metadata.Acquisition_instrument.SEM
        else:
            raise ValueError("The reference has no metadata." +
                             "Acquisition_instrument.TEM" +
                             "\n nor metadata.Acquisition_instrument.SEM ")

        mp = self.metadata
        mp.Acquisition_instrument.TEM = mp_ref.deepcopy()
<<<<<<< HEAD

        # if hasattr(mp_ref, 'tilt_stage'):
        #mp.Acquisition_instrument.SEM.tilt_stage = mp_ref.tilt_stage
        # if hasattr(mp_ref, 'beam_energy'):
        #mp.Acquisition_instrument.SEM.beam_energy = mp_ref.beam_energy
        # if hasattr(mp_ref.EDS, 'energy_resolution_MnKa'):
        #mp.Acquisition_instrument.SEM.Detector.EDS.energy_resolution_MnKa = mp_ref.EDS.energy_resolution_MnKa
        # if hasattr(mp_ref.EDS, 'azimuth_angle'):
        #mp.Acquisition_instrument.SEM.Detector.EDS.azimuth_angle = mp_ref.EDS.azimuth_angle
        # if hasattr(mp_ref.EDS, 'elevation_angle'):
        #mp.Acquisition_instrument.SEM.Detector.EDS.elevation_angle = mp_ref.EDS.elevation_angle

=======
>>>>>>> dfe35cb2
        if mp_ref.has_item("Detector.EDS.live_time"):
            mp.Acquisition_instrument.TEM.Detector.EDS.live_time = \
                mp_ref.Detector.EDS.live_time / nb_pix

    def quantification(self,
                       intensities,
                       kfactors,
                       composition_units='weight',
                       navigation_mask=1.0,
                       closing=True,
                       plot_result=False,
                       **kwargs):
        """
        Quantification of intensities to return elemental composition

        Method: Cliff-Lorimer

        Parameters
        ----------
        intensities: list of signal
            the intensitiy for each X-ray lines.
        kfactors: list of float
            The list of kfactor in same order as intensities. Note that
            intensities provided by hyperspy are sorted by the aplhabetical
            order of the X-ray lines. eg. kfactors =[0.982, 1.32, 1.60] for
            ['Al_Ka','Cr_Ka', 'Ni_Ka'].
        composition_units: 'weight' or 'atomic'
            Quantification returns weight percent. By choosing 'atomic', the
            return composition is in atomic percent.
        navigation_mask : None or float or signal
            The navigation locations marked as True are not used in the
            quantification. If int is given the vacuum_mask method is used to
            generate a mask with the int value as threhsold.
            Else provides a signal with the navigation shape.
        closing: bool
            If true, applied a morphologic closing to the mask obtained by
            vacuum_mask.
        plot_result : bool
            If True, plot the calculated composition. If the current
            object is a single spectrum it prints the result instead.
        kwargs
            The extra keyword arguments are passed to plot.

        Return
        ------
        A list of quantified elemental maps (signal) giving the composition of
        the sample in weight or atomic percent.

        Examples
        ---------
        >>> #s is a signals.EDSTEMSpectrum
        >>> s.set_elements(["Al", "Cr", "Ni"])
        >>> s.add_lines()
        >>> kfactors = [0.982, 1.32, 1.60]
        >>> intensities = s.get_lines_intensity()
        >>> res = s.quantification_cliff_lorimer(intensities,kfactors)

        See also
        --------
        vacuum_mask
        """
        if isinstance(navigation_mask, float):
            navigation_mask = self.vacuum_mask(navigation_mask, closing).data
        elif navigation_mask is not None:
            navigation_mask = navigation_mask.data
        xray_lines = self.metadata.Sample.xray_lines
        composition = utils.stack(intensities)
        composition.data = utils_eds.quantification_cliff_lorimer(
            composition.data, kfactors=kfactors,
            mask=navigation_mask) * 100.
        composition = composition.split()
        if composition_units == 'atomic':
            composition = utils.material.weight_to_atomic(composition)
        for i, xray_line in enumerate(xray_lines):
            element, line = utils_eds._get_element_and_line(xray_line)
            composition[i].metadata.General.title = composition_units + \
                ' percent of ' + element
            composition[i].metadata.set_item("Sample.elements", ([element]))
            composition[i].metadata.set_item(
                "Sample.xray_lines", ([xray_line]))
            if plot_result and \
                    composition[i].axes_manager.signal_dimension == 0:
                print("%s (%s): Composition = %.2f %s percent"
                      % (element, xray_line, composition[i].data,
                         composition_units))
        if plot_result and composition[i].axes_manager.signal_dimension != 0:
            utils.plot.plot_signals(composition, **kwargs)
        return composition

    def vacuum_mask(self, threshold=1.0, closing=True, opening=False):
        """
        Generate mask of the vacuum region

        Parameters
        ----------
        threshold: float
            For a given pixel, maximum value in the energy axis below which the
            pixel is considered as vacuum.
        closing: bool
            If true, applied a morphologic closing to the mask
        opnening: bool
            If true, applied a morphologic opening to the mask

        Return
        ------
        mask: signal
            The mask of the region
        """
        from scipy.ndimage.morphology import binary_dilation, binary_erosion
        mask = (self.max(-1) <= threshold)
        if closing:
            mask.data = binary_dilation(mask.data, border_value=0)
            mask.data = binary_erosion(mask.data, border_value=1)
        if opening:
            mask.data = binary_erosion(mask.data, border_value=1)
            mask.data = binary_dilation(mask.data, border_value=0)
        return mask

    def decomposition(self,
                      normalize_poissonian_noise=True,
                      navigation_mask=1.0,
                      closing=True,
                      *args,
                      **kwargs):
        """
        Decomposition with a choice of algorithms

        The results are stored in self.learning_results

        Parameters
        ----------
        normalize_poissonian_noise : bool
            If True, scale the SI to normalize Poissonian noise
        navigation_mask : None or float or boolean numpy array
            The navigation locations marked as True are not used in the
            decompostion. If float is given the vacuum_mask method is used to
            generate a mask with the float value as threshold.
        closing: bool
            If true, applied a morphologic closing to the maks obtained by
            vacuum_mask.
        algorithm : 'svd' | 'fast_svd' | 'mlpca' | 'fast_mlpca' | 'nmf' |
            'sparse_pca' | 'mini_batch_sparse_pca'
        output_dimension : None or int
            number of components to keep/calculate
        centre : None | 'variables' | 'trials'
            If None no centring is applied. If 'variable' the centring will be
            performed in the variable axis. If 'trials', the centring will be
            performed in the 'trials' axis. It only has effect when using the
            svd or fast_svd algorithms
        auto_transpose : bool
            If True, automatically transposes the data to boost performance.
            Only has effect when using the svd of fast_svd algorithms.
        signal_mask : boolean numpy array
            The signal locations marked as True are not used in the
            decomposition.
        var_array : numpy array
            Array of variance for the maximum likelihood PCA algorithm
        var_func : function or numpy array
            If function, it will apply it to the dataset to obtain the
            var_array. Alternatively, it can a an array with the coefficients
            of a polynomial.
        polyfit :
        reproject : None | signal | navigation | both
            If not None, the results of the decomposition will be projected in
            the selected masked area.

        See also
        --------
        vacuum_mask,plot_decomposition_factors, plot_decomposition_loadings,
        plot_lev
        """
        if isinstance(navigation_mask, float):
            navigation_mask = self.vacuum_mask(navigation_mask, closing).data
        super(EDSSpectrum, self).decomposition(
            normalize_poissonian_noise=normalize_poissonian_noise,
            navigation_mask=navigation_mask, *args, **kwargs)
        self.learning_results.loadings = np.nan_to_num(
            self.learning_results.loadings)<|MERGE_RESOLUTION|>--- conflicted
+++ resolved
@@ -127,7 +127,7 @@
                 energy_resolution_MnKa)
 
         if set([beam_energy, live_time, tilt_stage, azimuth_angle,
-                elevation_angle, energy_resolution_MnKa]) == {None}:
+               elevation_angle, energy_resolution_MnKa]) == {None}:
             self._are_microscope_parameters_missing()
 
     @only_interactive
@@ -224,19 +224,6 @@
         ax_m.units = ax_ref.units
         ax_m.offset = ax_ref.offset
 
-<<<<<<< HEAD
-        # if hasattr(self.original_metadata, 'CHOFFSET'):
-        #ax_m.scale = ref.original_metadata.CHOFFSET
-        # if hasattr(self.original_metadata, 'OFFSET'):
-        #ax_m.offset = ref.original_metadata.OFFSET
-        # if hasattr(self.original_metadata, 'XUNITS'):
-        #ax_m.units = ref.original_metadata.XUNITS
-        # if hasattr(self.original_metadata, 'CHOFFSET'):
-        # if self.original_metadata.XUNITS == 'keV':
-        #ax_m.scale = ref.original_metadata.CHOFFSET / 1000
-
-=======
->>>>>>> dfe35cb2
         # Setup metadata
         if 'Acquisition_instrument.TEM' in ref.metadata:
             mp_ref = ref.metadata.Acquisition_instrument.TEM
@@ -249,21 +236,6 @@
 
         mp = self.metadata
         mp.Acquisition_instrument.TEM = mp_ref.deepcopy()
-<<<<<<< HEAD
-
-        # if hasattr(mp_ref, 'tilt_stage'):
-        #mp.Acquisition_instrument.SEM.tilt_stage = mp_ref.tilt_stage
-        # if hasattr(mp_ref, 'beam_energy'):
-        #mp.Acquisition_instrument.SEM.beam_energy = mp_ref.beam_energy
-        # if hasattr(mp_ref.EDS, 'energy_resolution_MnKa'):
-        #mp.Acquisition_instrument.SEM.Detector.EDS.energy_resolution_MnKa = mp_ref.EDS.energy_resolution_MnKa
-        # if hasattr(mp_ref.EDS, 'azimuth_angle'):
-        #mp.Acquisition_instrument.SEM.Detector.EDS.azimuth_angle = mp_ref.EDS.azimuth_angle
-        # if hasattr(mp_ref.EDS, 'elevation_angle'):
-        #mp.Acquisition_instrument.SEM.Detector.EDS.elevation_angle = mp_ref.EDS.elevation_angle
-
-=======
->>>>>>> dfe35cb2
         if mp_ref.has_item("Detector.EDS.live_time"):
             mp.Acquisition_instrument.TEM.Detector.EDS.live_time = \
                 mp_ref.Detector.EDS.live_time / nb_pix
