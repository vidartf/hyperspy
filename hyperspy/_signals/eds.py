# -*- coding: utf-8 -*-
# Copyright 2007-2011 The HyperSpy developers
#
# This file is part of  HyperSpy.
#
#  HyperSpy is free software: you can redistribute it and/or modify
# it under the terms of the GNU General Public License as published by
# the Free Software Foundation, either version 3 of the License, or
# (at your option) any later version.
#
#  HyperSpy is distributed in the hope that it will be useful,
# but WITHOUT ANY WARRANTY; without even the implied warranty of
# MERCHANTABILITY or FITNESS FOR A PARTICULAR PURPOSE.  See the
# GNU General Public License for more details.
#
# You should have received a copy of the GNU General Public License
# along with  HyperSpy.  If not, see <http://www.gnu.org/licenses/>.
from __future__ import division
import itertools

import numpy as np
import warnings
from matplotlib import pyplot as plt
from functools import partial

from hyperspy import utils
from hyperspy._signals.spectrum import Spectrum
from hyperspy.misc.elements import elements as elements_db
from hyperspy.misc.eds import utils as utils_eds
from hyperspy.misc.utils import isiterable
from hyperspy.utils import markers
from hyperspy.roi import SpanROI


class EDSSpectrum(Spectrum):
    _signal_type = "EDS"

    def __init__(self, *args, **kwards):
        Spectrum.__init__(self, *args, **kwards)
        if self.metadata.Signal.signal_type == 'EDS':
            print('The microscope type is not set. Use '
                  'set_signal_type(\'EDS_TEM\')  '
                  'or set_signal_type(\'EDS_SEM\')')
        self.metadata.Signal.binned = True
        self._xray_markers = {}

    def _get_line_energy(self, Xray_line, FWHM_MnKa=None):
        """
        Get the line energy and the energy resolution of a Xray line.

        The return values are in the same units than the signal axis

        Parameters
        ----------
        Xray_line : strings
            Valid element X-ray lines e.g. Fe_Kb
        FWHM_MnKa: {None, float, 'auto'}
            The energy resolution of the detector in eV
            if 'auto', used the one in
            'self.metadata.Acquisition_instrument.SEM.Detector.EDS.energy_resolution_MnKa'

        Returns
        -------
        float: the line energy, if FWHM_MnKa is None
        (float,float): the line energy and the energy resolution, if FWHM_MnKa
        is not None
        """

        units_name = self.axes_manager.signal_axes[0].units

        if FWHM_MnKa == 'auto':
            if self.metadata.Signal.signal_type == 'EDS_SEM':
                FWHM_MnKa = self.metadata.Acquisition_instrument.SEM.\
                    Detector.EDS.energy_resolution_MnKa
            elif self.metadata.Signal.signal_type == 'EDS_TEM':
                FWHM_MnKa = self.metadata.Acquisition_instrument.TEM.\
                    Detector.EDS.energy_resolution_MnKa
            else:
                raise NotImplementedError(
                    "This method only works for EDS_TEM or EDS_SEM signals. "
                    "You can use `set_signal_type(\"EDS_TEM\")` or"
                    "`set_signal_type(\"EDS_SEM\")` to convert to one of these"
                    "signal types.")
        line_energy = utils_eds._get_energy_xray_line(Xray_line)
        if units_name == 'eV':
            line_energy *= 1000
            if FWHM_MnKa is not None:
                line_FWHM = utils_eds.get_FWHM_at_Energy(
                    FWHM_MnKa, line_energy / 1000) * 1000
        elif units_name == 'keV':
            if FWHM_MnKa is not None:
                line_FWHM = utils_eds.get_FWHM_at_Energy(FWHM_MnKa,
                                                         line_energy)
        else:
            raise ValueError(
                "%s is not a valid units for the energy axis. "
                "Only `eV` and `keV` are supported. "
                "If `s` is the variable containing this EDS spectrum:\n "
                ">>> s.axes_manager.signal_axes[0].units = \'keV\' \n"
                % (units_name))
        if FWHM_MnKa is None:
            return line_energy
        else:
            return line_energy, line_FWHM

    def _get_beam_energy(self):
        """
        Get the beam energy.

        The return value is in the same units than the signal axis
        """

        if "Acquisition_instrument.SEM.beam_energy" in self.metadata:
            beam_energy = self.metadata.Acquisition_instrument.SEM.beam_energy
        elif "Acquisition_instrument.TEM.beam_energy" in self.metadata:
            beam_energy = self.metadata.Acquisition_instrument.TEM.beam_energy
        else:
            raise AttributeError(
                "To use this method the beam energy "
                "`Acquisition_instrument.TEM.beam_energy` or "
                "`Acquisition_instrument.SEM.beam_energy` must be defined in "
                "`metadata`.")

        units_name = self.axes_manager.signal_axes[0].units

        if units_name == 'eV':
            beam_energy = beam_energy * 1000
        return beam_energy

    def _get_xray_lines_in_spectral_range(self, xray_lines):
        """
        Return the lines in the energy range

        Parameters
        ----------
        xray_lines: List of string
            The xray_lines

        Return
        ------
        The list of xray_lines in the energy range
        """
        ax = self.axes_manager.signal_axes[0]
        low_value = ax.low_value
        high_value = ax.high_value
        if self._get_beam_energy() < high_value:
            high_value = self._get_beam_energy()
        xray_lines_in_range = []
        xray_lines_not_in_range = []
        for xray_line in xray_lines:
            line_energy = self._get_line_energy(xray_line)
            if line_energy > low_value and line_energy < high_value:
                xray_lines_in_range.append(xray_line)
            else:
                xray_lines_not_in_range.append(xray_line)
        return xray_lines_in_range, xray_lines_not_in_range

    def sum(self, axis):
        """Sum the data over the given axis.

        Parameters
        ----------
        axis : {int, string}
           The axis can be specified using the index of the axis in
           `axes_manager` or the axis name.

        Returns
        -------
        s : Signal

        See also
        --------
        sum_in_mask, mean

        Examples
        --------
        >>> s = utils.example_signals.EDS_SEM_Spectrum()
        >>> s.sum(0).data
        array(1000279)

        """
        # modify time spend per spectrum
        s = super(EDSSpectrum, self).sum(axis)
        if "Acquisition_instrument.SEM" in s.metadata:
            mp = s.metadata.Acquisition_instrument.SEM
        else:
            mp = s.metadata.Acquisition_instrument.TEM
        if mp.has_item('Detector.EDS.live_time'):
            mp.Detector.EDS.live_time = mp.Detector.EDS.live_time * \
                self.axes_manager.shape[axis]
        return s

    def rebin(self, new_shape):
        """Rebins the data to the new shape

        Parameters
        ----------
        new_shape: tuple of ints
            The new shape must be a divisor of the original shape

        Examples
        --------
        >>> s = utils.example_signals.EDS_SEM_Spectrum()
        >>> print s
        >>> print s.rebin([512])
        <EDSSEMSpectrum, title: EDS SEM Spectrum, dimensions: (|1024)>
        <EDSSEMSpectrum, title: EDS SEM Spectrum, dimensions: (|512)>

        """
        new_shape_in_array = []
        for axis in self.axes_manager._axes:
            new_shape_in_array.append(
                new_shape[axis.index_in_axes_manager])
        factors = (np.array(self.data.shape) /
                   np.array(new_shape_in_array))
        s = super(EDSSpectrum, self).rebin(new_shape)
        # modify time per spectrum
        if "Acquisition_instrument.SEM.Detector.EDS.live_time" in s.metadata:
            for factor in factors:
                s.metadata.Acquisition_instrument.SEM.Detector.EDS.live_time\
                    *= factor
        if "Acquisition_instrument.TEM.Detector.EDS.live_time" in s.metadata:
            for factor in factors:
                s.metadata.Acquisition_instrument.TEM.Detector.EDS.live_time\
                    *= factor
        return s

    def set_elements(self, elements):
        """Erase all elements and set them.

        Parameters
        ----------
        elements : list of strings
            A list of chemical element symbols.

        See also
        --------
        add_elements, set_lines, add_lines

        Examples
        --------
        >>> s = utils.example_signals.EDS_SEM_Spectrum()
        >>> print s.metadata.Sample.elements
        >>> s.set_elements(['Al'])
        >>> print s.metadata.Sample.elements
        ['Al' 'C' 'Cu' 'Mn' 'Zr']
        ['Al']

        """
        # Erase previous elements and X-ray lines
        if "Sample.elements" in self.metadata:
            del self.metadata.Sample.elements
        self.add_elements(elements)

    def add_elements(self, elements):
        """Add elements and the corresponding X-ray lines.

        The list of elements is stored in `metadata.Sample.elements`

        Parameters
        ----------
        elements : list of strings
            The symbol of the elements.

        Examples
        --------
        >>> s = utils.example_signals.EDS_SEM_Spectrum()
        >>> print s.metadata.Sample.elements
        >>> s.add_elements(['Ar'])
        >>> print s.metadata.Sample.elements
        ['Al' 'C' 'Cu' 'Mn' 'Zr']
        ['Al', 'Ar', 'C', 'Cu', 'Mn', 'Zr']

        See also
        --------
        set_elements, add_lines, set_lines

        """
        if not isiterable(elements) or isinstance(elements, basestring):
            raise ValueError(
                "Input must be in the form of a list. For example, "
                "if `s` is the variable containing this EDS spectrum:\n "
                ">>> s.add_elements(('C',))\n"
                "See the docstring for more information.")
        if "Sample.elements" in self.metadata:
            elements_ = set(self.metadata.Sample.elements)
        else:
            elements_ = set()
        for element in elements:
            if element in elements_db:
                elements_.add(element)
            else:
                raise ValueError(
                    "%s is not a valid chemical element symbol." % element)

        if not hasattr(self.metadata, 'Sample'):
            self.metadata.add_node('Sample')

        self.metadata.Sample.elements = sorted(list(elements_))

    def _get_xray_lines(self, xray_lines=None, only_one=None,
                        only_lines=['a']):
        if xray_lines is None:
            if 'Sample.xray_lines' in self.metadata:
                xray_lines = self.metadata.Sample.xray_lines
            elif 'Sample.elements' in self.metadata:
                xray_lines = self._get_lines_from_elements(
                    self.metadata.Sample.elements,
                    only_one=only_one,
                    only_lines=only_lines)
            else:
                raise ValueError(
                    "Not X-ray line, set them with `add_elements`")
        return xray_lines

    def _get_xray_lines(self, xray_lines=None, only_one=None,
                        only_lines=('a')):
        if xray_lines is None:
            if 'Sample.xray_lines' in self.metadata:
                xray_lines = self.metadata.Sample.xray_lines
            elif 'Sample.elements' in self.metadata:
                xray_lines = self._get_lines_from_elements(
                    self.metadata.Sample.elements,
                    only_one=only_one,
                    only_lines=only_lines)
            else:
                raise ValueError(
                    "Not X-ray line, set them with `add_elements`")
        return xray_lines

    def set_lines(self,
                  lines,
                  only_one=True,
                  only_lines=('a')):
        """Erase all Xrays lines and set them.

        See add_lines for details.

        Parameters
        ----------
        lines : list of strings
            A list of valid element X-ray lines to add e.g. Fe_Kb.
            Additionally, if `metadata.Sample.elements` is
            defined, add the lines of those elements that where not
            given in this list.
        only_one: bool
            If False, add all the lines of each element in
            `metadata.Sample.elements` that has not line
            defined in lines. If True (default),
            only add the line at the highest energy
            above an overvoltage of 2 (< beam energy / 2).
        only_lines : {None, list of strings}
            If not None, only the given lines will be added.

        Examples
        --------
        >>> s = utils.example_signals.EDS_SEM_Spectrum()
        >>> s.add_lines()
        >>> print s.metadata.Sample.xray_lines
        >>> s.set_lines(['Cu_Ka'])
        >>> print s.metadata.Sample.xray_lines
        ['Al_Ka', 'C_Ka', 'Cu_La', 'Mn_La', 'Zr_La']
        ['Al_Ka', 'C_Ka', 'Cu_Ka', 'Mn_La', 'Zr_La']

        See also
        --------
        add_lines, add_elements, set_elements

        """
        only_lines = utils_eds._parse_only_lines(only_lines)
        if "Sample.xray_lines" in self.metadata:
            del self.metadata.Sample.xray_lines
        self.add_lines(lines=lines,
                       only_one=only_one,
                       only_lines=only_lines)

    def add_lines(self,
                  lines=(),
                  only_one=True,
                  only_lines=("a")):
        """Add X-rays lines to the internal list.

        Although most functions do not require an internal list of
        X-ray lines because they can be calculated from the internal
        list of elements, ocassionally it might be useful to customize the
        X-ray lines to be use by all functions by default using this method.
        The list of X-ray lines is stored in
        `metadata.Sample.xray_lines`

        Parameters
        ----------
        lines : list of strings
            A list of valid element X-ray lines to add e.g. Fe_Kb.
            Additionally, if `metadata.Sample.elements` is
            defined, add the lines of those elements that where not
            given in this list. If the list is empty (default), and
            `metadata.Sample.elements` is
            defined, add the lines of all those elements.
        only_one: bool
            If False, add all the lines of each element in
            `metadata.Sample.elements` that has not line
            defined in lines. If True (default),
            only add the line at the highest energy
            above an overvoltage of 2 (< beam energy / 2).
        only_lines : {None, list of strings}
            If not None, only the given lines will be added.

        Examples
        --------
        >>> s = utils.example_signals.EDS_SEM_Spectrum()
        >>> s.add_lines()
        >>> print s.metadata.Sample.xray_lines
        ['Al_Ka', 'C_Ka', 'Cu_La', 'Mn_La', 'Zr_La']

        >>> s = utils.example_signals.EDS_SEM_Spectrum()
        >>> s.set_microscope_parameters(beam_energy=30)
        >>> s.add_lines()
        >>> print s.metadata.Sample.xray_lines
        ['Al_Ka', 'C_Ka', 'Cu_Ka', 'Mn_Ka', 'Zr_La']

        >>> s = utils.example_signals.EDS_SEM_Spectrum()
        >>> s.add_lines()
        >>> print s.metadata.Sample.xray_lines
        >>> s.add_lines(['Cu_Ka'])
        >>> print s.metadata.Sample.xray_lines
        ['Al_Ka', 'C_Ka', 'Cu_La', 'Mn_La', 'Zr_La']
        ['Al_Ka', 'C_Ka', 'Cu_Ka', 'Cu_La', 'Mn_La', 'Zr_La']

        See also
        --------
        set_lines, add_elements, set_elements

        """
        only_lines = utils_eds._parse_only_lines(only_lines)
        if "Sample.xray_lines" in self.metadata:
            xray_lines = set(self.metadata.Sample.xray_lines)
        else:
            xray_lines = set()
        # Define the elements which Xray lines has been customized
        # So that we don't attempt to add new lines automatically
        elements = set()
        for line in xray_lines:
            elements.add(line.split("_")[0])
        for line in lines:
            try:
                element, subshell = line.split("_")
            except ValueError:
                raise ValueError(
                    "Invalid line symbol. "
                    "Please provide a valid line symbol e.g. Fe_Ka")
            if element in elements_db:
                elements.add(element)
                if subshell in elements_db[element]['Atomic_properties'
                                                    ]['Xray_lines']:
                    lines_len = len(xray_lines)
                    xray_lines.add(line)
                    if lines_len != len(xray_lines):
                        print("%s line added," % line)
                    else:
                        print("%s line already in." % line)
                else:
                    raise ValueError(
                        "%s is not a valid line of %s." % (line, element))
            else:
                raise ValueError(
                    "%s is not a valid symbol of an element." % element)
        xray_not_here = self._get_xray_lines_in_spectral_range(xray_lines)[1]
        for xray in xray_not_here:
            warnings.warn("%s is not in the data energy range." % (xray))
        if "Sample.elements" in self.metadata:
            extra_elements = (set(self.metadata.Sample.elements) -
                              elements)
            if extra_elements:
                new_lines = self._get_lines_from_elements(
                    extra_elements,
                    only_one=only_one,
                    only_lines=only_lines)
                if new_lines:
                    self.add_lines(list(new_lines) + list(lines))
        self.add_elements(elements)
        if not hasattr(self.metadata, 'Sample'):
            self.metadata.add_node('Sample')
        if "Sample.xray_lines" in self.metadata:
            xray_lines = xray_lines.union(
                self.metadata.Sample.xray_lines)
        self.metadata.Sample.xray_lines = sorted(list(xray_lines))

    def _get_lines_from_elements(self,
                                 elements,
                                 only_one=False,
                                 only_lines=("a")):
        """Returns the X-ray lines of the given elements in spectral range
        of the data.

        Parameters
        ----------
        elements : list of strings
            A list containing the symbol of the chemical elements.
        only_one : bool
            If False, add all the lines of each element in the data spectral
            range. If True only add the line at the highest energy
            above an overvoltage of 2 (< beam energy / 2).
        only_lines : {None, list of strings}
            If not None, only the given lines will be returned.

        Returns
        -------
        list of X-ray lines alphabetically sorted

        """

        only_lines = utils_eds._parse_only_lines(only_lines)
        beam_energy = self._get_beam_energy()
        lines = []
        for element in elements:
            # Possible line (existing and excited by electron)
            element_lines = []
            for subshell in elements_db[element]['Atomic_properties'
                                                 ]['Xray_lines'].keys():
                if only_lines and subshell not in only_lines:
                    continue
                element_lines.append(element + "_" + subshell)
            element_lines = self._get_xray_lines_in_spectral_range(
                element_lines)[0]
            if only_one and element_lines:
                # Choose the best line
                select_this = -1
                element_lines.sort()
                for i, line in enumerate(element_lines):
                    if (self._get_line_energy(line) < beam_energy / 2):
                        select_this = i
                        break
                element_lines = [element_lines[select_this], ]

            if not element_lines:
                print(("There is not X-ray line for element %s " % element) +
                      "in the data spectral range")
            else:
                lines.extend(element_lines)
        lines.sort()
        return lines

    def get_lines_intensity(self,
                            xray_lines=None,
                            integration_windows=2.,
                            background_windows=None,
                            plot_result=False,
                            only_one=True,
                            only_lines=("a"),
                            **kwargs):
        """Return the intensity map of selected Xray lines.

        The intensities, the number of X-ray counts, are computed by
        suming the spectrum over the
        different X-ray lines. The sum window width
        is calculated from the energy resolution of the detector
        as defined in 'energy_resolution_MnKa' of the metadata.
        Backgrounds average in provided windows can be subtracted from the
        intensities.

        Parameters
        ----------
        xray_lines: {None, "best", list of string}
            If None,
            if `metadata.Sample.elements.xray_lines` contains a
            list of lines use those.
            If `metadata.Sample.elements.xray_lines` is undefined
            or empty but `metadata.Sample.elements` is defined,
            use the same syntax as `add_line` to select a subset of lines
            for the operation.
            Alternatively, provide an iterable containing
            a list of valid X-ray lines symbols.
        integration_windows: Float or array
            If float, the width of the integration windows is the
            'integration_windows_width' times the calculated FWHM of the line.
            Else provide an array for which each row corresponds to a X-ray
            line. Each row contains the left and right value of the window.
        background_windows: None or 2D array of float
            If None, no background subtraction. Else, the backgrounds average
            in the windows are subtracted from the return intensities.
            'background_windows' provides the position of the windows in
            energy. Each line corresponds to a X-ray line. In a line, the two
            first values correspond to the limits of the left window and the
            two last values correspond to the limits of the right window.
        plot_result : bool
            If True, plot the calculated line intensities. If the current
            object is a single spectrum it prints the result instead.
        only_one : bool
            If False, use all the lines of each element in the data spectral
            range. If True use only the line at the highest energy
            above an overvoltage of 2 (< beam energy / 2).
        only_lines : {None, list of strings}
            If not None, use only the given lines.
        kwargs
            The extra keyword arguments for plotting. See
            `utils.plot.plot_signals`

        Returns
        -------
        intensities : list
            A list containing the intensities as Signal subclasses.

        Examples
        --------
        >>> s = utils.example_signals.EDS_SEM_Spectrum()
        >>> s.get_lines_intensity(['Mn_Ka'], plot_result=True)
        Mn_La at 0.63316 keV : Intensity = 96700.00

        >>> s = utils.example_signals.EDS_SEM_Spectrum()
        >>> s.plot(['Mn_Ka'], integration_windows=2.1)
        >>> s.get_lines_intensity(['Mn_Ka'],
        >>>                       integration_windows=2.1, plot_result=True)
        Mn_Ka at 5.8987 keV : Intensity = 53597.00

        >>> s = utils.example_signals.EDS_SEM_Spectrum()
        >>> s.set_elements(['Mn'])
        >>> s.set_lines(['Mn_Ka'])
        >>> bw = s.estimate_background_windows()
        >>> s.plot(background_windows=bw)
        >>> s.get_lines_intensity(background_windows=bw, plot_result=True)
        Mn_Ka at 5.8987 keV : Intensity = 46716.00

        See also
        --------
        set_elements, add_elements, estimate_background_windows,
        plot

        """

<<<<<<< HEAD
        only_lines = utils_eds._parse_only_lines(only_lines)
        xray_lines = self._get_xray_lines(xray_lines)
=======
        only_lines = self._parse_only_lines(only_lines)
        xray_lines = self._get_xray_lines(xray_lines, only_one=only_one,
                                          only_lines=only_lines)
>>>>>>> e7f526f1
        xray_lines, xray_not_here = self._get_xray_lines_in_spectral_range(
            xray_lines)
        for xray in xray_not_here:
            warnings.warn("%s is not in the data energy range." % (xray) +
                          "You can remove it with" +
                          "s.metadata.Sample.xray_lines.remove('%s')"
                          % (xray))
        if hasattr(integration_windows, '__iter__') is False:
            integration_windows = self.estimate_integration_windows(
                windows_width=integration_windows, xray_lines=xray_lines)
        intensities = []
        ax = self.axes_manager.signal_axes[0]
        # test 1D Spectrum (0D problem)
        # signal_to_index = self.axes_manager.navigation_dimension - 2
        for i, (Xray_line, window) in enumerate(
                zip(xray_lines, integration_windows)):
            line_energy, line_FWHM = self._get_line_energy(Xray_line,
                                                           FWHM_MnKa='auto')
            element, line = utils_eds._get_element_and_line(Xray_line)
            img = self.isig[window[0]:window[1]].integrate1D(-1)
            if background_windows is not None:
                bw = background_windows[i]
                # TODO: test to prevent slicing bug. To be reomved when fixed
                indexes = [float(ax.value2index(de))
                           for de in list(bw) + window]
                if indexes[0] == indexes[1]:
                    bck1 = self.isig[bw[0]]
                else:
                    bck1 = self.isig[bw[0]:bw[1]].integrate1D(-1)
                if indexes[2] == indexes[3]:
                    bck2 = self.isig[bw[2]]
                else:
                    bck2 = self.isig[bw[2]:bw[3]].integrate1D(-1)
                corr_factor = (indexes[5] - indexes[4]) / (
                    (indexes[1] - indexes[0]) + (indexes[3] - indexes[2]))
                img -= (bck1 + bck2) * corr_factor
            img.metadata.General.title = (
                'X-ray line intensity of %s: %s at %.2f %s' %
                (self.metadata.General.title,
                 Xray_line,
                 line_energy,
                 self.axes_manager.signal_axes[0].units,
                 ))
            if img.axes_manager.navigation_dimension >= 2:
                img = img.as_image([0, 1])
            elif img.axes_manager.navigation_dimension == 1:
                img.axes_manager.set_signal_dimension(1)
            if plot_result and img.axes_manager.signal_dimension == 0:
                print("%s at %s %s : Intensity = %.2f"
                      % (Xray_line,
                         line_energy,
                         ax.units,
                         img.data))
            img.metadata.set_item("Sample.elements", ([element]))
            img.metadata.set_item("Sample.xray_lines", ([Xray_line]))
            intensities.append(img)
        if plot_result and img.axes_manager.signal_dimension != 0:
            utils.plot.plot_signals(intensities, **kwargs)
        return intensities

    def get_take_off_angle(self):
        """Calculate the take-off-angle (TOA).

        TOA is the angle with which the X-rays leave the surface towards
        the detector. Parameters are read in 'SEM.tilt_stage',
        'Acquisition_instrument.SEM.Detector.EDS.azimuth_angle' and
        'SEM.Detector.EDS.elevation_angle' in 'metadata'.

        Returns
        -------
        take_off_angle: float
            in Degree

        Examples
        --------
        >>> s = utils.example_signals.EDS_SEM_Spectrum()
        >>> s.get_take_off_angle()
        37.0
        >>> s.set_microscope_parameters(tilt_stage=20.)
        >>> s.get_take_off_angle()
        57.0

        See also
        --------
        utils.eds.take_off_angle

        Notes
        -----
        Defined by M. Schaffer et al., Ultramicroscopy 107(8), pp 587-597
        (2007)
        """
        if self.metadata.Signal.signal_type == 'EDS_SEM':
            mp = self.metadata.Acquisition_instrument.SEM
        elif self.metadata.Signal.signal_type == 'EDS_TEM':
            mp = self.metadata.Acquisition_instrument.TEM

        tilt_stage = mp.tilt_stage
        azimuth_angle = mp.Detector.EDS.azimuth_angle
        elevation_angle = mp.Detector.EDS.elevation_angle

        TOA = utils.eds.take_off_angle(tilt_stage, azimuth_angle,
                                       elevation_angle)

        return TOA

    def estimate_integration_windows(self,
                                     windows_width=2.,
                                     xray_lines=None):
        """
        Estimate a window of integration for each X-ray line.

        Parameters
        ----------
        windows_width: float
            The width of the integration windows is the 'windows_width' times
            the calculated FWHM of the line.
        xray_lines: None or list of string
            If None, use 'metadata.Sample.elements.xray_lines'. Else,
            provide an iterable containing a list of valid X-ray lines
            symbols.

        Return
        ------
        integration_windows: 2D array of float
            The positions of the windows in energy. Each row corresponds to a
            X-ray line. Each row contains the left and right value of the
            window.

        Examples
        --------
        >>> s = utils.example_signals.EDS_TEM_Spectrum()
        >>> s.add_lines()
        >>> iw = s.estimate_integration_windows()
        >>> s.plot(integration_windows=iw)
        >>> s.get_lines_intensity(integration_windows=iw, plot_result=True)
        Fe_Ka at 6.4039 keV : Intensity = 3710.00
        Pt_La at 9.4421 keV : Intensity = 15872.00

        See also
        --------
        plot, get_lines_intensity
        """
        xray_lines = self._get_xray_lines(xray_lines)
        integration_windows = []
        for Xray_line in xray_lines:
            line_energy, line_FWHM = self._get_line_energy(Xray_line,
                                                           FWHM_MnKa='auto')
            element, line = utils_eds._get_element_and_line(Xray_line)
            det = windows_width * line_FWHM / 2.
            integration_windows.append([line_energy - det, line_energy + det])
        return integration_windows

    def estimate_background_windows(self,
                                    line_width=[2, 2],
                                    windows_width=1,
                                    xray_lines=None):
        """
        Estimate two windows around each X-ray line containing only the
        background.

        Parameters
        ----------
        line_width: list of two floats
            The position of the two windows around the X-ray line is given by
            the `line_width` (left and right) times the calculated FWHM of the
            line.
        windows_width: float
            The width of the windows is is the `windows_width` times the
            calculated FWHM of the line.
        xray_lines: None or list of string
            If None, use `metadata.Sample.elements.xray_lines`. Else,
            provide an iterable containing a list of valid X-ray lines
            symbols.

        Return
        ------
        windows_position: 2D array of float
            The position of the windows in energy. Each line corresponds to a
            X-ray line. In a line, the two first values correspond to the
            limits of the left window and the two last values correspond to
            the limits of the right window.

        Examples
        --------
        >>> s = utils.example_signals.EDS_TEM_Spectrum()
        >>> s.add_lines()
        >>> bw = s.estimate_background_windows(line_width=[5.0, 2.0])
        >>> s.plot(background_windows=bw)
        >>> s.get_lines_intensity(background_windows=bw, plot_result=True)
        Fe_Ka at 6.4039 keV : Intensity = 2754.00
        Pt_La at 9.4421 keV : Intensity = 15090.00

        See also
        --------
        plot, get_lines_intensity
        """
        xray_lines = self._get_xray_lines(xray_lines)
        windows_position = []
        for xray_line in xray_lines:
            line_energy, line_FWHM = self._get_line_energy(xray_line,
                                                           FWHM_MnKa='auto')
            tmp = [line_energy - line_FWHM * line_width[0] -
                   line_FWHM * windows_width]
            tmp.append(line_energy - line_FWHM * line_width[0])
            tmp.append(line_energy + line_FWHM * line_width[1])
            tmp.append(line_energy + line_FWHM * line_width[1] +
                       line_FWHM * windows_width)
            windows_position.append(tmp)
        windows_position = np.array(windows_position)
        # merge ovelapping windows
        index = windows_position.argsort(axis=0)[:, 0]
        for i in range(len(index) - 1):
            if windows_position[index[i], 2] > windows_position[index[i + 1], 0]:
                interv = np.append(windows_position[index[i], :2],
                                   windows_position[index[i + 1], 2:])
                windows_position[index[i]] = interv
                windows_position[index[i + 1]] = interv
        return windows_position

    def plot(self,
             xray_lines=False,
             only_lines=("a", "b"),
             only_one=False,
             background_windows=None,
             integration_windows=None,
             **kwargs):
        """
        Plot the EDS spectrum. The following markers can be added

        - The position of the X-ray lines and their names.
        - The background windows associated with each X-ray lines. A black line
        links the left and right window with the average value in each window.

        Parameters
        ----------
        xray_lines: {False, True, 'from_elements', list of string}
            If not False, indicate the position and the name of the X-ray
            lines.
            If True, if `metadata.Sample.elements.xray_lines` contains a
            list of lines use those. If `metadata.Sample.elements.xray_lines`
            is undefined or empty or if xray_lines equals 'from_elements' and
            `metadata.Sample.elements` is defined, use the same syntax as
            `add_line` to select a subset of lines for the operation.
            Alternatively, provide an iterable containing a list of valid X-ray
            lines symbols.
        only_lines : None or list of strings
            If not None, use only the given lines (eg. ('a','Kb')).
            If None, use all lines.
        only_one : bool
            If False, use all the lines of each element in the data spectral
            range. If True use only the line at the highest energy
            above an overvoltage of 2 (< beam energy / 2).
        background_windows: None or 2D array of float
            If not None, add markers at the position of the windows in energy.
            Each line corresponds to a X-ray lines. In a line, the two first
            value corresponds to the limit of the left window and the two
            last values corresponds to the limit of the right window.
        integration_windows: None or 'auto' or float or 2D array of float
            If not None, add markers at the position of the integration
            windows.
            If 'auto' (or float), the width of the integration windows is 2.0
            (or float) times the calculated FWHM of the line. see
            'estimate_integration_windows'.
            Else provide an array for which each row corresponds to a X-ray
            line. Each row contains the left and right value of the window.
        kwargs
            The extra keyword arguments for plot()

        Examples
        --------
        >>> s = utils.example_signals.EDS_SEM_Spectrum()
        >>> s.plot()

        >>> s = utils.example_signals.EDS_SEM_Spectrum()
        >>> s.plot(True)

        >>> s = utils.example_signals.EDS_TEM_Spectrum()
        >>> s.add_lines()
        >>> bw = s.estimate_background_windows()
        >>> s.plot(background_windows=bw)

        >>> s = utils.example_signals.EDS_SEM_Spectrum()
        >>> s.plot(['Mn_Ka'], integration_windows='auto')

        >>> s = utils.example_signals.EDS_TEM_Spectrum()
        >>> s.add_lines()
        >>> bw = s.estimate_background_windows()
        >>> s.plot(background_windows=bw, integration_windows=2.1)

        See also
        --------
        set_elements, add_elements, estimate_integration_windows,
        get_lines_intensity, estimate_background_windows
        """
        super(EDSSpectrum, self).plot(**kwargs)
        self._xray_markers.clear()
        self._plot_xray_lines(xray_lines, only_lines, only_one,
                              background_windows, integration_windows)

    def _plot_xray_lines(self, xray_lines=False, only_lines=("a", "b"),
                         only_one=False, background_windows=None,
                         integration_windows=None):
        if xray_lines is not False or\
                background_windows is not None or\
                integration_windows is not None:
            if xray_lines is False:
                xray_lines = True
            only_lines = utils_eds._parse_only_lines(only_lines)
            if xray_lines is True or xray_lines == 'from_elements':
                if 'Sample.xray_lines' in self.metadata \
                        and xray_lines != 'from_elements':
                    xray_lines = self.metadata.Sample.xray_lines
                elif 'Sample.elements' in self.metadata:
                    xray_lines = self._get_lines_from_elements(
                        self.metadata.Sample.elements,
                        only_one=only_one,
                        only_lines=only_lines)
                else:
                    raise ValueError(
                        "No elements defined, set them with `add_elements`")
            xray_lines, xray_not_here = self._get_xray_lines_in_spectral_range(
                xray_lines)
            for xray in xray_not_here:
                print("Warning: %s is not in the data energy range." % (xray))
            xray_lines = np.unique(xray_lines)
            self._add_xray_lines_markers(xray_lines)
            if background_windows is not None:
                self._add_background_windows_markers(background_windows)
            if integration_windows is not None:
                if integration_windows == 'auto':
                    integration_windows = 2.0
                if hasattr(integration_windows, '__iter__') is False:
                    integration_windows = self.estimate_integration_windows(
                        windows_width=integration_windows,
                        xray_lines=xray_lines)
                self._add_vertical_lines_groups(integration_windows,
                                                linestyle='--')

    def _add_vertical_lines_groups(self, position, **kwargs):
        """
        Add vertical markers for each group that shares the color.

        Parameters
        ----------
        position: 2D array of float
            The position on the signal axis. Each row corresponds to a
            group.
        kwargs
            keywords argument for markers.vertical_line
        """
        per_xray = len(position[0])
        colors = itertools.cycle(np.sort(
            plt.rcParams['axes.color_cycle'] * per_xray))
        for x, color in zip(np.ravel(position), colors):
            line = markers.vertical_line(x=x, color=color, **kwargs)
            self.add_marker(line)

    def _add_xray_lines_markers(self, xray_lines):
        """
        Add marker on a spec.plot() with the name of the selected X-ray
        lines

        Parameters
        ----------
        xray_lines: list of string
            A valid list of X-ray lines
        """

        line_energy = []
        intensity = []
        for xray_line in xray_lines:
            element, line = utils_eds._get_element_and_line(xray_line)
            line_energy.append(self._get_line_energy(xray_line))
            relative_factor = elements_db[element][
                'Atomic_properties']['Xray_lines'][line]['weight']
            a_eng = self._get_line_energy(element + '_' + line[0] + 'a')
            intensity.append(self.isig[a_eng].data * relative_factor)
        for i in range(len(line_energy)):
            line = markers.vertical_line_segment(
                x=line_energy[i], y1=None, y2=intensity[i] * 0.8)
            self.add_marker(line)
            text = markers.text(
                x=line_energy[i], y=intensity[i] * 1.1, text=xray_lines[i],
                rotation=90)
            self.add_marker(text)
            line.events.closed.connect(partial(self._remove_xray_lines_markers,
                                               xray_lines[i]))
            self._xray_markers[xray_lines[i]] = (line, text)

    def _remove_xray_lines_markers(self, xray_lines):
        """
        Remove marker previosuly added on a spec.plot() with the name of the
        selected X-ray lines

        Parameters
        ----------
        xray_lines: list of string
            A valid list of X-ray lines to remove
        """
        for xray_line in xray_lines:
            if xray_line in self._xray_markers:
                ms = self._xray_markers.pop(xray_line)
                for m in ms:
                    m.close()

    def _add_background_windows_markers(self,
                                        windows_position):
        """
        Plot the background windows associated with each X-ray lines.

        For X-ray lines, a black line links the left and right window with the
        average value in each window.

        Parameters
        ----------
        windows_position: 2D array of float
            The position of the windows in energy. Each line corresponds to a
            X-ray lines. In a line, the two first value corresponds to the
            limit of the left window and the two last values corresponds to the
            limit of the right window.

        See also
        --------
        estimate_background_windows, get_lines_intensity
        """
        self._add_vertical_lines_groups(windows_position)
        ax = self.axes_manager.signal_axes[0]
        for bw in windows_position:
            # TODO: test to prevent slicing bug. To be reomved when fixed
            if ax.value2index(bw[0]) == ax.value2index(bw[1]):
                y1 = self.isig[bw[0]].data
            else:
                y1 = self.isig[bw[0]:bw[1]].mean(-1).data
            if ax.value2index(bw[2]) == ax.value2index(bw[3]):
                y2 = self.isig[bw[2]].data
            else:
                y2 = self.isig[bw[2]:bw[3]].mean(-1).data
            line = markers.line_segment(
                x1=(bw[0] + bw[1]) / 2., x2=(bw[2] + bw[3]) / 2.,
                y1=y1, y2=y2, color='black')
            self.add_marker(line)

    def _add_background_windows_rois(self,
                                     windows_position):
        """
        Plot the background windows associated with each X-ray lines.

        For X-ray lines, a black line links the left and right window with the
        average value in each window.

        Parameters
        ----------
        windows_position: 2D array of float
            The position of the windows in energy. Each line corresponds to an
            X-ray lines. In a line, the two first value corresponds to the
            limit of the left window and the two last values corresponds to the
            limit of the right window..

        See also
        --------
        estimate_background_windows, get_lines_intensity
        """
        rois = []
        mas = []
        ax = self.axes_manager.signal_axes[0]
        for i, pos in enumerate(windows_position):
            rois.append([])
            mas.append([])
            color = plt.rcParams['axes.color_cycle'][i]
            left1 = pos[0]
            right1 = pos[1]
            left2 = pos[2]
            right2 = pos[3]
            r1 = SpanROI(left1, right1)
            r1.add_widget(self, axes=self.axes_manager.signal_axes,
                          color=color)
            r2 = SpanROI(left2, right2)
            r2.add_widget(self, axes=self.axes_manager.signal_axes,
                          color=color)
            rois[-1].extend([r1, r2])
            # TODO: test to prevent slicing bug. To be reomved when fixed
            if ax.value2index(left1) == ax.value2index(right1):
                y1 = self.isig[left1].data
            else:
                y1 = self.isig[left1:right1].mean(-1).data
            if ax.value2index(left2) == ax.value2index(right2):
                y2 = self.isig[left2].data
            else:
                y2 = self.isig[left2:right2].mean(-1).data
            line = markers.line_segment(
                x1=(left1 + right1) / 2., x2=(left2 + right2) / 2.,
                y1=y1, y2=y2, color='black')
            self.add_marker(line)
            mas[-1].append(line)

            # Code to update marker when rois change
            def roi_changed(r1, r2, line, r):
                left = r.left
                right = r.right
                if r == r1:
                    # TODO: test to prevent slicing bug.
                    if ax.value2index(left) == ax.value2index(right):
                        y1 = self.isig[left].data
                    else:
                        y1 = self.isig[left:right].mean(-1).data
                    line.data['y1'].item()[()] = y1
                    line.data['x1'].item()[()] = (left + right) / 2
                if r == r2:
                    if ax.value2index(left) == ax.value2index(right):
                        y2 = self.isig[left].data
                    else:
                        y2 = self.isig[left:right].mean(-1).data
                    line.data['y2'].item()[()] = y2
                    line.data['x2'].item()[()] = (left + right) / 2
                line.update()

            r1.events.roi_changed.connect(partial(roi_changed, r1, r2, line))
            r2.events.roi_changed.connect(partial(roi_changed, r1, r2, line))
        return rois, mas<|MERGE_RESOLUTION|>--- conflicted
+++ resolved
@@ -300,21 +300,6 @@
 
     def _get_xray_lines(self, xray_lines=None, only_one=None,
                         only_lines=['a']):
-        if xray_lines is None:
-            if 'Sample.xray_lines' in self.metadata:
-                xray_lines = self.metadata.Sample.xray_lines
-            elif 'Sample.elements' in self.metadata:
-                xray_lines = self._get_lines_from_elements(
-                    self.metadata.Sample.elements,
-                    only_one=only_one,
-                    only_lines=only_lines)
-            else:
-                raise ValueError(
-                    "Not X-ray line, set them with `add_elements`")
-        return xray_lines
-
-    def _get_xray_lines(self, xray_lines=None, only_one=None,
-                        only_lines=('a')):
         if xray_lines is None:
             if 'Sample.xray_lines' in self.metadata:
                 xray_lines = self.metadata.Sample.xray_lines
@@ -627,14 +612,9 @@
 
         """
 
-<<<<<<< HEAD
         only_lines = utils_eds._parse_only_lines(only_lines)
-        xray_lines = self._get_xray_lines(xray_lines)
-=======
-        only_lines = self._parse_only_lines(only_lines)
-        xray_lines = self._get_xray_lines(xray_lines, only_one=only_one,
-                                          only_lines=only_lines)
->>>>>>> e7f526f1
+                xray_lines = self._get_lines_from_elements(
+                    only_lines=only_lines)
         xray_lines, xray_not_here = self._get_xray_lines_in_spectral_range(
             xray_lines)
         for xray in xray_not_here:
