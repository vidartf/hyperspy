--- conflicted
+++ resolved
@@ -18,11 +18,7 @@
 from __future__ import division
 
 import numpy as np
-<<<<<<< HEAD
 import warnings
-=======
-from matplotlib import pyplot as plt
->>>>>>> 397b1907
 
 from hyperspy import utils
 from hyperspy._signals.spectrum import Spectrum
