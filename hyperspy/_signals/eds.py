--- conflicted
+++ resolved
@@ -19,21 +19,15 @@
 import itertools
 
 import numpy as np
-from matplotlib import pyplot as plt
 import warnings
 from matplotlib import pyplot as plt
-
 
 from hyperspy import utils
 from hyperspy._signals.spectrum import Spectrum
 from hyperspy.misc.elements import elements as elements_db
 from hyperspy.misc.eds import utils as utils_eds
 from hyperspy.misc.utils import isiterable
-<<<<<<< HEAD
-from hyperspy.drawing import marker
-=======
 from hyperspy.utils import markers
->>>>>>> dfe35cb2
 
 
 class EDSSpectrum(Spectrum):
@@ -657,30 +651,6 @@
 
         return TOA
 
-<<<<<<< HEAD
-    def plot_xray_lines(self,
-                        xray_lines=None,
-                        only_lines=("a", "b"),
-                        only_one=False,
-                        **kwargs):
-        """
-        Annotate a spec.plot() with the name of the selected X-ray
-        lines
-
-        Parameters
-        ----------
-        xray_lines: {None, 'from_elements', list of string}
-            If None,
-            if `mapped.parameters.Sample.elements.xray_lines` contains a
-            list of lines use those.
-            If `mapped.parameters.Sample.elements.xray_lines` is undefined
-            or empty or if xray_lines equals 'from_elements' and
-            `mapped.parameters.Sample.elements` is defined,
-            use the same syntax as `add_line` to select a subset of lines
-            for the operation.
-            Alternatively, provide an iterable containing
-            a list of valid X-ray lines symbols.
-=======
     def estimate_integration_windows(self,
                                      windows_width=2.,
                                      xray_lines=None):
@@ -821,7 +791,6 @@
             for the operation.
             Alternatively, provide an iterable containing
             a list of valid X-ray lines symbols.s
->>>>>>> dfe35cb2
         only_lines : None or list of strings
             If not None, use only the given lines (eg. ('a','Kb')).
             If None, use all lines.
@@ -829,42 +798,6 @@
             If False, use all the lines of each element in the data spectral
             range. If True use only the line at the highest energy
             above an overvoltage of 2 (< beam energy / 2).
-<<<<<<< HEAD
-        kwargs
-            The extra keyword arguments for plot()
-
-        See also
-        --------
-        set_elements, add_elements
-
-        """
-
-        if only_lines is not None:
-            only_lines = list(only_lines)
-            for only_line in only_lines:
-                if only_line == 'a':
-                    only_lines.extend(['Ka', 'La', 'Ma'])
-                elif only_line == 'b':
-                    only_lines.extend(['Kb', 'Lb1', 'Mb'])
-
-        if xray_lines is None or xray_lines == 'from_elements':
-            if 'Sample.xray_lines' in self.metadata \
-                    and xray_lines != 'from_elements':
-                xray_lines = self.metadata.Sample.xray_lines
-            elif 'Sample.elements' in self.metadata:
-                xray_lines = self._get_lines_from_elements(
-                    self.metadata.Sample.elements,
-                    only_one=only_one,
-                    only_lines=only_lines)
-            else:
-                raise ValueError(
-                    "No elements defined, set them with `add_elements`")
-
-        xray_lines, xray_not_here = self._get_xray_lines_in_spectral_range(
-            xray_lines)
-        for xray in xray_not_here:
-            print("Warning: %s is not in the data energy range." % (xray))
-=======
         background_windows: None or 2D array of float
             If not None, add markers at the position of the windows in energy.
             Each line corresponds to a X-ray lines. In a line, the two first
@@ -968,7 +901,6 @@
         xray_lines: list of string
             A valid list of X-ray lines
         """
->>>>>>> dfe35cb2
 
         line_energy = []
         intensity = []
@@ -978,25 +910,6 @@
             relative_factor = elements_db[element][
                 'Atomic_properties']['Xray_lines'][line]['weight']
             a_eng = self._get_line_energy(element + '_' + line[0] + 'a')
-<<<<<<< HEAD
-            intensity.append(self[..., a_eng].data * relative_factor)
-
-        self.plot(**kwargs)
-        for i in range(len(line_energy)):
-            line = marker.Marker()
-            line.type = 'line'
-            line.orientation = 'v'
-            line.set_data(x1=line_energy[i], y2=intensity[i] * 0.8)
-            self._plot.signal_plot.add_marker(line)
-            line.plot()
-            text = marker.Marker()
-            text.type = 'text'
-            text.set_marker_properties(rotation=90)
-            text.set_data(x1=line_energy[i],
-                          y1=intensity[i] * 1.1, text=xray_lines[i])
-            self._plot.signal_plot.add_marker(text)
-            text.plot()
-=======
             intensity.append(self.isig[a_eng].data * relative_factor)
         for i in range(len(line_energy)):
             line = markers.vertical_line_segment(
@@ -1042,5 +955,4 @@
             line = markers.line_segment(
                 x1=(bw[0]+bw[1])/2., x2=(bw[2]+bw[3])/2.,
                 y1=y1, y2=y2, color='black')
-            self.add_marker(line)
->>>>>>> dfe35cb2
+            self.add_marker(line)