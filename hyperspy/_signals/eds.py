# -*- coding: utf-8 -*-
# Copyright 2007-2016 The HyperSpy developers
#
# This file is part of  HyperSpy.
#
#  HyperSpy is free software: you can redistribute it and/or modify
# it under the terms of the GNU General Public License as published by
# the Free Software Foundation, either version 3 of the License, or
# (at your option) any later version.
#
#  HyperSpy is distributed in the hope that it will be useful,
# but WITHOUT ANY WARRANTY; without even the implied warranty of
# MERCHANTABILITY or FITNESS FOR A PARTICULAR PURPOSE.  See the
# GNU General Public License for more details.
#
# You should have received a copy of the GNU General Public License
# along with  HyperSpy.  If not, see <http://www.gnu.org/licenses/>.
import itertools
import logging

import numpy as np
import warnings
from matplotlib import pyplot as plt

from hyperspy import utils
from hyperspy._signals.spectrum import Spectrum
from hyperspy.misc.elements import elements as elements_db
from hyperspy.misc.eds import utils as utils_eds
from hyperspy.misc.utils import isiterable
from hyperspy.utils import markers

_logger = logging.getLogger(__name__)


class EDSSpectrum(Spectrum):
    _signal_type = "EDS"

    def __init__(self, *args, **kwards):
        Spectrum.__init__(self, *args, **kwards)
        if self.metadata.Signal.signal_type == 'EDS':
            warnings.warn('The microscope type is not set. Use '
                          'set_signal_type(\'EDS_TEM\')  '
                          'or set_signal_type(\'EDS_SEM\')')
        self.metadata.Signal.binned = True
        self._xray_markers = {}

    def _get_line_energy(self, Xray_line, FWHM_MnKa=None):
        """
        Get the line energy and the energy resolution of a Xray line.

        The return values are in the same units than the signal axis

        Parameters
        ----------
        Xray_line : strings
            Valid element X-ray lines e.g. Fe_Kb
        FWHM_MnKa: {None, float, 'auto'}
            The energy resolution of the detector in eV
            if 'auto', used the one in
            'self.metadata.Acquisition_instrument.SEM.Detector.EDS.energy_resolution_MnKa'

        Returns
        -------
        float: the line energy, if FWHM_MnKa is None
        (float,float): the line energy and the energy resolution, if FWHM_MnKa
        is not None
        """

        units_name = self.axes_manager.signal_axes[0].units

        if FWHM_MnKa == 'auto':
            if self.metadata.Signal.signal_type == 'EDS_SEM':
                FWHM_MnKa = self.metadata.Acquisition_instrument.SEM.\
                    Detector.EDS.energy_resolution_MnKa
            elif self.metadata.Signal.signal_type == 'EDS_TEM':
                FWHM_MnKa = self.metadata.Acquisition_instrument.TEM.\
                    Detector.EDS.energy_resolution_MnKa
            else:
                raise NotImplementedError(
                    "This method only works for EDS_TEM or EDS_SEM signals. "
                    "You can use `set_signal_type(\"EDS_TEM\")` or"
                    "`set_signal_type(\"EDS_SEM\")` to convert to one of these"
                    "signal types.")
        line_energy = utils_eds._get_energy_xray_line(Xray_line)
        if units_name == 'eV':
            line_energy *= 1000
            if FWHM_MnKa is not None:
                line_FWHM = utils_eds.get_FWHM_at_Energy(
                    FWHM_MnKa, line_energy / 1000) * 1000
        elif units_name == 'keV':
            if FWHM_MnKa is not None:
                line_FWHM = utils_eds.get_FWHM_at_Energy(FWHM_MnKa,
                                                         line_energy)
        else:
            raise ValueError(
                "%s is not a valid units for the energy axis. "
                "Only `eV` and `keV` are supported. "
                "If `s` is the variable containing this EDS spectrum:\n "
                ">>> s.axes_manager.signal_axes[0].units = \'keV\' \n"
                % units_name)
        if FWHM_MnKa is None:
            return line_energy
        else:
            return line_energy, line_FWHM

    def _get_beam_energy(self):
        """
        Get the beam energy.

        The return value is in the same units than the signal axis
        """

        if "Acquisition_instrument.SEM.beam_energy" in self.metadata:
            beam_energy = self.metadata.Acquisition_instrument.SEM.beam_energy
        elif "Acquisition_instrument.TEM.beam_energy" in self.metadata:
            beam_energy = self.metadata.Acquisition_instrument.TEM.beam_energy
        else:
            raise AttributeError(
                "To use this method the beam energy "
                "`Acquisition_instrument.TEM.beam_energy` or "
                "`Acquisition_instrument.SEM.beam_energy` must be defined in "
                "`metadata`.")

        units_name = self.axes_manager.signal_axes[0].units

        if units_name == 'eV':
            beam_energy *= 1000
        return beam_energy

    def _get_xray_lines_in_spectral_range(self, xray_lines):
        """
        Return the lines in the energy range

        Parameters
        ----------
        xray_lines: List of string
            The xray_lines

        Return
        ------
        The list of xray_lines in the energy range
        """
        ax = self.axes_manager.signal_axes[0]
        low_value = ax.low_value
        high_value = ax.high_value
        if self._get_beam_energy() < high_value:
            high_value = self._get_beam_energy()
        xray_lines_in_range = []
        xray_lines_not_in_range = []
        for xray_line in xray_lines:
            line_energy = self._get_line_energy(xray_line)
            if low_value < line_energy < high_value:
                xray_lines_in_range.append(xray_line)
            else:
                xray_lines_not_in_range.append(xray_line)
        return xray_lines_in_range, xray_lines_not_in_range

    def sum(self, axis=None, out=None):
        """Sum the data over the given axis.

        Parameters
        ----------
        axis : {int, string}
           The axis can be specified using the index of the axis in
           `axes_manager` or the axis name.

        Returns
        -------
        s : Signal

        See also
        --------
        sum_in_mask, mean

        Examples
        --------
        >>> s = hs.datasets.example_signals.EDS_SEM_Spectrum()
        >>> s.sum(0).data
        array(1000279)

        """
        if axis is None:
            axis = self.axes_manager.navigation_axes
        # modify time spend per spectrum
        s = super(EDSSpectrum, self).sum(axis=axis, out=out)
        s = out or s
        if "Acquisition_instrument.SEM" in s.metadata:
            mp = s.metadata.Acquisition_instrument.SEM
            mp_old = self.metadata.Acquisition_instrument.SEM
        else:
            mp = s.metadata.Acquisition_instrument.TEM
            mp_old = self.metadata.Acquisition_instrument.TEM
        if mp.has_item('Detector.EDS.live_time'):
            mp.Detector.EDS.live_time = mp_old.Detector.EDS.live_time * \
                self.data.size / s.data.size
        if out is None:
            return s

    def rebin(self, new_shape):
        """Rebins the data to the new shape

        Parameters
        ----------
        new_shape: tuple of ints
            The new shape must be a divisor of the original shape

        Examples
        --------
        >>> s = hs.datasets.example_signals.EDS_SEM_Spectrum()
        >>> print(s)
        >>> print(s.rebin([512]))
        <EDSSEMSpectrum, title: EDS SEM Spectrum, dimensions: (|1024)>
        <EDSSEMSpectrum, title: EDS SEM Spectrum, dimensions: (|512)>

        """
        new_shape_in_array = []
        for axis in self.axes_manager._axes:
            new_shape_in_array.append(
                new_shape[axis.index_in_axes_manager])
        factors = (np.array(self.data.shape) /
                   np.array(new_shape_in_array))
        s = super(EDSSpectrum, self).rebin(new_shape)
        # modify time per spectrum
        if "Acquisition_instrument.SEM.Detector.EDS.live_time" in s.metadata:
            for factor in factors:
                s.metadata.Acquisition_instrument.SEM.Detector.EDS.live_time\
                    *= factor
        if "Acquisition_instrument.TEM.Detector.EDS.live_time" in s.metadata:
            for factor in factors:
                s.metadata.Acquisition_instrument.TEM.Detector.EDS.live_time\
                    *= factor
        return s

    def set_elements(self, elements):
        """Erase all elements and set them.

        Parameters
        ----------
        elements : list of strings
            A list of chemical element symbols.

        See also
        --------
        add_elements, set_lines, add_lines

        Examples
        --------
        >>> s = hs.datasets.example_signals.EDS_SEM_Spectrum()
        >>> print(s.metadata.Sample.elements)
        >>> s.set_elements(['Al'])
        >>> print(s.metadata.Sample.elements)
        ['Al' 'C' 'Cu' 'Mn' 'Zr']
        ['Al']

        """
        # Erase previous elements and X-ray lines
        if "Sample.elements" in self.metadata:
            del self.metadata.Sample.elements
        self.add_elements(elements)

    def add_elements(self, elements):
        """Add elements and the corresponding X-ray lines.

        The list of elements is stored in `metadata.Sample.elements`

        Parameters
        ----------
        elements : list of strings
            The symbol of the elements.

        Examples
        --------
        >>> s = hs.datasets.example_signals.EDS_SEM_Spectrum()
        >>> print(s.metadata.Sample.elements)
        >>> s.add_elements(['Ar'])
        >>> print(s.metadata.Sample.elements)
        ['Al' 'C' 'Cu' 'Mn' 'Zr']
        ['Al', 'Ar', 'C', 'Cu', 'Mn', 'Zr']

        See also
        --------
        set_elements, add_lines, set_lines

        """
        if not isiterable(elements) or isinstance(elements, str):
            raise ValueError(
                "Input must be in the form of a list. For example, "
                "if `s` is the variable containing this EDS spectrum:\n "
                ">>> s.add_elements(('C',))\n"
                "See the docstring for more information.")
        if "Sample.elements" in self.metadata:
            elements_ = set(self.metadata.Sample.elements)
        else:
            elements_ = set()
        for element in elements:
            if element in elements_db:
                elements_.add(element)
            else:
                raise ValueError(
                    "%s is not a valid chemical element symbol." % element)

        if not hasattr(self.metadata, 'Sample'):
            self.metadata.add_node('Sample')

        self.metadata.Sample.elements = sorted(list(elements_))

    def _get_xray_lines(self, xray_lines=None, only_one=None,
                        only_lines=('a',)):
        if xray_lines is None:
            if 'Sample.xray_lines' in self.metadata:
                xray_lines = self.metadata.Sample.xray_lines
            elif 'Sample.elements' in self.metadata:
                xray_lines = self._get_lines_from_elements(
                    self.metadata.Sample.elements,
                    only_one=only_one,
                    only_lines=only_lines)
            else:
                raise ValueError(
                    "Not X-ray line, set them with `add_elements`")
        return xray_lines

    def set_lines(self,
                  lines,
                  only_one=True,
                  only_lines=('a',)):
        """Erase all Xrays lines and set them.

        See add_lines for details.

        Parameters
        ----------
        lines : list of strings
            A list of valid element X-ray lines to add e.g. Fe_Kb.
            Additionally, if `metadata.Sample.elements` is
            defined, add the lines of those elements that where not
            given in this list.
        only_one: bool
            If False, add all the lines of each element in
            `metadata.Sample.elements` that has not line
            defined in lines. If True (default),
            only add the line at the highest energy
            above an overvoltage of 2 (< beam energy / 2).
        only_lines : {None, list of strings}
            If not None, only the given lines will be added.

        Examples
        --------
        >>> s = hs.datasets.example_signals.EDS_SEM_Spectrum()
        >>> s.add_lines()
        >>> print(s.metadata.Sample.xray_lines)
        >>> s.set_lines(['Cu_Ka'])
        >>> print(s.metadata.Sample.xray_lines)
        ['Al_Ka', 'C_Ka', 'Cu_La', 'Mn_La', 'Zr_La']
        ['Al_Ka', 'C_Ka', 'Cu_Ka', 'Mn_La', 'Zr_La']

        See also
        --------
        add_lines, add_elements, set_elements

        """
        only_lines = utils_eds._parse_only_lines(only_lines)
        if "Sample.xray_lines" in self.metadata:
            del self.metadata.Sample.xray_lines
        self.add_lines(lines=lines,
                       only_one=only_one,
                       only_lines=only_lines)

    def add_lines(self,
                  lines=(),
                  only_one=True,
                  only_lines=("a",)):
        """Add X-rays lines to the internal list.

        Although most functions do not require an internal list of
        X-ray lines because they can be calculated from the internal
        list of elements, ocassionally it might be useful to customize the
        X-ray lines to be use by all functions by default using this method.
        The list of X-ray lines is stored in
        `metadata.Sample.xray_lines`

        Parameters
        ----------
        lines : list of strings
            A list of valid element X-ray lines to add e.g. Fe_Kb.
            Additionally, if `metadata.Sample.elements` is
            defined, add the lines of those elements that where not
            given in this list. If the list is empty (default), and
            `metadata.Sample.elements` is
            defined, add the lines of all those elements.
        only_one: bool
            If False, add all the lines of each element in
            `metadata.Sample.elements` that has not line
            defined in lines. If True (default),
            only add the line at the highest energy
            above an overvoltage of 2 (< beam energy / 2).
        only_lines : {None, list of strings}
            If not None, only the given lines will be added.

        Examples
        --------
        >>> s = hs.datasets.example_signals.EDS_SEM_Spectrum()
        >>> s.add_lines()
        >>> print(s.metadata.Sample.xray_lines)
        ['Al_Ka', 'C_Ka', 'Cu_La', 'Mn_La', 'Zr_La']

        >>> s = hs.datasets.example_signals.EDS_SEM_Spectrum()
        >>> s.set_microscope_parameters(beam_energy=30)
        >>> s.add_lines()
        >>> print(s.metadata.Sample.xray_lines)
        ['Al_Ka', 'C_Ka', 'Cu_Ka', 'Mn_Ka', 'Zr_La']

        >>> s = hs.datasets.example_signals.EDS_SEM_Spectrum()
        >>> s.add_lines()
        >>> print(s.metadata.Sample.xray_lines)
        >>> s.add_lines(['Cu_Ka'])
        >>> print(s.metadata.Sample.xray_lines)
        ['Al_Ka', 'C_Ka', 'Cu_La', 'Mn_La', 'Zr_La']
        ['Al_Ka', 'C_Ka', 'Cu_Ka', 'Cu_La', 'Mn_La', 'Zr_La']

        See also
        --------
        set_lines, add_elements, set_elements

        """
        only_lines = utils_eds._parse_only_lines(only_lines)
        if "Sample.xray_lines" in self.metadata:
            xray_lines = set(self.metadata.Sample.xray_lines)
        else:
            xray_lines = set()
        # Define the elements which Xray lines has been customized
        # So that we don't attempt to add new lines automatically
        elements = set()
        for line in xray_lines:
            elements.add(line.split("_")[0])
        for line in lines:
            try:
                element, subshell = line.split("_")
            except ValueError:
                raise ValueError(
                    "Invalid line symbol. "
                    "Please provide a valid line symbol e.g. Fe_Ka")
            if element in elements_db:
                elements.add(element)
                if subshell in elements_db[element]['Atomic_properties'
                                                    ]['Xray_lines']:
                    lines_len = len(xray_lines)
                    xray_lines.add(line)
                    if lines_len != len(xray_lines):
                        _logger.info("%s line added," % line)
                    else:
                        _logger.info("%s line already in." % line)
                else:
                    raise ValueError(
                        "%s is not a valid line of %s." % (line, element))
            else:
                raise ValueError(
                    "%s is not a valid symbol of an element." % element)
        xray_not_here = self._get_xray_lines_in_spectral_range(xray_lines)[1]
        for xray in xray_not_here:
            warnings.warn("%s is not in the data energy range." % xray)
        if "Sample.elements" in self.metadata:
            extra_elements = (set(self.metadata.Sample.elements) -
                              elements)
            if extra_elements:
                new_lines = self._get_lines_from_elements(
                    extra_elements,
                    only_one=only_one,
                    only_lines=only_lines)
                if new_lines:
                    self.add_lines(list(new_lines) + list(lines))
        self.add_elements(elements)
        if not hasattr(self.metadata, 'Sample'):
            self.metadata.add_node('Sample')
        if "Sample.xray_lines" in self.metadata:
            xray_lines = xray_lines.union(
                self.metadata.Sample.xray_lines)
        self.metadata.Sample.xray_lines = sorted(list(xray_lines))

    def _get_lines_from_elements(self,
                                 elements,
                                 only_one=False,
                                 only_lines=("a",)):
        """Returns the X-ray lines of the given elements in spectral range
        of the data.

        Parameters
        ----------
        elements : list of strings
            A list containing the symbol of the chemical elements.
        only_one : bool
            If False, add all the lines of each element in the data spectral
            range. If True only add the line at the highest energy
            above an overvoltage of 2 (< beam energy / 2).
        only_lines : {None, list of strings}
            If not None, only the given lines will be returned.

        Returns
        -------
        list of X-ray lines alphabetically sorted

        """

        only_lines = utils_eds._parse_only_lines(only_lines)
        beam_energy = self._get_beam_energy()
        lines = []
        elements = [el if isinstance(el, str) else el.decode()
                    for el in elements]
        for element in elements:
            # Possible line (existing and excited by electron)
            element_lines = []
            for subshell in list(elements_db[element]['Atomic_properties'
                                                      ]['Xray_lines'].keys()):
                if only_lines and subshell not in only_lines:
                    continue
                element_lines.append(element + "_" + subshell)
            element_lines = self._get_xray_lines_in_spectral_range(
                element_lines)[0]
            if only_one and element_lines:
                # Choose the best line
                select_this = -1
                element_lines.sort()
                for i, line in enumerate(element_lines):
                    if (self._get_line_energy(line) < beam_energy / 2):
                        select_this = i
                        break
                element_lines = [element_lines[select_this], ]

            if not element_lines:
                _logger.info(
                    ("There is no X-ray line for element %s " % element) +
                    "in the data spectral range")
            else:
                lines.extend(element_lines)
        lines.sort()
        return lines

    def get_lines_intensity(self,
                            xray_lines=None,
                            integration_windows=2.,
                            background_windows=None,
                            plot_result=False,
                            only_one=True,
                            only_lines=("a",),
                            **kwargs):
        """Return the intensity map of selected Xray lines.

        The intensities, the number of X-ray counts, are computed by
        suming the spectrum over the
        different X-ray lines. The sum window width
        is calculated from the energy resolution of the detector
        as defined in 'energy_resolution_MnKa' of the metadata.
        Backgrounds average in provided windows can be subtracted from the
        intensities.

        Parameters
        ----------
        xray_lines: {None, "best", list of string}
            If None,
            if `metadata.Sample.elements.xray_lines` contains a
            list of lines use those.
            If `metadata.Sample.elements.xray_lines` is undefined
            or empty but `metadata.Sample.elements` is defined,
            use the same syntax as `add_line` to select a subset of lines
            for the operation.
            Alternatively, provide an iterable containing
            a list of valid X-ray lines symbols.
        integration_windows: Float or array
            If float, the width of the integration windows is the
            'integration_windows_width' times the calculated FWHM of the line.
            Else provide an array for which each row corresponds to a X-ray
            line. Each row contains the left and right value of the window.
        background_windows: None or 2D array of float
            If None, no background subtraction. Else, the backgrounds average
            in the windows are subtracted from the return intensities.
            'background_windows' provides the position of the windows in
            energy. Each line corresponds to a X-ray line. In a line, the two
            first values correspond to the limits of the left window and the
            two last values correspond to the limits of the right window.
        plot_result : bool
            If True, plot the calculated line intensities. If the current
            object is a single spectrum it prints the result instead.
        only_one : bool
            If False, use all the lines of each element in the data spectral
            range. If True use only the line at the highest energy
            above an overvoltage of 2 (< beam energy / 2).
        only_lines : {None, list of strings}
            If not None, use only the given lines.
        kwargs
            The extra keyword arguments for plotting. See
            `utils.plot.plot_signals`

        Returns
        -------
        intensities : list
            A list containing the intensities as Signal subclasses.

        Examples
        --------
        >>> s = hs.datasets.example_signals.EDS_SEM_Spectrum()
        >>> s.get_lines_intensity(['Mn_Ka'], plot_result=True)
        Mn_La at 0.63316 keV : Intensity = 96700.00

        >>> s = hs.datasets.example_signals.EDS_SEM_Spectrum()
        >>> s.plot(['Mn_Ka'], integration_windows=2.1)
        >>> s.get_lines_intensity(['Mn_Ka'],
        >>>                       integration_windows=2.1, plot_result=True)
        Mn_Ka at 5.8987 keV : Intensity = 53597.00

        >>> s = hs.datasets.example_signals.EDS_SEM_Spectrum()
        >>> s.set_elements(['Mn'])
        >>> s.set_lines(['Mn_Ka'])
        >>> bw = s.estimate_background_windows()
        >>> s.plot(background_windows=bw)
        >>> s.get_lines_intensity(background_windows=bw, plot_result=True)
        Mn_Ka at 5.8987 keV : Intensity = 46716.00

        See also
        --------
        set_elements, add_elements, estimate_background_windows,
        plot

        """

        only_lines = utils_eds._parse_only_lines(only_lines)
        xray_lines = self._get_xray_lines(xray_lines, only_one=only_one,
                                          only_lines=only_lines)
        xray_lines, xray_not_here = self._get_xray_lines_in_spectral_range(
            xray_lines)
        for xray in xray_not_here:
            warnings.warn("%s is not in the data energy range." % xray +
                          "You can remove it with" +
                          "s.metadata.Sample.xray_lines.remove('%s')"
                          % xray)
        if hasattr(integration_windows, '__iter__') is False:
            integration_windows = self.estimate_integration_windows(
                windows_width=integration_windows, xray_lines=xray_lines)
        intensities = []
        ax = self.axes_manager.signal_axes[0]
        # test 1D Spectrum (0D problem)
        # signal_to_index = self.axes_manager.navigation_dimension - 2
        for i, (Xray_line, window) in enumerate(
                zip(xray_lines, integration_windows)):
            line_energy, line_FWHM = self._get_line_energy(Xray_line,
                                                           FWHM_MnKa='auto')
            element, line = utils_eds._get_element_and_line(Xray_line)
            img = self.isig[window[0]:window[1]].integrate1D(-1)
            if background_windows is not None:
                bw = background_windows[i]
                # TODO: test to prevent slicing bug. To be reomved when fixed
                indexes = [float(ax.value2index(de))
                           for de in list(bw) + window]
                if indexes[0] == indexes[1]:
                    bck1 = self.isig[bw[0]]
                else:
                    bck1 = self.isig[bw[0]:bw[1]].integrate1D(-1)
                if indexes[2] == indexes[3]:
                    bck2 = self.isig[bw[2]]
                else:
                    bck2 = self.isig[bw[2]:bw[3]].integrate1D(-1)
                corr_factor = (indexes[5] - indexes[4]) / (
                    (indexes[1] - indexes[0]) + (indexes[3] - indexes[2]))
                img -= (bck1 + bck2) * corr_factor
            img.metadata.General.title = (
                'X-ray line intensity of %s: %s at %.2f %s' %
                (self.metadata.General.title,
                 Xray_line,
                 line_energy,
                 self.axes_manager.signal_axes[0].units,
                 ))
            if img.axes_manager.navigation_dimension >= 2:
                img = img.as_image([0, 1])
            elif img.axes_manager.navigation_dimension == 1:
                img.axes_manager.set_signal_dimension(1)
            if plot_result and img.axes_manager.signal_dimension == 0:
                print("%s at %s %s : Intensity = %.2f"
                      % (Xray_line,
                         line_energy,
                         ax.units,
                         img.data))
            img.metadata.set_item("Sample.elements", ([element]))
            img.metadata.set_item("Sample.xray_lines", ([Xray_line]))
            intensities.append(img)
        if plot_result and img.axes_manager.signal_dimension != 0:
            utils.plot.plot_signals(intensities, **kwargs)
        return intensities

    def get_take_off_angle(self):
        """Calculate the take-off-angle (TOA).

        TOA is the angle with which the X-rays leave the surface towards
        the detector. Parameters are read in 'SEM.tilt_stage',
        'Acquisition_instrument.SEM.Detector.EDS.azimuth_angle' and
        'SEM.Detector.EDS.elevation_angle' in 'metadata'.

        Returns
        -------
        take_off_angle: float
            in Degree

        Examples
        --------
        >>> s = hs.datasets.example_signals.EDS_SEM_Spectrum()
        >>> s.get_take_off_angle()
        37.0
        >>> s.set_microscope_parameters(tilt_stage=20.)
        >>> s.get_take_off_angle()
        57.0

        See also
        --------
        hs.eds.take_off_angle

        Notes
        -----
        Defined by M. Schaffer et al., Ultramicroscopy 107(8), pp 587-597
        (2007)
        """
        if self.metadata.Signal.signal_type == 'EDS_SEM':
            mp = self.metadata.Acquisition_instrument.SEM
        elif self.metadata.Signal.signal_type == 'EDS_TEM':
            mp = self.metadata.Acquisition_instrument.TEM

        tilt_stage = mp.tilt_stage
        azimuth_angle = mp.Detector.EDS.azimuth_angle
        elevation_angle = mp.Detector.EDS.elevation_angle

        TOA = utils.eds.take_off_angle(tilt_stage, azimuth_angle,
                                       elevation_angle)

        return TOA

    def estimate_integration_windows(self,
                                     windows_width=2.,
                                     xray_lines=None):
        """
        Estimate a window of integration for each X-ray line.

        Parameters
        ----------
        windows_width: float
            The width of the integration windows is the 'windows_width' times
            the calculated FWHM of the line.
        xray_lines: None or list of string
            If None, use 'metadata.Sample.elements.xray_lines'. Else,
            provide an iterable containing a list of valid X-ray lines
            symbols.

        Return
        ------
        integration_windows: 2D array of float
            The positions of the windows in energy. Each row corresponds to a
            X-ray line. Each row contains the left and right value of the
            window.

        Examples
        --------
        >>> s = hs.datasets.example_signals.EDS_TEM_Spectrum()
        >>> s.add_lines()
        >>> iw = s.estimate_integration_windows()
        >>> s.plot(integration_windows=iw)
        >>> s.get_lines_intensity(integration_windows=iw, plot_result=True)
        Fe_Ka at 6.4039 keV : Intensity = 3710.00
        Pt_La at 9.4421 keV : Intensity = 15872.00

        See also
        --------
        plot, get_lines_intensity
        """
        xray_lines = self._get_xray_lines(xray_lines)
        integration_windows = []
        for Xray_line in xray_lines:
            line_energy, line_FWHM = self._get_line_energy(Xray_line,
                                                           FWHM_MnKa='auto')
            element, line = utils_eds._get_element_and_line(Xray_line)
            det = windows_width * line_FWHM / 2.
            integration_windows.append([line_energy - det, line_energy + det])
        return integration_windows

    def estimate_background_windows(self,
                                    line_width=[2, 2],
                                    windows_width=1,
                                    xray_lines=None):
        """
        Estimate two windows around each X-ray line containing only the
        background.

        Parameters
        ----------
        line_width: list of two floats
            The position of the two windows around the X-ray line is given by
            the `line_width` (left and right) times the calculated FWHM of the
            line.
        windows_width: float
            The width of the windows is is the `windows_width` times the
            calculated FWHM of the line.
        xray_lines: None or list of string
            If None, use `metadata.Sample.elements.xray_lines`. Else,
            provide an iterable containing a list of valid X-ray lines
            symbols.

        Return
        ------
        windows_position: 2D array of float
            The position of the windows in energy. Each line corresponds to a
            X-ray line. In a line, the two first values correspond to the
            limits of the left window and the two last values correspond to
            the limits of the right window.

        Examples
        --------
        >>> s = hs.datasets.example_signals.EDS_TEM_Spectrum()
        >>> s.add_lines()
        >>> bw = s.estimate_background_windows(line_width=[5.0, 2.0])
        >>> s.plot(background_windows=bw)
        >>> s.get_lines_intensity(background_windows=bw, plot_result=True)
        Fe_Ka at 6.4039 keV : Intensity = 2754.00
        Pt_La at 9.4421 keV : Intensity = 15090.00

        See also
        --------
        plot, get_lines_intensity
        """
        xray_lines = self._get_xray_lines(xray_lines)
        windows_position = []
        for xray_line in xray_lines:
            line_energy, line_FWHM = self._get_line_energy(xray_line,
                                                           FWHM_MnKa='auto')
            tmp = [
                line_energy - line_FWHM * line_width[0] -
                line_FWHM * windows_width,
                line_energy - line_FWHM * line_width[0],
                line_energy + line_FWHM * line_width[1],
                line_energy + line_FWHM * line_width[1] +
                line_FWHM * windows_width
            ]
            windows_position.append(tmp)
        windows_position = np.array(windows_position)
        # merge ovelapping windows
        index = windows_position.argsort(axis=0)[:, 0]
        for i in range(len(index) - 1):
            ia, ib = index[i], index[i + 1]
            if windows_position[ia, 2] > windows_position[ib, 0]:
                interv = np.append(windows_position[ia, :2],
                                   windows_position[ib, 2:])
                windows_position[ia] = interv
                windows_position[ib] = interv
        return windows_position

    def plot(self,
             xray_lines=False,
             only_lines=("a", "b"),
             only_one=False,
             background_windows=None,
             integration_windows=None,
             **kwargs):
        """
        Plot the EDS spectrum. The following markers can be added

        - The position of the X-ray lines and their names.
        - The background windows associated with each X-ray lines. A black line
        links the left and right window with the average value in each window.

        Parameters
        ----------
        xray_lines: {False, True, 'from_elements', list of string}
            If not False, indicate the position and the name of the X-ray
            lines.
            If True, if `metadata.Sample.elements.xray_lines` contains a
            list of lines use those. If `metadata.Sample.elements.xray_lines`
            is undefined or empty or if xray_lines equals 'from_elements' and
            `metadata.Sample.elements` is defined, use the same syntax as
            `add_line` to select a subset of lines for the operation.
            Alternatively, provide an iterable containing a list of valid X-ray
            lines symbols.
        only_lines : None or list of strings
            If not None, use only the given lines (eg. ('a','Kb')).
            If None, use all lines.
        only_one : bool
            If False, use all the lines of each element in the data spectral
            range. If True use only the line at the highest energy
            above an overvoltage of 2 (< beam energy / 2).
        background_windows: None or 2D array of float
            If not None, add markers at the position of the windows in energy.
            Each line corresponds to a X-ray lines. In a line, the two first
            value corresponds to the limit of the left window and the two
            last values corresponds to the limit of the right window.
        integration_windows: None or 'auto' or float or 2D array of float
            If not None, add markers at the position of the integration
            windows.
            If 'auto' (or float), the width of the integration windows is 2.0
            (or float) times the calculated FWHM of the line. see
            'estimate_integration_windows'.
            Else provide an array for which each row corresponds to a X-ray
            line. Each row contains the left and right value of the window.
        kwargs
            The extra keyword arguments for plot()

        Examples
        --------
        >>> s = hs.datasets.example_signals.EDS_SEM_Spectrum()
        >>> s.plot()

        >>> s = hs.datasets.example_signals.EDS_SEM_Spectrum()
        >>> s.plot(True)

        >>> s = hs.datasets.example_signals.EDS_TEM_Spectrum()
        >>> s.add_lines()
        >>> bw = s.estimate_background_windows()
        >>> s.plot(background_windows=bw)

        >>> s = hs.datasets.example_signals.EDS_SEM_Spectrum()
        >>> s.plot(['Mn_Ka'], integration_windows='auto')

        >>> s = hs.datasets.example_signals.EDS_TEM_Spectrum()
        >>> s.add_lines()
        >>> bw = s.estimate_background_windows()
        >>> s.plot(background_windows=bw, integration_windows=2.1)

        See also
        --------
        set_elements, add_elements, estimate_integration_windows,
        get_lines_intensity, estimate_background_windows
        """
        super(EDSSpectrum, self).plot(**kwargs)
        self._plot_xray_lines(xray_lines, only_lines, only_one,
                              background_windows, integration_windows)

    def _plot_xray_lines(self, xray_lines=False, only_lines=("a", "b"),
                         only_one=False, background_windows=None,
                         integration_windows=None):
        if xray_lines is not False or\
                background_windows is not None or\
                integration_windows is not None:
            if xray_lines is False:
                xray_lines = True
            only_lines = utils_eds._parse_only_lines(only_lines)
            if xray_lines is True or xray_lines == 'from_elements':
                if 'Sample.xray_lines' in self.metadata \
                        and xray_lines != 'from_elements':
                    xray_lines = self.metadata.Sample.xray_lines
                elif 'Sample.elements' in self.metadata:
                    xray_lines = self._get_lines_from_elements(
                        self.metadata.Sample.elements,
                        only_one=only_one,
                        only_lines=only_lines)
                else:
                    raise ValueError(
                        "No elements defined, set them with `add_elements`")
            xray_lines, xray_not_here = self._get_xray_lines_in_spectral_range(
                xray_lines)
            for xray in xray_not_here:
                _logger.warn("%s is not in the data energy range." % xray)
            xray_lines = np.unique(xray_lines)
            self.add_xray_lines_markers(xray_lines)
            if background_windows is not None:
                self._add_background_windows_markers(background_windows)
            if integration_windows is not None:
                if integration_windows == 'auto':
                    integration_windows = 2.0
                if hasattr(integration_windows, '__iter__') is False:
                    integration_windows = self.estimate_integration_windows(
                        windows_width=integration_windows,
                        xray_lines=xray_lines)
                self._add_vertical_lines_groups(integration_windows,
                                                linestyle='--')

    def _add_vertical_lines_groups(self, position, **kwargs):
        """
        Add vertical markers for each group that shares the color.

        Parameters
        ----------
        position: 2D array of float
            The position on the signal axis. Each row corresponds to a
            group.
        kwargs
            keywords argument for markers.vertical_line
        """
        per_xray = len(position[0])
        colors = itertools.cycle(np.sort(
            plt.rcParams['axes.color_cycle'] * per_xray))
        for x, color in zip(np.ravel(position), colors):
            line = markers.vertical_line(x=x, color=color, **kwargs)
            self.add_marker(line)

    def add_xray_lines_markers(self, xray_lines):
        """
        Add marker on a spec.plot() with the name of the selected X-ray
        lines

        Parameters
        ----------
        xray_lines: list of string
            A valid list of X-ray lines
        """

        line_energy = []
        intensity = []
        for xray_line in xray_lines:
            element, line = utils_eds._get_element_and_line(xray_line)
            line_energy.append(self._get_line_energy(xray_line))
            relative_factor = elements_db[element][
                'Atomic_properties']['Xray_lines'][line]['weight']
            a_eng = self._get_line_energy(element + '_' + line[0] + 'a')
            intensity.append(self.isig[a_eng].data * relative_factor)
        for i in range(len(line_energy)):
            line = markers.vertical_line_segment(
                x=line_energy[i], y1=None, y2=intensity[i] * 0.8)
            self.add_marker(line)
            string = ('$\mathrm{%s}_{\mathrm{%s}}$' %
                      utils_eds._get_element_and_line(xray_lines[i]))
            text = markers.text(
                x=line_energy[i], y=intensity[i] * 1.1, text=string,
                rotation=90)
            self.add_marker(text)
<<<<<<< HEAD
            self._xray_markers[xray_lines[i]] = (line, text)
=======
            self._xray_markers[xray_lines[i]] = [line, text]
            line.events.closed.connect(self._xray_marker_closed)
            text.events.closed.connect(self._xray_marker_closed)

    def _xray_marker_closed(self, obj):
        marker = obj
        for xray_line, line_markers in reversed(list(
                self._xray_markers.items())):
            if marker in line_markers:
                line_markers.remove(marker)
            if not line_markers:
                self._xray_markers.pop(xray_line)
>>>>>>> 9336e197

    def remove_xray_lines_markers(self, xray_lines):
        """
        Remove marker previosuly added on a spec.plot() with the name of the
        selected X-ray lines

        Parameters
        ----------
        xray_lines: list of string
            A valid list of X-ray lines to remove
        """
        for xray_line in xray_lines:
            if xray_line in self._xray_markers:
<<<<<<< HEAD
                for m in self._xray_markers[xray_line]:
=======
                line_markers = self._xray_markers[xray_line]
                while line_markers:
                    m = line_markers.pop()
>>>>>>> 9336e197
                    m.close()

    def _add_background_windows_markers(self,
                                        windows_position):
        """
        Plot the background windows associated with each X-ray lines.

        For X-ray lines, a black line links the left and right window with the
        average value in each window.

        Parameters
        ----------
        windows_position: 2D array of float
            The position of the windows in energy. Each line corresponds to a
            X-ray lines. In a line, the two first value corresponds to the
            limit of the left window and the two last values corresponds to the
            limit of the right window.

        See also
        --------
        estimate_background_windows, get_lines_intensity
        """
        self._add_vertical_lines_groups(windows_position)
        ax = self.axes_manager.signal_axes[0]
        for bw in windows_position:
            # TODO: test to prevent slicing bug. To be reomved when fixed
            if ax.value2index(bw[0]) == ax.value2index(bw[1]):
                y1 = self.isig[bw[0]].data
            else:
                y1 = self.isig[bw[0]:bw[1]].mean(-1).data
            if ax.value2index(bw[2]) == ax.value2index(bw[3]):
                y2 = self.isig[bw[2]].data
            else:
                y2 = self.isig[bw[2]:bw[3]].mean(-1).data
            line = markers.line_segment(
                x1=(bw[0] + bw[1]) / 2., x2=(bw[2] + bw[3]) / 2.,
                y1=y1, y2=y2, color='black')
            self.add_marker(line)<|MERGE_RESOLUTION|>--- conflicted
+++ resolved
@@ -1013,9 +1013,6 @@
                 x=line_energy[i], y=intensity[i] * 1.1, text=string,
                 rotation=90)
             self.add_marker(text)
-<<<<<<< HEAD
-            self._xray_markers[xray_lines[i]] = (line, text)
-=======
             self._xray_markers[xray_lines[i]] = [line, text]
             line.events.closed.connect(self._xray_marker_closed)
             text.events.closed.connect(self._xray_marker_closed)
@@ -1028,7 +1025,6 @@
                 line_markers.remove(marker)
             if not line_markers:
                 self._xray_markers.pop(xray_line)
->>>>>>> 9336e197
 
     def remove_xray_lines_markers(self, xray_lines):
         """
@@ -1042,13 +1038,9 @@
         """
         for xray_line in xray_lines:
             if xray_line in self._xray_markers:
-<<<<<<< HEAD
-                for m in self._xray_markers[xray_line]:
-=======
                 line_markers = self._xray_markers[xray_line]
                 while line_markers:
                     m = line_markers.pop()
->>>>>>> 9336e197
                     m.close()
 
     def _add_background_windows_markers(self,
