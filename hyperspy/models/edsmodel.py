# -*- coding: utf-8 -*-
# Copyright 2007-2016 The HyperSpy developers
#
# This file is part of HyperSpy.
#
#  HyperSpy is free software: you can redistribute it and/or modify
# it under the terms of the GNU General Public License as published by
# the Free Software Foundation, either version 3 of the License, or
# (at your option) any later version.
#
#  HyperSpy is distributed in the hope that it will be useful,
# but WITHOUT ANY WARRANTY; without even the implied warranty of
# MERCHANTABILITY or FITNESS FOR A PARTICULAR PURPOSE.  See the
# GNU General Public License for more details.
#
# You should have received a copy of the GNU General Public License
# along with  HyperSpy.  If not, see <http://www.gnu.org/licenses/>.

from __future__ import division

import warnings
import numpy as np
import math
import logging

from hyperspy.misc.utils import stash_active_state
from hyperspy.misc.eds.utils import _get_element_and_line

from hyperspy.models.model1D import Model1D
from hyperspy._signals.eds import EDSSpectrum
from hyperspy.misc.elements import elements as elements_db
from hyperspy.misc.eds import utils as utils_eds
import hyperspy.components as create_component

_logger = logging.getLogger(__name__)

eV2keV = 1000.
sigma2fwhm = 2 * math.sqrt(2 * math.log(2))


def _get_weight(element, line, weight_line=None):
    if weight_line is None:
        weight_line = elements_db[
            element]['Atomic_properties']['Xray_lines'][line]['weight']
    return lambda x: x * weight_line


def _get_iweight(element, line, weight_line=None):
    if weight_line is None:
        weight_line = elements_db[
            element]['Atomic_properties']['Xray_lines'][line]['weight']
    return lambda x: x / weight_line


def _get_sigma(E, E_ref, units_factor):
    """
    Calculates an approximate sigma value, accounting for peak broadening due
    to the detector, for a peak at energy E given a known width at a reference
    energy.

    The factor 2.5 is a constant derived by Fiori & Newbury as references
    below.

    Parameters
    ----------
    energy_resolution_MnKa : float
        Energy resolution of Mn Ka in eV
    E : float
        Energy of the peak in keV

    Returns
    -------
    float : FWHM of the peak in keV

    Notes
    -----
    This method implements the equation derived by Fiori and Newbury as is
    documented in the following:

        Fiori, C. E., and Newbury, D. E. (1978). In SEM/1978/I, SEM, Inc.,
        AFM O'Hare, Illinois, p. 401.

        Goldstein et al. (2003). "Scanning Electron Microscopy & X-ray
        Microanalysis", Plenum, third edition, p 315.
    """
    energy2sigma_factor = 2.5 / (eV2keV * (sigma2fwhm**2))
    return lambda sig_ref: math.sqrt(abs(
        energy2sigma_factor * (E - E_ref) * units_factor +
        np.power(sig_ref, 2)))


def _get_offset(diff):
    return lambda E: E + diff


def _get_scale(E1, E_ref1, fact):
    return lambda E: E1 + fact * (E - E_ref1)


class EDSModel(Model1D):

    """Build and fit a model of an EDS Spectrum.

    Parameters
    ----------
    spectrum : an EDSSpectrum (or any EDSSpectrum subclass) instance.

    auto_add_lines : boolean
        If True, automatically add Gaussians for all X-rays generated
        in the energy range by an element, using the edsmodel.add_family_lines
        method.

    auto_background : boolean
        If True, adds automatically a polynomial order 6 to the model,
        using the edsmodel.add_polynomial_background method.

    Any extra arguments are passed to the Model creator.

    Example
    -------
    >>> m = s.create_model()
    >>> m.fit()
    >>> m.fit_background()
    >>> m.calibrate_energy_axis('resolution')
    >>> m.calibrate_xray_lines('energy', ['Au_Ma'])
    >>> m.calibrate_xray_lines('sub_weight',['Mn_La'], bound=10)
    """

    def __init__(self, spectrum,
                 auto_background=True,
                 auto_add_lines=True,
                 *args, **kwargs):
        Model1D.__init__(self, spectrum, *args, **kwargs)
        self.xray_lines = list()
        self.family_lines = list()
        end_energy = self.axes_manager.signal_axes[0].high_value
        self.end_energy = min(end_energy, self.spectrum._get_beam_energy())
        self.start_energy = self.axes_manager.signal_axes[0].low_value
        self.background_components = list()
        if 'dictionary' in kwargs or len(args) > 1:
            d = args[1] if len(args) > 1 else kwargs['dictionary']
            if len(d['xray_lines']) > 0:
                self.xray_lines.extend(
                    [self[name] for name in d['xray_lines']])
                auto_add_lines = False
            if len(d['background_components']) > 0:
                self.background_components.extend(
                    [self[name] for name in d['background_components']])
                auto_background = False
        if auto_background is True:
            self.add_polynomial_background()
        if auto_add_lines is True:
            self.add_family_lines()

    def as_dictionary(self, fullcopy=True):
        dic = super(EDSModel, self).as_dictionary(fullcopy)
        dic['xray_lines'] = [c.name for c in self.xray_lines]
        dic['background_components'] = [c.name for c in
                                        self.background_components]
        return dic

    @property
    def units_factor(self):
        units_name = self.axes_manager.signal_axes[0].units
        if units_name == 'eV':
            return 1000.
        elif units_name == 'keV':
            return 1.
        else:
            raise ValueError("Energy units, %s, not supported" %
                             str(units_name))

    @property
    def spectrum(self):
        return self._spectrum

    @spectrum.setter
    def spectrum(self, value):
        if isinstance(value, EDSSpectrum):
            self._spectrum = value
        else:
            raise ValueError(
                "This attribute can only contain an EDSSpectrum "
                "but an object of type %s was provided" %
                str(type(value)))

    @property
    def _active_xray_lines(self):
        return [xray_line for xray_line
                in self.xray_lines if xray_line.active]

    def add_family_lines(self, xray_lines='from_elements'):
        """Create the Xray-lines instances and configure them appropiately

        If a X-ray line is given, all the the lines of the familiy is added.
        For instance if Zn Ka is given, Zn Kb is added too. The main lines
        (alpha) is added to self.xray_lines

        Parameters
        -----------
        xray_lines: {None, 'from_elements', list of string}
            If None, if `metadata` contains `xray_lines` list of lines use
            those. If 'from_elements', add all lines from the elements contains
            in `metadata`. Alternatively, provide an iterable containing
            a list of valid X-ray lines symbols. (eg. ('Al_Ka','Zn_Ka')).
        """

        only_one = False
        only_lines = ("Ka", "La", "Ma")

        if xray_lines is None or xray_lines == 'from_elements':
            if 'Sample.xray_lines' in self.spectrum.metadata \
                    and xray_lines != 'from_elements':
                xray_lines = self.spectrum.metadata.Sample.xray_lines
            elif 'Sample.elements' in self.spectrum.metadata:
                xray_lines = self.spectrum._get_lines_from_elements(
                    self.spectrum.metadata.Sample.elements,
                    only_one=only_one,
                    only_lines=only_lines)
            else:
                raise ValueError(
                    "No elements defined, set them with `add_elements`")

        components_names = [xr.name for xr in self.xray_lines]
        xray_lines = filter(lambda x: x not in components_names, xray_lines)
        xray_lines, xray_not_here = self.spectrum.\
            _get_xray_lines_in_spectral_range(xray_lines)
        for xray in xray_not_here:
            warnings.warn("%s is not in the data energy range." % (xray))

        for xray_line in xray_lines:
            element, line = utils_eds._get_element_and_line(xray_line)
            line_energy, line_FWHM = self.spectrum._get_line_energy(
                xray_line,
                FWHM_MnKa='auto')
            component = create_component.Gaussian()
            component.centre.value = line_energy
            component.fwhm = line_FWHM
            component.centre.free = False
            component.sigma.free = False
            component.name = xray_line
            self.append(component)
            self.xray_lines.append(component)
            self[xray_line].A.map[
                'values'] = self.spectrum.isig[line_energy].data * \
                line_FWHM / self.spectrum.axes_manager[-1].scale
            self[xray_line].A.map['is_set'] = (
                np.ones(self.spectrum.isig[line_energy].data.shape) == 1)
            component.A.ext_force_positive = True
            for li in elements_db[element]['Atomic_properties']['Xray_lines']:
                if line[0] in li and line != li:
                    xray_sub = element + '_' + li
                    if self.spectrum.\
                            _get_xray_lines_in_spectral_range(
                                [xray_sub])[0] != []:
                        line_energy, line_FWHM = self.spectrum.\
                            _get_line_energy(
                                xray_sub, FWHM_MnKa='auto')
                        component_sub = create_component.Gaussian()
                        component_sub.centre.value = line_energy
                        component_sub.fwhm = line_FWHM
                        component_sub.centre.free = False
                        component_sub.sigma.free = False
                        component_sub.name = xray_sub
                        component_sub.A.twin_function = _get_weight(
                            element, li)
                        component_sub.A.twin_inverse_function = _get_iweight(
                            element, li)
                        component_sub.A.twin = component.A
                        self.append(component_sub)
                        self.family_lines.append(component_sub)
            self.fetch_stored_values()

    @property
    def _active_background_components(self):
        return [bc for bc in self.background_components
                if bc.coefficients.free]

    def add_polynomial_background(self, order=6):
        """
        Add a polynomial background.

        the background is added to self.background_components

        Parameters
        ----------
        order: int
            The order of the polynomial
        """
        background = create_component.Polynomial(order=order)
        background.name = 'background_order_' + str(order)
        background.isbackground = True
        self.append(background)
        self.background_components.append(background)

    def free_background(self):
        """
        Free the yscale of the background components.
        """
        for component in self.background_components:
            component.coefficients.free = True

    def fix_background(self):
        """
        Fix the background components.
        """
        for component in self._active_background_components:
            component.coefficients.free = False

    def enable_xray_lines(self):
        """Enable the X-ray lines components.

        """
        for component in self.xray_lines:
            component.active = True

    def disable_xray_lines(self):
        """Disable the X-ray lines components.

        """
        for component in self._active_xray_lines:
            component.active = False

    def _make_position_adjuster(self, component, fix_it, show_label):
        # Override to ensure formatting of labels of xray lines
        super(EDSModel, self)._make_position_adjuster(
            component, fix_it, show_label)
        if show_label and component in (self.xray_lines + self.family_lines):
            label = self._position_widgets[component._position][1]
            label.string = ("$\mathrm{%s}_{\mathrm{%s}}$" %
                            _get_element_and_line(component.name))

    def fit_background(self,
                       start_energy=None,
                       end_energy=None,
                       windows_sigma=(4., 3.),
                       kind='single',
                       **kwargs):
        """
        Fit the background in the energy range containing no X-ray line.

        After the fit, the background is fixed.

        Parameters
        ----------
        start_energy : {float, None}
            If float, limit the range of energies from the left to the
            given value.
        end_energy : {float, None}
            If float, limit the range of energies from the right to the
            given value.
        windows_sigma: tuple of two float
            The (lower, upper) bounds around each X-ray line, each as a float,
            to define the energy range free of X-ray lines.
        kind : {'single', 'multi'}
            If 'single' fit only the current location. If 'multi'
            use multifit.
        **kwargs : extra key word arguments
            All extra key word arguments are passed to fit or

        See also
        --------
        free_background
        """

        if end_energy is None:
            end_energy = self.end_energy
        if start_energy is None:
            start_energy = self.start_energy

        # disactivate line
        self.free_background()
        with stash_active_state(self):
            self.disable_xray_lines()
            self.set_signal_range(start_energy, end_energy)
            for component in self:
                if component.isbackground is False:
                    self.remove_signal_range(
                        component.centre.value -
                        windows_sigma[0] * component.sigma.value,
                        component.centre.value +
                        windows_sigma[1] * component.sigma.value)
            if kind == 'single':
                self.fit(**kwargs)
            if kind == 'multi':
                self.multifit(**kwargs)
            self.reset_signal_range()
        self.fix_background()

    def _twin_xray_lines_width(self, xray_lines):
        """
        Twin the width of the peaks

        The twinning models the energy resolution of the detector

        Parameters
        ----------
        xray_lines: list of str or 'all_alpha'
            The Xray lines. If 'all_alpha', fit all using all alpha lines
        """
        if xray_lines == 'all_alpha':
            xray_lines = [compo.name for compo in self.xray_lines]

        for i, xray_line in enumerate(xray_lines):
            component = self[xray_line]
            if i == 0:
                component_ref = component
                component_ref.sigma.free = True
                E_ref = component_ref.centre.value
            else:
                component.sigma.free = True
                E = component.centre.value
                component.sigma.twin_function = _get_sigma(
                    E, E_ref, self.units_factor)
                component.sigma.twin_inverse_function = _get_sigma(
                    E_ref, E, self.units_factor)
                component.sigma.twin = component_ref.sigma

    def _set_energy_resolution(self, xray_lines, *args, **kwargs):
        """
        Adjust the width of all lines and set the fitted energy resolution
        to the spectrum

        Parameters
        ----------
        xray_lines: list of str or 'all_alpha'
            The Xray lines. If 'all_alpha', fit all using all alpha lines
        """
        if xray_lines == 'all_alpha':
            xray_lines = [compo.name for compo in self.xray_lines]
        energy_Mn_Ka, FWHM_MnKa_old = self.spectrum._get_line_energy('Mn_Ka',
                                                                     'auto')
        FWHM_MnKa_old *= eV2keV / self.units_factor
        get_sigma_Mn_Ka = _get_sigma(
            energy_Mn_Ka, self[xray_lines[0]].centre.value, self.units_factor)
        FWHM_MnKa = get_sigma_Mn_Ka(self[xray_lines[0]].sigma.value
                                    ) * eV2keV / self.units_factor * sigma2fwhm
        if FWHM_MnKa < 110:
            raise ValueError("FWHM_MnKa of " + str(FWHM_MnKa) +
                             " smaller than" + "physically possible")
        else:
            self.spectrum.set_microscope_parameters(
                energy_resolution_MnKa=FWHM_MnKa)
            warnings.warn("Energy resolution (FWHM at Mn Ka) changed from " +
                          "%lf to %lf eV" % (FWHM_MnKa_old, FWHM_MnKa))
            for component in self:
                if component.isbackground is False:
                    line_FWHM = self.spectrum._get_line_energy(
                        component.name, FWHM_MnKa='auto')[1]
                    component.fwhm = line_FWHM

    def _twin_xray_lines_scale(self, xray_lines):
        """
        Twin the scale of the peaks

        Parameters
        ----------
        xray_lines: list of str or 'all_alpha'
            The Xray lines. If 'all_alpha', fit all using all alpha lines
        """
        if xray_lines == 'all_alpha':
            xray_lines = [compo.name for compo in self.xray_lines]
        ax = self.spectrum.axes_manager[-1]
        ref = []
        for i, xray_line in enumerate(xray_lines):
            component = self[xray_line]
            if i == 0:
                component_ref = component
                component_ref.centre.free = True
                E_ref = component_ref.centre.value
                ref.append(E_ref)
            else:
                component.centre.free = True
                E = component.centre.value
                fact = float(ax.value2index(E)) / ax.value2index(E_ref)
                component.centre.twin_function = _get_scale(E, E_ref, fact)
                component.centre.twin_inverse_function = _get_scale(
                    E_ref, E, 1. / fact)
                component.centre.twin = component_ref.centre
                ref.append(E)
        return ref

    def _set_energy_scale(self, xray_lines, ref):
        """
        Adjust the width of all lines and set the fitted energy resolution
        to the spectrum

        Parameters
        ----------
        xray_lines: list of str or 'all_alpha'
            The X-ray lines. If 'all_alpha', fit all using all alpha lines
        ref: list of float
            The centres, before fitting, of the X-ray lines included
        """
        if xray_lines == 'all_alpha':
            xray_lines = [compo.name for compo in self.xray_lines]
        ax = self.spectrum.axes_manager[-1]
        scale_old = self.spectrum.axes_manager[-1].scale
        ind = np.argsort(np.array(
            [compo.centre.value for compo in self.xray_lines]))[-1]
        E = self[xray_lines[ind]].centre.value
        scale = (ref[ind] - ax.offset) / ax.value2index(E)
        ax.scale = scale
        for i, xray_line in enumerate(xray_lines):
            component = self[xray_line]
            component.centre.value = ref[i]
<<<<<<< HEAD
        print("Scale changed from  %lf to %lf" % (scale_old, scale))
=======
        _logger.info("Scale changed from  %lf to %lf", scale_old, scale)
>>>>>>> 5e7eacf8

    def _twin_xray_lines_offset(self, xray_lines):
        """
        Twin the offset of the peaks

        Parameters
        ----------
        xray_lines: list of str or 'all_alpha'
            The Xray lines. If 'all_alpha', fit all using all alpha lines
        """
        if xray_lines == 'all_alpha':
            xray_lines = [compo.name for compo in self.xray_lines]
        ref = []
        for i, xray_line in enumerate(xray_lines):
            component = self[xray_line]
            if i == 0:
                component_ref = component
                component_ref.centre.free = True
                E_ref = component_ref.centre.value
                ref.append(E_ref)
            else:
                component.centre.free = True
                E = component.centre.value
                diff = E_ref - E
                component.centre.twin_function = _get_offset(-diff)
                component.centre.twin_inverse_function = _get_offset(diff)
                component.centre.twin = component_ref.centre
                ref.append(E)
        return ref

    def _set_energy_offset(self, xray_lines, ref):
        """
        Adjust the width of all lines and set the fitted energy resolution
        to the spectrum

        Parameters
        ----------
        xray_lines: list of str or 'all_alpha'
            The Xray lines. If 'all_alpha', fit all using all alpha lines
        ref: list of float
            The centres, before fitting, of the X-ray lines included
        """
        if xray_lines == 'all_alpha':
            xray_lines = [compo.name for compo in self.xray_lines]
        diff = self[xray_lines[0]].centre.value - ref[0]
        offset_old = self.spectrum.axes_manager[-1].offset
        self.spectrum.axes_manager[-1].offset -= diff
        offset = self.spectrum.axes_manager[-1].offset
<<<<<<< HEAD
        print("Offset changed from  %lf to %lf" % (offset_old, offset))
=======
        _logger.info("Offset changed from  %lf to %lf", offset_old, offset)
>>>>>>> 5e7eacf8
        for i, xray_line in enumerate(xray_lines):
            component = self[xray_line]
            component.centre.value = ref[i]

    def calibrate_energy_axis(self,
                              calibrate='resolution',
                              xray_lines='all_alpha',
                              **kwargs):
        """
        Calibrate the resolution, the scale or the offset of the energy axis
        by fitting.

        Parameters
        ----------
        calibrate: 'resolution' or 'scale' or 'offset'
            If 'resolution', fits the width of Gaussians place at all x-ray
            lines. The width is given by a model of the detector resolution,
            obtained by extrapolating the `energy_resolution_MnKa` in `metadata`
            `metadata`.
            This method will update the value of `energy_resolution_MnKa`.
            If 'scale', calibrate the scale of the energy axis
            If 'offset', calibrate the offset of the energy axis
        xray_lines: list of str or 'all_alpha'
            The Xray lines. If 'all_alpha', fit all using all alpha lines
        **kwargs : extra key word arguments
            All extra key word arguments are passed to fit or
            multifit, depending on the value of kind.

        """

        if calibrate == 'resolution':
            free = self._twin_xray_lines_width
            fix = self.fix_xray_lines_width
            scale = self._set_energy_resolution
        elif calibrate == 'scale':
            free = self._twin_xray_lines_scale
            fix = self.fix_xray_lines_energy
            scale = self._set_energy_scale
        elif calibrate == 'offset':
            free = self._twin_xray_lines_offset
            fix = self.fix_xray_lines_energy
            scale = self._set_energy_offset
        ref = free(xray_lines=xray_lines)
        self.fit(**kwargs)
        fix(xray_lines=xray_lines)
        scale(xray_lines=xray_lines, ref=ref)
        self.update_plot()

    def free_sub_xray_lines_weight(self, xray_lines='all', bound=0.01):
        """
        Free the weight of a sub X-ray lines

        Remove the twin on the height of sub-Xray lines (non alpha)

        Parameters
        ----------
        xray_lines: list of str or 'all'
            The Xray lines. If 'all', fit all lines
        bounds: float
            Bound the height of the peak to a fraction of
            its height
        """
        def free_twin(component):
            component.A.twin = None
            component.A.free = True
            if component.A.value - bound * component.A.value <= 0:
                component.A.bmin = 1e-10
<<<<<<< HEAD
                # print('negative twin!')
=======
>>>>>>> 5e7eacf8
            else:
                component.A.bmin = component.A.value - \
                    bound * component.A.value
            component.A.bmax = component.A.value + \
                bound * component.A.value
            component.A.ext_force_positive = True
        xray_families = [
            utils_eds._get_xray_lines_family(line) for line in xray_lines]
        for component in self:
            if component.isbackground is False:
                if xray_lines == 'all':
                    free_twin(component)
                elif utils_eds._get_xray_lines_family(
                        component.name) in xray_families:
                    free_twin(component)

    def fix_sub_xray_lines_weight(self, xray_lines='all'):
        """
        Fix the weight of a sub X-ray lines to the main X-ray lines

        Establish the twin on the height of sub-Xray lines (non alpha)
        """
        def fix_twin(component):
            component.A.bmin = 0.0
            component.A.bmax = None
            element, line = utils_eds._get_element_and_line(component.name)
            for li in elements_db[element]['Atomic_properties']['Xray_lines']:
                if line[0] in li and line != li:
                    xray_sub = element + '_' + li
                    if xray_sub in self:
                        component_sub = self[xray_sub]
                        component_sub.A.bmin = 1e-10
                        component_sub.A.bmax = None
                        weight_line = component_sub.A.value / component.A.value
                        component_sub.A.twin_function = _get_weight(
                            element, li, weight_line)
                        component_sub.A.twin_inverse_function = _get_iweight(
                            element, li, weight_line)
                        component_sub.A.twin = component.A
                    else:
                        warnings.warn("The X-ray line expected to be in the "
                                      "model was not found")
        for component in self.xray_lines:
            if xray_lines == 'all' or component.name in xray_lines:
                fix_twin(component)
        self.fetch_stored_values()

    def free_xray_lines_energy(self, xray_lines='all', bound=0.001):
        """
        Free the X-ray line energy (shift or centre of the Gaussian)

        Parameters
        ----------
        xray_lines: list of str or 'all'
            The Xray lines. If 'all', fit all lines
        bound: float
            the bound around the actual energy, in keV or eV
        """

        for component in self:
            if component.isbackground is False:
                if xray_lines == 'all' or component.name in xray_lines:
                    component.centre.free = True
                    component.centre.bmin = component.centre.value - bound
                    component.centre.bmax = component.centre.value + bound

    def fix_xray_lines_energy(self, xray_lines='all'):
        """
        Fix the X-ray line energy (shift or centre of the Gaussian)

        Parameters
        ----------
        xray_lines: list of str, 'all', or 'all_alpha'
            The Xray lines. If 'all', fit all lines. If 'all_alpha' fit all
            using all alpha lines.
        bound: float
            the bound around the actual energy, in keV or eV
        """
        if xray_lines == 'all_alpha':
            xray_lines = [compo.name for compo in self.xray_lines]
        for component in self:
            if component.isbackground is False:
                if xray_lines == 'all' or component.name in xray_lines:
                    component.centre.twin = None
                    component.centre.free = False
                    component.centre.bmin = None
                    component.centre.bmax = None

    def free_xray_lines_width(self, xray_lines='all', bound=0.01):
        """
        Free the X-ray line width (sigma of the Gaussian)

        Parameters
        ----------
        xray_lines: list of str or 'all'
            The Xray lines. If 'all', fit all lines
        bound: float
            the bound around the actual energy, in keV or eV
        """

        for component in self:
            if component.isbackground is False:
                if xray_lines == 'all' or component.name in xray_lines:
                    component.sigma.free = True
                    component.sigma.bmin = component.sigma.value - bound
                    component.sigma.bmax = component.sigma.value + bound

    def fix_xray_lines_width(self, xray_lines='all'):
        """
        Fix the X-ray line width (sigma of the Gaussian)

        Parameters
        ----------
        xray_lines: list of str, 'all', or 'all_alpha'
            The Xray lines. If 'all', fit all lines. If 'all_alpha' fit all
            using all alpha lines.
        bound: float
            the bound around the actual energy, in keV or eV
        """
        if xray_lines == 'all_alpha':
            xray_lines = [compo.name for compo in self.xray_lines]
        for component in self:
            if component.isbackground is False:
                if xray_lines == 'all' or component.name in xray_lines:
                    component.sigma.twin = None
                    component.sigma.free = False
                    component.sigma.bmin = None
                    component.sigma.bmax = None

    def calibrate_xray_lines(self,
                             calibrate='energy',
                             xray_lines='all',
                             bound=1,
                             kind='single',
                             **kwargs):
        """
        Calibrate individually the X-ray line parameters.

        The X-ray line energy, the weight of the sub-lines and the X-ray line
        width can be calibrated.

        Parameters
        ----------
        calibrate: 'energy' or 'sub_weight' or 'width'
            If 'energy', calibrate the X-ray line energy.
            If 'sub_weight', calibrate the ratio between the main line
            alpha and the other sub-lines of the family
            If 'width', calibrate the X-ray line width.
        xray_lines: list of str or 'all'
            The Xray lines. If 'all', fit all lines
        bounds: float
            for 'energy' and 'width' the bound in energy, in eV
            for 'sub_weight' Bound the height of the peak to fraction of
            its height
        kind : {'single', 'multi'}
            If 'single' fit only the current location. If 'multi'
            use multifit.
        **kwargs : extra key word arguments
            All extra key word arguments are passed to fit or
            multifit, depending on the value of kind.
        """

        if calibrate == 'energy':
            bound = (bound / eV2keV) * self.units_factor
            free = self.free_xray_lines_energy
            fix = self.fix_xray_lines_energy
        elif calibrate == 'sub_weight':
            free = self.free_sub_xray_lines_weight
            fix = self.fix_sub_xray_lines_weight
        elif calibrate == 'width':
            bound = (bound / eV2keV) * self.units_factor
            free = self.free_xray_lines_width
            fix = self.fix_xray_lines_width

        free(xray_lines=xray_lines, bound=bound)
        if kind == 'single':
            self.fit(bounded=True, fitter='mpfit', **kwargs)
        elif kind == 'multi':
            self.multifit(bounded=True, fitter='mpfit', **kwargs)
        fix(xray_lines=xray_lines)

    def get_lines_intensity(self,
                            xray_lines=None,
                            plot_result=False,
                            **kwargs):
        """
        Return the fitted intensity of the X-ray lines.

        Return the area under the gaussian corresping to the X-ray lines

        Parameters
        ----------
        xray_lines: list of str or None or 'from_metadata'
            If None, all main X-ray lines (alpha)
            If 'from_metadata', take the Xray_lines stored in the `metadata`
            of the spectrum. Alternatively, provide an iterable containing
            a list of valid X-ray lines symbols.
        plot_result : bool
            If True, plot the calculated line intensities. If the current
            object is a single spectrum it prints the result instead.
        kwargs
            The extra keyword arguments for plotting. See
            `utils.plot.plot_signals`

        Returns
        -------
        intensities : list
            A list containing the intensities as Signal subclasses.

        Examples
        --------
        >>> m.multifit()
        >>> m.get_lines_intensity(["C_Ka", "Ta_Ma"])
        """
        from hyperspy import utils
        intensities = []
        if xray_lines is None:
            xray_lines = [component.name for component in self.xray_lines]
        else:
            if xray_lines == 'from_metadata':
                xray_lines = self.spectrum.metadata.Sample.xray_lines
            xray_lines = filter(lambda x: x in [a.name for a in
                                                self], xray_lines)
        if not xray_lines:
            raise ValueError("These X-ray lines are not part of the model.")
        for xray_line in xray_lines:
            element, line = utils_eds._get_element_and_line(xray_line)
            line_energy = self.spectrum._get_line_energy(xray_line)
            data_res = self[xray_line].A.map['values']
            if self.axes_manager.navigation_dimension == 0:
                data_res = data_res[0]
            img = self.spectrum.isig[0:1].integrate1D(-1)
            img.data = data_res
            img.metadata.General.title = (
                'Intensity of %s at %.2f %s from %s' %
                (xray_line,
                 line_energy,
                 self.spectrum.axes_manager.signal_axes[0].units,
                 self.spectrum.metadata.General.title))
            if img.axes_manager.navigation_dimension >= 2:
                img = img.as_image([0, 1])
            elif img.axes_manager.navigation_dimension == 1:
                img.axes_manager.set_signal_dimension(1)
            if plot_result and img.axes_manager.signal_dimension == 0:
                print("%s at %s %s : Intensity = %.2f"
                      % (xray_line,
                         line_energy,
                         self.spectrum.axes_manager.signal_axes[0].units,
                         img.data))
            img.metadata.set_item("Sample.elements", ([element]))
            img.metadata.set_item("Sample.xray_lines", ([xray_line]))
            intensities.append(img)
        if plot_result and img.axes_manager.signal_dimension != 0:
            utils.plot.plot_signals(intensities, **kwargs)
        return intensities<|MERGE_RESOLUTION|>--- conflicted
+++ resolved
@@ -504,11 +504,7 @@
         for i, xray_line in enumerate(xray_lines):
             component = self[xray_line]
             component.centre.value = ref[i]
-<<<<<<< HEAD
-        print("Scale changed from  %lf to %lf" % (scale_old, scale))
-=======
         _logger.info("Scale changed from  %lf to %lf", scale_old, scale)
->>>>>>> 5e7eacf8
 
     def _twin_xray_lines_offset(self, xray_lines):
         """
@@ -557,11 +553,7 @@
         offset_old = self.spectrum.axes_manager[-1].offset
         self.spectrum.axes_manager[-1].offset -= diff
         offset = self.spectrum.axes_manager[-1].offset
-<<<<<<< HEAD
-        print("Offset changed from  %lf to %lf" % (offset_old, offset))
-=======
         _logger.info("Offset changed from  %lf to %lf", offset_old, offset)
->>>>>>> 5e7eacf8
         for i, xray_line in enumerate(xray_lines):
             component = self[xray_line]
             component.centre.value = ref[i]
@@ -629,10 +621,6 @@
             component.A.free = True
             if component.A.value - bound * component.A.value <= 0:
                 component.A.bmin = 1e-10
-<<<<<<< HEAD
-                # print('negative twin!')
-=======
->>>>>>> 5e7eacf8
             else:
                 component.A.bmin = component.A.value - \
                     bound * component.A.value
