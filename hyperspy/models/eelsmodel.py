# -*- coding: utf-8 -*-
# Copyright 2007-2016 The HyperSpy developers
#
# This file is part of  HyperSpy.
#
#  HyperSpy is free software: you can redistribute it and/or modify
# it under the terms of the GNU General Public License as published by
# the Free Software Foundation, either version 3 of the License, or
# (at your option) any later version.
#
#  HyperSpy is distributed in the hope that it will be useful,
# but WITHOUT ANY WARRANTY; without even the implied warranty of
# MERCHANTABILITY or FITNESS FOR A PARTICULAR PURPOSE.  See the
# GNU General Public License for more details.
#
# You should have received a copy of the GNU General Public License
# along with  HyperSpy.  If not, see <http://www.gnu.org/licenses/>.

import copy
import warnings
import logging

from hyperspy.models.model1D import Model1D
from hyperspy.components import EELSCLEdge
from hyperspy.components import PowerLaw
from hyperspy.defaults_parser import preferences
from hyperspy import components
from hyperspy._signals.eels import EELSSpectrum

_logger = logging.getLogger(__name__)


def _give_me_delta(master, slave):
    return lambda x: x + slave - master


def _give_me_idelta(master, slave):
    return lambda x: x - slave + master


class EELSModel(Model1D):

    """Build an EELS model

    Parameters
    ----------
    spectrum : an Spectrum (or any Spectrum subclass) instance
    auto_background : boolean
        If True, and if spectrum is an EELS instance adds automatically
        a powerlaw to the model and estimate the parameters by the
        two-area method.
    auto_add_edges : boolean
        If True, and if spectrum is an EELS instance, it will
        automatically add the ionization edges as defined in the
        Spectrum instance. Adding a new element to the spectrum using
        the components.EELSSpectrum.add_elements method automatically
        add the corresponding ionisation edges to the model.
    ll : {None, EELSSpectrum}
        If an EELSSPectrum is provided, it will be assumed that it is
        a low-loss EELS spectrum, and it will be used to simulate the
        effect of multiple scattering by convolving it with the EELS
        spectrum.
    GOS : {'hydrogenic', 'Hartree-Slater', None}
        The GOS to use when auto adding core-loss EELS edges.
        If None it will use the Hartree-Slater GOS if
        they are available, otherwise it will use the hydrogenic GOS.
    dictionary : {dict, None}
        A dictionary to be used to recreate a model. Usually generated using
        :meth:`hyperspy.model.as_dictionary`

    """

    def __init__(self, spectrum, auto_background=True,
                 auto_add_edges=True, ll=None,
                 GOS=None, dictionary=None):
        Model1D.__init__(self, spectrum)
        self._suspend_auto_fine_structure_width = False
        self.convolved = False
        self.low_loss = ll
        self.GOS = GOS
        self.edges = []
        self._background_components = []
        if dictionary is not None:
            auto_background = False
            auto_add_edges = False
            self._load_dictionary(dictionary)

        if auto_background is True:
            background = PowerLaw()
            self.append(background)

        if self.spectrum.subshells and auto_add_edges is True:
            self._add_edges_from_subshells_names()

    @property
    def spectrum(self):
        return self._spectrum

    @spectrum.setter
    def spectrum(self, value):
        if isinstance(value, EELSSpectrum):
            self._spectrum = value
            self.spectrum._are_microscope_parameters_missing()
        else:
            raise ValueError(
                "This attribute can only contain an EELSSpectrum "
                "but an object of type %s was provided" %
                str(type(value)))

    def append(self, component):
        super(EELSModel, self).append(component)
        if isinstance(component, EELSCLEdge):
            tem = self.spectrum.metadata.Acquisition_instrument.TEM
            component.set_microscope_parameters(
                E0=tem.beam_energy,
                alpha=tem.convergence_angle,
                beta=tem.Detector.EELS.collection_angle,
                energy_scale=self.axis.scale)
            component.energy_scale = self.axis.scale
            component._set_fine_structure_coeff()
        self._classify_components()

    append.__doc__ = Model1D.append.__doc__

    def remove(self, component):
        super(EELSModel, self).remove(component)
        self._classify_components()
    remove.__doc__ = Model1D.remove.__doc__

    def _classify_components(self):
        """Classify components between background and ionization edge
        components.

        This method should be called everytime that components are added and
        removed. An ionization edge becomes background when its onset falls to
        the left of the first non-masked energy channel. The ionization edges
        are stored in a list in the `edges` attribute. They are sorted by
        increasing `onset_energy`. The background components are stored in
        `_background_components`.

        """
        self.edges = []
        self._background_components = []
        for component in self:
            if isinstance(component, EELSCLEdge):
                if component.onset_energy.value < \
                        self.axis.axis[self.channel_switches][0]:
                    component.isbackground = True
                if component.isbackground is not True:
                    self.edges.append(component)
                else:
                    component.fine_structure_active = False
                    component.fine_structure_coeff.free = False
            elif (isinstance(component, PowerLaw) or
                  component.isbackground is True):
                self._background_components.append(component)

        if self.edges:
            self.edges.sort(key=EELSCLEdge._onset_energy)
            self.resolve_fine_structure()
        if len(self._background_components) > 1:
            self._backgroundtype = "mix"
        elif len(self._background_components) == 1:
            self._backgroundtype = \
                self._background_components[0].__repr__()
            bg = self._background_components[0]
            if isinstance(bg, PowerLaw) and self.edges and not \
                    bg.A.map["is_set"].any():
                self.two_area_background_estimation()

    @property
    def _active_edges(self):
        return [edge for edge in self.edges if edge.active]

    @property
    def _active_background_components(self):
        return [bc for bc in self._background_components if bc.active]

    def _add_edges_from_subshells_names(self, e_shells=None):
        """Create the Edge instances and configure them appropiately
        Parameters
        ----------
        e_shells : list of strings
        """
        if e_shells is None:
            e_shells = list(self.spectrum.subshells)
        e_shells.sort()
        master_edge = EELSCLEdge(e_shells.pop(), self.GOS)
        # If self.GOS was None, the GOS is set by eels_cl_edge so
        # we reassing the value of self.GOS
        self.GOS = master_edge.GOS._name
        self.append(master_edge)
        element = master_edge.element
        while len(e_shells) > 0:
            next_element = e_shells[-1].split('_')[0]
            if next_element != element:
                # New master edge
                self._add_edges_from_subshells_names(e_shells=e_shells)
            elif self.GOS == 'hydrogenic':
                # The hydrogenic GOS includes all the L subshells in one
                # so we get rid of the others
                e_shells.pop()
            else:
                # Add the other subshells of the same element
                # and couple their intensity and onset_energy to that of the
                # master edge
                edge = EELSCLEdge(e_shells.pop(), GOS=self.GOS)

                edge.intensity.twin = master_edge.intensity
                delta = _give_me_delta(master_edge.GOS.onset_energy,
                                       edge.GOS.onset_energy)
                idelta = _give_me_idelta(master_edge.GOS.onset_energy,
                                         edge.GOS.onset_energy)
                edge.onset_energy.twin_function = delta
                edge.onset_energy.twin_inverse_function = idelta
                edge.onset_energy.twin = master_edge.onset_energy
                edge.free_onset_energy = False
                self.append(edge)

    def resolve_fine_structure(
            self,
            preedge_safe_window_width=preferences.EELS.
            preedge_safe_window_width,
            i1=0):
        """Adjust the fine structure of all edges to avoid overlapping

        This function is called automatically everytime the position of an edge
        changes

        Parameters
        ----------
        preedge_safe_window_width : float
            minimum distance between the fine structure of an ionization edge
            and that of the following one.
        """

        if self._suspend_auto_fine_structure_width is True:
            return

        if not self._active_edges:
            return

        while (self._active_edges[i1].fine_structure_active is False and
               i1 < len(self._active_edges) - 1):
            i1 += 1
        if i1 < len(self._active_edges) - 1:
            i2 = i1 + 1
            while (self._active_edges[i2].fine_structure_active is False and
                    i2 < len(self._active_edges) - 1):
                i2 += 1
            if self._active_edges[i2].fine_structure_active is True:
                distance_between_edges = (
                    self._active_edges[i2].onset_energy.value -
                    self._active_edges[i1].onset_energy.value)
                if (self._active_edges[i1].fine_structure_width >
                        distance_between_edges - preedge_safe_window_width):
                    min_d = preferences.EELS.\
                        min_distance_between_edges_for_fine_structure
                    if (distance_between_edges -
                            preedge_safe_window_width) <= min_d:
<<<<<<< HEAD
                        print(" Automatically desactivating the fine \
                        structure of edge number", i2 + 1, "to avoid conflicts\
                         with edge number", i1 + 1)
=======
                        _logger.info((
                            "Automatically deactivating the fine structure "
                            "of edge number %d to avoid conflicts with edge "
                            "number %d") % (i2 + 1, i1 + 1))
>>>>>>> 5e7eacf8
                        self._active_edges[i2].fine_structure_active = False
                        self._active_edges[
                            i2].fine_structure_coeff.free = False
                        self.resolve_fine_structure(i1=i2)
                    else:
                        new_fine_structure_width = (
                            distance_between_edges - preedge_safe_window_width)
<<<<<<< HEAD
                        print(
=======
                        _logger.info((
>>>>>>> 5e7eacf8
                            "Automatically changing the fine structure "
                            "width of edge %d from %s eV to %s eV to avoid "
                            "conflicts with edge number %d") % (
                                i1 + 1,
                                self._active_edges[i1].fine_structure_width,
                                new_fine_structure_width,
                                i2 + 1))
                        self._active_edges[i1].fine_structure_width = \
                            new_fine_structure_width
                        self.resolve_fine_structure(i1=i2)
                else:
                    self.resolve_fine_structure(i1=i2)
        else:
            return

    def fit(self, fitter=None, method='ls', grad=False,
            bounded=False, ext_bounding=False, update_plot=False,
            kind='std', **kwargs):
        """Fits the model to the experimental data

        Parameters
        ----------
        fitter : {None, "leastsq", "odr", "mpfit", "fmin"}
            The optimizer to perform the fitting. If None the fitter
            defined in the Preferences is used. leastsq is the most
            stable but it does not support bounding. mpfit supports
            bounding. fmin is the only one that supports
            maximum likelihood estimation, but it is less robust than
            the Levenberg–Marquardt based leastsq and mpfit, and it is
            better to use it after one of them to refine the estimation.
        method : {'ls', 'ml'}
            Choose 'ls' (default) for least squares and 'ml' for
            maximum-likelihood estimation. The latter only works with
            fitter = 'fmin'.
        grad : bool
            If True, the analytical gradient is used if defined to
            speed up the estimation.
        ext_bounding : bool
            If True, enforce bounding by keeping the value of the
            parameters constant out of the defined bounding area.
        bounded : bool
            If True performs bounded optimization if the fitter
            supports it. Currently only mpfit support bounding.
        update_plot : bool
            If True, the plot is updated during the optimization
            process. It slows down the optimization but it permits
            to visualize the optimization evolution.
        kind : {'std', 'smart'}
            If 'std' (default) performs standard fit. If 'smart'
            performs smart_fit

        **kwargs : key word arguments
            Any extra key word argument will be passed to the chosen
            fitter

        See Also
        --------
        multifit, smart_fit

        """
        if kind == 'smart':
            self.smart_fit(fitter=fitter,
                           method=method,
                           grad=grad,
                           bounded=bounded,
                           ext_bounding=ext_bounding,
                           update_plot=update_plot,
                           **kwargs)
        elif kind == 'std':
            Model1D.fit(self,
                        fitter=fitter,
                        method=method,
                        grad=grad,
                        bounded=bounded,
                        ext_bounding=ext_bounding,
                        update_plot=update_plot,
                        **kwargs)
        else:
            raise ValueError('kind must be either \'std\' or \'smart\'.'
                             '\'%s\' provided.' % kind)

    def smart_fit(self, start_energy=None, **kwargs):
        """ Fits everything in a cascade style.

        Parameters
        ----------

        start_energy : {float, None}
            If float, limit the range of energies from the left to the
            given value.
        **kwargs : key word arguments
            Any extra key word argument will be passed to
            the fit method. See the fit method documentation for
            a list of valid arguments.

        See Also
        --------
        fit, multifit

        """

        # Fit background
        self.fit_background(start_energy, **kwargs)

        # Fit the edges
        for i in range(0, len(self._active_edges)):
            self._fit_edge(i, start_energy, **kwargs)

    def _get_first_ionization_edge_energy(self, start_energy=None):
        """Calculate the first ionization edge energy.

        Returns
        -------
        iee : float or None
            The first ionization edge energy or None if no edge is defined in
            the model.

        """
        if not self._active_edges:
            return None
        start_energy = self._get_start_energy(start_energy)
        iee_list = [edge.onset_energy.value for edge in self._active_edges
                    if edge.onset_energy.value > start_energy]
        iee = min(iee_list) if iee_list else None
        return iee

    def _get_start_energy(self, start_energy=None):
        E0 = self.axis.axis[self.channel_switches][0]
        if not start_energy or start_energy < E0:
            start_energy = E0
        return start_energy

    def fit_background(self, start_energy=None, only_current=True, **kwargs):
        """Fit the background to the first active ionization edge
        in the energy range.

        Parameters
        ----------
        start_energy : {float, None}, optional
            If float, limit the range of energies from the left to the
            given value. Default None.
        only_current : bool, optional
            If True, only fit the background at the current coordinates.
            Default True.
        **kwargs : extra key word arguments
            All extra key word arguments are passed to fit or
            multifit.

        """

        # If there is no active background compenent do nothing
        if not self._active_background_components:
            return
        iee = self._get_first_ionization_edge_energy(start_energy=start_energy)
        if iee is not None:
            to_disable = [edge for edge in self._active_edges
                          if edge.onset_energy.value >= iee]
            E2 = iee - preferences.EELS.preedge_safe_window_width
            self.disable_edges(to_disable)
        else:
            E2 = None
        self.set_signal_range(start_energy, E2)
        if only_current:
            self.fit(**kwargs)
        else:
            self.multifit(**kwargs)
        self.channel_switches = copy.copy(self.backup_channel_switches)
        if iee is not None:
            self.enable_edges(to_disable)

    def two_area_background_estimation(self, E1=None, E2=None, powerlaw=None):
        """Estimates the parameters of a power law background with the two
        area method.

        Parameters
        ----------
        E1 : float
        E2 : float
        powerlaw : PowerLaw component or None
            If None, it will try to guess the right component from the
            background components of the model

        """
        if powerlaw is None:
            for component in self._active_background_components:
                if isinstance(component, components.PowerLaw):
                    if powerlaw is None:
                        powerlaw = component
                    else:
                        _logger.warning(
                            'There are more than two power law '
                            'background components defined in this model, '
                            'please use the powerlaw keyword to specify one'
                            ' of them')
                        return
                else:  # No power law component
                    return

        ea = self.axis.axis[self.channel_switches]
        E1 = self._get_start_energy(E1)
        if E2 is None:
            E2 = self._get_first_ionization_edge_energy(start_energy=E1)
            if E2 is None:
                E2 = ea[-1]
            else:
                E2 = E2 - \
                    preferences.EELS.preedge_safe_window_width

        if not powerlaw.estimate_parameters(
                self.spectrum, E1, E2, only_current=False):
            _logger.warning(
                "The power law background parameters could not "
                "be estimated.\n"
                "Try choosing a different energy range for the estimation")
            return

    def _fit_edge(self, edgenumber, start_energy=None, **kwargs):
        backup_channel_switches = self.channel_switches.copy()
        ea = self.axis.axis[self.channel_switches]
        if start_energy is None:
            start_energy = ea[0]
        preedge_safe_window_width = preferences.EELS.preedge_safe_window_width
        # Declare variables
        active_edges = self._active_edges
        edge = active_edges[edgenumber]
        if (edge.intensity.twin is not None or
                edge.active is False or
                edge.onset_energy.value < start_energy or
                edge.onset_energy.value > ea[-1]):
            return 1
        # Fitting edge 'edge.name'
        last_index = len(self._active_edges) - 1    # Last edge index
        i = 1
        twins = []
        while edgenumber + i <= last_index and (
                active_edges[edgenumber + i].intensity.twin is not None or
                active_edges[edgenumber + i].active is False):
            if active_edges[edgenumber + i].intensity.twin is not None:
                twins.append(self._active_edges[edgenumber + i])
            i += 1
        if (edgenumber + i) > last_index:
            nextedgeenergy = ea[-1]
        else:
            nextedgeenergy = (
                active_edges[edgenumber + i].onset_energy.value -
                preedge_safe_window_width)

        # Backup the fsstate
        to_activate_fs = []
        for edge_ in [edge, ] + twins:
            if (edge_.fine_structure_active is True and
                    edge_.fine_structure_coeff.free is True):
                to_activate_fs.append(edge_)
        self.disable_fine_structure(to_activate_fs)

        # Smart Fitting

        # Without fine structure to determine onset_energy
        edges_to_activate = []
        for edge_ in self._active_edges[edgenumber + 1:]:
            if (edge_.active is True and
                    edge_.onset_energy.value >= nextedgeenergy):
                edge_.active = False
                edges_to_activate.append(edge_)

        self.set_signal_range(start_energy, nextedgeenergy)
        if edge.free_onset_energy is True:
            edge.onset_energy.free = True
            self.fit(**kwargs)
            edge.onset_energy.free = False
<<<<<<< HEAD
            print("onset_energy = ", edge.onset_energy.value)
=======
            _logger.info("onset_energy = %s", edge.onset_energy.value)
>>>>>>> 5e7eacf8
            self._classify_components()
        elif edge.intensity.free is True:
            self.enable_fine_structure(to_activate_fs)
            self.remove_fine_structure_data(to_activate_fs)
            self.disable_fine_structure(to_activate_fs)
            self.fit(**kwargs)

        if len(to_activate_fs) > 0:
            self.set_signal_range(start_energy, nextedgeenergy)
            self.enable_fine_structure(to_activate_fs)
            self.fit(**kwargs)

        self.enable_edges(edges_to_activate)
        # Recover the channel_switches. Remove it or make it smarter.
        self.channel_switches = backup_channel_switches

    def quantify(self):
        """Prints the value of the intensity of all the independent
        active EELS core loss edges defined in the model

        """
        elements = {}
        for edge in self._active_edges:
            if edge.active and edge.intensity.twin is None:
                element = edge.element
                subshell = edge.subshell
                if element not in elements:
                    elements[element] = {}
                elements[element][subshell] = edge.intensity.value
        print()
        print("Absolute quantification:")
        print("Elem.\tIntensity")
        for element in elements:
            if len(elements[element]) == 1:
                for subshell in elements[element]:
                    print("%s\t%f" % (
                        element, elements[element][subshell]))
            else:
                for subshell in elements[element]:
                    print("%s_%s\t%f" % (element, subshell,
                                         elements[element][subshell]))

    def remove_fine_structure_data(self, edges_list=None):
        """Remove the fine structure data from the fitting routine as
        defined in the fine_structure_width parameter of the
        component.EELSCLEdge

        Parameters
        ----------
        edges_list : None or  list of EELSCLEdge or list of edge names
            If None, the operation is performed on all the edges in the model.
            Otherwise, it will be performed only on the listed components.

        See Also
        --------
        enable_edges, disable_edges, enable_background,
        disable_background, enable_fine_structure,
        disable_fine_structure, set_all_edges_intensities_positive,
        unset_all_edges_intensities_positive, enable_free_onset_energy,
        disable_free_onset_energy, fix_edges, free_edges, fix_fine_structure,
        free_fine_structure

        """
        if edges_list is None:
            edges_list = self._active_edges
        else:
            edges_list = [self._get_component(x) for x in edges_list]
        for edge in edges_list:
            if (edge.isbackground is False and
                    edge.fine_structure_active is True):
                start = edge.onset_energy.value
                stop = start + edge.fine_structure_width
                self.remove_signal_range(start, stop)

    def enable_edges(self, edges_list=None):
        """Enable the edges listed in edges_list. If edges_list is
        None (default) all the edges with onset in the spectrum energy
        region will be enabled.

        Parameters
        ----------
        edges_list : None or  list of EELSCLEdge or list of edge names
            If None, the operation is performed on all the edges in the model.
            Otherwise, it will be performed only on the listed components.

        See Also
        --------
        enable_edges, disable_edges, enable_background,
        disable_background, enable_fine_structure,
        disable_fine_structure, set_all_edges_intensities_positive,
        unset_all_edges_intensities_positive, enable_free_onset_energy,
        disable_free_onset_energy, fix_edges, free_edges, fix_fine_structure,
        free_fine_structure

        """

        if edges_list is None:
            edges_list = self.edges
        else:
            edges_list = [self._get_component(x) for x in edges_list]
        for edge in edges_list:
            if edge.isbackground is False:
                edge.active = True
        self.resolve_fine_structure()

    def disable_edges(self, edges_list=None):
        """Disable the edges listed in edges_list. If edges_list is None (default)
        all the edges with onset in the spectrum energy region will be
        disabled.

        Parameters
        ----------
        edges_list : None or  list of EELSCLEdge or list of edge names
            If None, the operation is performed on all the edges in the model.
            Otherwise, it will be performed only on the listed components.

        See Also
        --------
        enable_edges, disable_edges, enable_background,
        disable_background, enable_fine_structure,
        disable_fine_structure, set_all_edges_intensities_positive,
        unset_all_edges_intensities_positive, enable_free_onset_energy,
        disable_free_onset_energy, fix_edges, free_edges, fix_fine_structure,
        free_fine_structure

        """
        if edges_list is None:
            edges_list = self._active_edges
        else:
            edges_list = [self._get_component(x) for x in edges_list]
        for edge in edges_list:
            if edge.isbackground is False:
                edge.active = False
        self.resolve_fine_structure()

    def enable_background(self):
        """Enable the background componets.

        """
        for component in self._background_components:
            component.active = True

    def disable_background(self):
        """Disable the background components.

        """
        for component in self._active_background_components:
            component.active = False

    def enable_fine_structure(self, edges_list=None):
        """Enable the fine structure of the edges listed in edges_list.
        If edges_list is None (default) the fine structure of all the edges
        with onset in the spectrum energy region will be enabled.

        Parameters
        ----------
        edges_list : None or  list of EELSCLEdge or list of edge names
            If None, the operation is performed on all the edges in the model.
            Otherwise, it will be performed only on the listed components.

        See Also
        --------
        enable_edges, disable_edges, enable_background,
        disable_background, enable_fine_structure,
        disable_fine_structure, set_all_edges_intensities_positive,
        unset_all_edges_intensities_positive, enable_free_onset_energy,
        disable_free_onset_energy, fix_edges, free_edges, fix_fine_structure,
        free_fine_structure

        """
        if edges_list is None:
            edges_list = self._active_edges
        else:
            edges_list = [self._get_component(x) for x in edges_list]
        for edge in edges_list:
            if edge.isbackground is False:
                edge.fine_structure_active = True
                edge.fine_structure_coeff.free = True
        self.resolve_fine_structure()

    def disable_fine_structure(self, edges_list=None):
        """Disable the fine structure of the edges listed in edges_list.
        If edges_list is None (default) the fine structure of all the edges
        with onset in the spectrum energy region will be disabled.

        Parameters
        ----------
        edges_list : None or  list of EELSCLEdge or list of edge names
            If None, the operation is performed on all the edges in the model.
            Otherwise, it will be performed only on the listed components.

        See Also
        --------
        enable_edges, disable_edges, enable_background,
        disable_background, enable_fine_structure,
        disable_fine_structure, set_all_edges_intensities_positive,
        unset_all_edges_intensities_positive, enable_free_onset_energy,
        disable_free_onset_energy, fix_edges, free_edges, fix_fine_structure,
        free_fine_structure

        """
        if edges_list is None:
            edges_list = self._active_edges
        else:
            edges_list = [self._get_component(x) for x in edges_list]
        for edge in edges_list:
            if edge.isbackground is False:
                edge.fine_structure_active = False
                edge.fine_structure_coeff.free = False
        self.resolve_fine_structure()

    def set_all_edges_intensities_positive(self):
        for edge in self._active_edges:
            edge.intensity.ext_force_positive = True
            edge.intensity.ext_bounded = True

    def unset_all_edges_intensities_positive(self):
        for edge in self._active_edges:
            edge.intensity.ext_force_positive = False
            edge.intensity.ext_bounded = False

    def enable_free_onset_energy(self, edges_list=None):
        """Enable the automatic freeing of the onset_energy parameter during a
        smart fit for the edges listed in edges_list.
        If edges_list is None (default) the onset_energy of all the edges
        with onset in the spectrum energy region will be freeed.

        Parameters
        ----------
        edges_list : None or  list of EELSCLEdge or list of edge names
            If None, the operation is performed on all the edges in the model.
            Otherwise, it will be performed only on the listed components.

        See Also
        --------
        enable_edges, disable_edges, enable_background,
        disable_background, enable_fine_structure,
        disable_fine_structure, set_all_edges_intensities_positive,
        unset_all_edges_intensities_positive, enable_free_onset_energy,
        disable_free_onset_energy, fix_edges, free_edges, fix_fine_structure,
        free_fine_structure

        """
        if edges_list is None:
            edges_list = self._active_edges
        else:
            edges_list = [self._get_component(x) for x in edges_list]
        for edge in edges_list:
            if edge.isbackground is False:
                edge.free_onset_energy = True

    def disable_free_onset_energy(self, edges_list=None):
        """Disable the automatic freeing of the onset_energy parameter during a
        smart fit for the edges listed in edges_list.
        If edges_list is None (default) the onset_energy of all the edges
        with onset in the spectrum energy region will not be freed.
        Note that if their atribute edge.onset_energy.free is True, the
        parameter will be free during the smart fit.

        Parameters
        ----------
        edges_list : None or  list of EELSCLEdge or list of edge names
            If None, the operation is performed on all the edges in the model.
            Otherwise, it will be performed only on the listed components.

        See Also
        --------
        enable_edges, disable_edges, enable_background,
        disable_background, enable_fine_structure,
        disable_fine_structure, set_all_edges_intensities_positive,
        unset_all_edges_intensities_positive, enable_free_onset_energy,
        disable_free_onset_energy, fix_edges, free_edges, fix_fine_structure,
        free_fine_structure

        """

        if edges_list is None:
            edges_list = self._active_edges
        else:
            edges_list = [self._get_component(x) for x in edges_list]
        for edge in edges_list:
            if edge.isbackground is False:
                edge.free_onset_energy = True

    def fix_edges(self, edges_list=None):
        """Fixes all the parameters of the edges given in edges_list.
        If edges_list is None (default) all the edges will be fixed.

        Parameters
        ----------
        edges_list : None or  list of EELSCLEdge or list of edge names
            If None, the operation is performed on all the edges in the model.
            Otherwise, it will be performed only on the listed components.

        See Also
        --------
        enable_edges, disable_edges, enable_background,
        disable_background, enable_fine_structure,
        disable_fine_structure, set_all_edges_intensities_positive,
        unset_all_edges_intensities_positive, enable_free_onset_energy,
        disable_free_onset_energy, fix_edges, free_edges, fix_fine_structure,
        free_fine_structure

        """
        if edges_list is None:
            edges_list = self._active_edges
        else:
            edges_list = [self._get_component(x) for x in edges_list]
        for edge in edges_list:
            if edge.isbackground is False:
                edge.intensity.free = False
                edge.onset_energy.free = False
                edge.fine_structure_coeff.free = False

    def free_edges(self, edges_list=None):
        """Frees all the parameters of the edges given in edges_list.
        If edges_list is None (default) all the edges will be freeed.

        Parameters
        ----------
        edges_list : None or  list of EELSCLEdge or list of edge names
            If None, the operation is performed on all the edges in the model.
            Otherwise, it will be performed only on the listed components.

        See Also
        --------
        enable_edges, disable_edges, enable_background,
        disable_background, enable_fine_structure,
        disable_fine_structure, set_all_edges_intensities_positive,
        unset_all_edges_intensities_positive, enable_free_onset_energy,
        disable_free_onset_energy, fix_edges, free_edges, fix_fine_structure,
        free_fine_structure

        """

        if edges_list is None:
            edges_list = self._active_edges
        else:
            edges_list = [self._get_component(x) for x in edges_list]
        for edge in edges_list:
            if edge.isbackground is False:
                edge.intensity.free = True

    def fix_fine_structure(self, edges_list=None):
        """Fixes all the parameters of the edges given in edges_list.
        If edges_list is None (default) all the edges will be fixed.

        Parameters
        ----------
        edges_list : None or  list of EELSCLEdge or list of edge names
            If None, the operation is performed on all the edges in the model.
            Otherwise, it will be performed only on the listed components.

        See Also
        --------
        enable_edges, disable_edges, enable_background,
        disable_background, enable_fine_structure,
        disable_fine_structure, set_all_edges_intensities_positive,
        unset_all_edges_intensities_positive, enable_free_onset_energy,
        disable_free_onset_energy, fix_edges, free_edges, fix_fine_structure,
        free_fine_structure

        """
        if edges_list is None:
            edges_list = self._active_edges
        else:
            edges_list = [self._get_component(x) for x in edges_list]
        for edge in edges_list:
            if edge.isbackground is False:
                edge.fine_structure_coeff.free = False

    def free_fine_structure(self, edges_list=None):
        """Frees all the parameters of the edges given in edges_list.
        If edges_list is None (default) all the edges will be freeed.

        Parameters
        ----------
        edges_list : None or  list of EELSCLEdge or list of edge names
            If None, the operation is performed on all the edges in the model.
            Otherwise, it will be performed only on the listed components.

        See Also
        --------
        enable_edges, disable_edges, enable_background,
        disable_background, enable_fine_structure,
        disable_fine_structure, set_all_edges_intensities_positive,
        unset_all_edges_intensities_positive, enable_free_onset_energy,
        disable_free_onset_energy, fix_edges, free_edges, fix_fine_structure,
        free_fine_structure

        """
        if edges_list is None:
            edges_list = self._active_edges
        else:
            edges_list = [self._get_component(x) for x in edges_list]
        for edge in edges_list:
            if edge.isbackground is False:
                edge.fine_structure_coeff.free = True

    def suspend_auto_fine_structure_width(self):
        """Disable the automatic adjustament of the core-loss edges fine
        structure width.

        See Also
        --------
        resume_auto_fine_structure_width

        """
        if self._suspend_auto_fine_structure_width is False:
            self._suspend_auto_fine_structure_width = True
        else:
            warnings.warn("Already suspended, does nothing.")

    def resume_auto_fine_structure_width(self, update=True):
        """Enable the automatic adjustament of the core-loss edges fine
        structure width.

        Parameters
        ----------
        update : bool, optional
            If True, also execute the automatic adjustment (default).


        See Also
        --------
        suspend_auto_fine_structure_width

        """
        if self._suspend_auto_fine_structure_width is True:
            self._suspend_auto_fine_structure_width = False
            if update is True:
                self.resolve_fine_structure()
        else:
            warnings.warn("Not suspended, nothing to resume.")<|MERGE_RESOLUTION|>--- conflicted
+++ resolved
@@ -258,16 +258,10 @@
                         min_distance_between_edges_for_fine_structure
                     if (distance_between_edges -
                             preedge_safe_window_width) <= min_d:
-<<<<<<< HEAD
-                        print(" Automatically desactivating the fine \
-                        structure of edge number", i2 + 1, "to avoid conflicts\
-                         with edge number", i1 + 1)
-=======
                         _logger.info((
                             "Automatically deactivating the fine structure "
                             "of edge number %d to avoid conflicts with edge "
                             "number %d") % (i2 + 1, i1 + 1))
->>>>>>> 5e7eacf8
                         self._active_edges[i2].fine_structure_active = False
                         self._active_edges[
                             i2].fine_structure_coeff.free = False
@@ -275,11 +269,7 @@
                     else:
                         new_fine_structure_width = (
                             distance_between_edges - preedge_safe_window_width)
-<<<<<<< HEAD
-                        print(
-=======
                         _logger.info((
->>>>>>> 5e7eacf8
                             "Automatically changing the fine structure "
                             "width of edge %d from %s eV to %s eV to avoid "
                             "conflicts with edge number %d") % (
@@ -550,11 +540,7 @@
             edge.onset_energy.free = True
             self.fit(**kwargs)
             edge.onset_energy.free = False
-<<<<<<< HEAD
-            print("onset_energy = ", edge.onset_energy.value)
-=======
             _logger.info("onset_energy = %s", edge.onset_energy.value)
->>>>>>> 5e7eacf8
             self._classify_components()
         elif edge.intensity.free is True:
             self.enable_fine_structure(to_activate_fs)
