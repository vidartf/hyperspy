--- conflicted
+++ resolved
@@ -15,11 +15,7 @@
 
 
 install:
-<<<<<<< HEAD
-  - DEPS="nose numpy scipy matplotlib ipython h5py sympy scikit-learn dill natsort mock"
-=======
-  - DEPS="nose numpy scipy matplotlib traits traitsui ipython h5py sympy scikit-learn dill mock setuptools"
->>>>>>> 9ab3176f
+  - DEPS="nose numpy scipy matplotlib ipython h5py sympy scikit-learn dill natsort mock setuptools"
   - conda create -n testenv --yes python=$TRAVIS_PYTHON_VERSION
   - source activate testenv
   - conda install --yes $DEPS
