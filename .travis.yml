language: python

sudo: false

python:
  - 3.5

env:
  - export FAIL_ON_EXTERNAL_DEPRECATION='False'
  - export FAIL_ON_EXTERNAL_DEPRECATION='True'

matrix:
  allow_failures:
    - env: export FAIL_ON_EXTERNAL_DEPRECATION='True'


install:
  - DEPS="nose numpy scipy matplotlib ipython h5py sympy scikit-learn dill natsort mock setuptools"
  - conda create -n testenv --yes python=$TRAVIS_PYTHON_VERSION
  - source activate testenv
  - conda install --yes $DEPS
  - conda install pip
<<<<<<< HEAD
  - pip install coverage coveralls traits traitsui
=======
  - pip install coverage coveralls request
>>>>>>> 3d0e594c
  - python setup.py install

before_install:
  # Does not matter which miniconda we get, we still create a virtualenv
  - wget https://repo.continuum.io/miniconda/Miniconda-latest-Linux-x86_64.sh -O miniconda.sh
  - chmod +x miniconda.sh
  - ./miniconda.sh -b
  - export PATH=/home/travis/miniconda2/bin:$PATH
  # miniconda is not always up-to-date with conda.
  - conda update --yes conda
script: python continuous_integration/nosetest.py --with-coverage hyperspy
after_success:
    coveralls<|MERGE_RESOLUTION|>--- conflicted
+++ resolved
@@ -20,11 +20,7 @@
   - source activate testenv
   - conda install --yes $DEPS
   - conda install pip
-<<<<<<< HEAD
-  - pip install coverage coveralls traits traitsui
-=======
   - pip install coverage coveralls request
->>>>>>> 3d0e594c
   - python setup.py install
 
 before_install:
