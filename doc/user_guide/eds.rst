﻿.. _eds-label:

Energy-Dispersive X-Rays Spectrometry (EDS)
******************************************

.. versionadded:: 0.7

The methods described here are specific to the following signals:

* :py:class:`~._signals.eds_tem.EDSTEMSpectrum`
* :py:class:`~._signals.eds_sem.EDSSEMSpectrum`

This chapter described step by step a qualitative analysis of an EDS 
spectrum (SEM or TEM). 

Spectrum loading and parameters
-------------------------------

Loading
^^^^^^^^

All data are loaded with the :py:func:`~.io.load` function, as described in details in 
:ref:`Loading files<loading_files>`. HyperSpy is able to import different formats,
among them ".msa" and ".rpl" (the raw format of Oxford Instrument and Brucker). 

Here is three example for files exported by Oxford Instrument software (INCA).
For a single spectrum:

.. code-block:: python

    >>> spec = load("spectrum.msa")    
    
For a spectrum_image (The .rpl file is recorded as an image in this example,
The method :py:meth:`~.signal.Signal.as_spectrum` set it back to a spectrum
with the energy axis in first position):

.. code-block:: python

    >>> spec_img = load("spectrum_image.rpl").as_spectrum(0)   
    
For a stack of spectrum_images (The "*" replace all chains of string, in this
example 01, 02, 03,...):

.. code-block:: python

    >>> spec_img_3D = load("spectrum_image_*.rpl",stack=True)  
    >>> spec_img_3D = spec_img_3D.as_spectrum(0) 

.. _eds_calibration-label: 
   
Microscope and detector parameters
^^^^^^^^^^^^^^^^^^^^^^^^^^^^^^^^^^

First, the type of microscope ("EDS_TEM" or "EDS_SEM") needs to be set with the 
:py:meth:`~.signal.Signal.set_signal_type` method. The class of the
object is thus assigned, and specific EDS methods become available.

.. code-block:: python

    >>> spec.set_signal_type("EDS_TEM")
    
or as an argument of the :py:func:`~.io.load` function:
    
.. code-block:: python
    
    >>> spec = load("spectrum.msa",signal_type="EDS_TEM")
    
The main values for the energy axis and the microscope parameters are 
automatically imported from the file, if existing. The microscope and 
detector parameters are stored in stored in the 
:py:attr:`~.signal.Signal.metadata` 
attribute (see :ref:`metadata_structure`). These parameters can be displayed
as follow:
    
.. code-block:: python

    >>> spec.metadata.Acquisition_instrument.TEM
    ├── Detector
    │   └── EDS
    │       ├── azimuth_angle = 0.0
    │       ├── elevation_angle = 37.0
    │       ├── energy_resolution_MnKa = 130.0
    │       ├── live_time = 30.0
    │       └── real_time = 55.0
    ├── beam_current = 0.0
    ├── beam_energy = 300
    └── tilt_stage = 36.0    


These parameters can be set directly:

.. code-block:: python

    >>> spec.metadata.Acquisition_instrument.TEM.beam_energy = 300

or with the  
:py:meth:`~._signals.eds_tem.EDSTEMSpectrum.set_microscope_parameters` method:

.. code-block:: python

    >>> spec.set_microscope_parameters(beam_energy = 300)
    
or raising the gui:
    
.. code-block:: python

    >>> spec.set_microscope_parameters()
    
.. figure::  images/EDS_microscope_parameters_gui.png
   :align:   center
   :width:   350  
   
If the microscope and detector parameters are not written in the original file, some 
of them are set by default. The default values can be changed in the 
:py:class:`~.defaults_parser.Preferences` class (see :ref:`preferences
<configuring-hyperspy-label>`).

.. code-block:: python

    >>> preferences.EDS.eds_detector_elevation = 37
    
or raising the gui:

.. code-block:: python

    >>> preferences.gui()
    
.. figure::  images/EDS_preferences_gui.png
   :align:   center
   :width:   400 

Energy axis
^^^^^^^^^^^

The properties of the energy axis can be set manually with the :py:class:`~.axes.AxesManager`.
(see :ref:`Axis properties<Setting_axis_properties>` for more info):

.. code-block:: python

    >>> spec.axes_manager[-1].name = 'E'
    >>> spec.axes_manager['E'].units = 'kV'
    >>> spec.axes_manager['E'].scale = 0.01
    >>> spec.axes_manager['E'].offset = -0.1

or with the :py:meth:`~.axes.AxesManager.gui` method:

.. code-block:: python

    >>> spec.axes_manager.gui()
    
.. figure::  images/EDS_energy_axis_gui.png
   :align:   center
   :width:   280 
   
Related method
^^^^^^^^^^^^^^

All the above parameters can be copy from one spectrum to another one
with the :py:meth:`~._signals.eds_tem.EDSTEMSpectrum.get_calibration_from`
method.

.. code-block:: python

    >>> # Load spectrum.msa which contains the parameters
    >>> spec = load("spectrum.msa",signal_type="EDS_TEM")
    >>> # Load spectrum_image.rpl which contains no parameters
    >>> spec_img = load("spectrum_image.rpl",signal_type="EDS_TEM").as_spectrum(0)
    >>> # Set all the properties of spec to spec_img
    >>> spec_img.get_calibration_from(spec)
    
.. _eds_sample-label:
   
Describing the sample
---------------------

The description of the sample is stored in metadata.Sample (in the 
:py:attr:`~.signal.Signal.metadata` attribute). It can be displayed as
follow:

.. code-block:: python

    >>> spec.metadata.Sample
    ├── description = Sample 1.3
    ├── elements = ['Al', 'Ni', 'Ti']
    ├── thickness = 100
    └── xray_lines = ['Al_Ka', 'Ni_La', 'Ti_Ka']


The following methods are either called "set" or "add". When "set" 
methods erases all previously defined values, the "add" methods add the
values to the previously defined values.

Elements
^^^^^^^^

The elements present in the sample can be defined with the
:py:meth:`~._signals.eds.EDSSpectrum.set_elements`  and  
:py:meth:`~._signals.eds.EDSSpectrum.add_elements` methods.  Only element
abbreviations are accepted:

.. code-block:: python

    >>> spec.set_elements(["Ni","Ti","Al"])
    >>> spec.add_elements(["Ta"])
    >>> spec.metadata.Sample
    └── elements = ['Al', 'Ni', 'Ta', 'Ti']

X-ray lines
^^^^^^^^^^^

Similarly, the X-ray lines can be defined with the 
:py:meth:`~._signals.eds.EDSSpectrum.set_lines` and 
:py:meth:`~._signals.eds.EDSSpectrum.add_lines` methods. The corresponding 
elements will be added automatically. Several lines per elements can be defined. 

.. code-block:: python

    >>> spec.set_elements(["Ni","Ti","Al"])
    >>> spec.set_lines(["Ni_La","Ti_Ka","Al_Ka"])
    >>> spec.add_lines(["Ti_La"])
    >>> spec.metadata.Sample
    ├── elements = ['Al', 'Ni', 'Ti'] 
    └── xray_lines = ['Al_Ka', 'Ni_La', 'Ti_Ka', 'Ti_La']  
    
These methods can be used automatically, if the beam energy is set. 
The most excited X-ray line is selected per element (highest energy above an 
overvoltage of 2 (< beam energy / 2)).

.. code-block:: python

    >>> spec.set_elements(["Ni","Ti","Al"])
    >>> spec.metadata.Acquisition_instrument.TEM.beam_energy = 30
    >>> spec.add_lines()
    >>> spec.metadata.Sample
    ├── elements = ['Al', 'Ni', 'Ti']
    └── Xray_lines = ['Al_Ka', 'Ni_Ka', 'Ti_Ka']
    >>> spec.metadata.Acquisition_instrument.TEM.beam_energy = 5
    >>> spec.add_lines()
    >>> spec.metadata.Sample
    ├── elements = ['Al', 'Ni', 'Ti']
    └── Xray_lines = ['Al_Ka', 'Ni_La', 'Ti_La']
    
A warning is raised, if setting a X-ray lines higher than the beam energy.

.. code-block:: python

    >>> spec.metadata.Acquisition_instrument.TEM.beam_energy = 5
    >>> spec.add_lines(["Ta_Ka"])
    Warning: Ta Ka is above the data energy range.

            
Element database
^^^^^^^^^^^^^^^^

An elemental database is available with the energy of the X-ray lines. 

.. code-block:: python

    >>>  utils.material.elements.Fe.General_properties
    ├── Z = 26
    ├── atomic_weight = 55.845
    └── name = iron
    >>>  utils.material.elements.Fe.Physical_properties
    └── density (g/cm^3) = 7.874
    >>>  utils.material.elements.Fe.Atomic_properties.Xray_lines
    ├── Ka
    │   ├── energy (keV) = 6.404
    │   └── weight = 1.0
    ├── Kb
    │   ├── energy (keV) = 7.0568
    │   └── weight = 0.1272
    ├── La
    │   ├── energy (keV) = 0.705
    │   └── weight = 1.0
    ├── Lb3
    │   ├── energy (keV) = 0.792
    │   └── weight = 0.02448
    ├── Ll
    │   ├── energy (keV) = 0.615
    │   └── weight = 0.3086
    └── Ln
        ├── energy (keV) = 0.62799
        └── weight = 0.12525

.. _eds_plot-label: 

Plotting
--------

As decribed in :ref:`visualisation<visualization-label>`, the 
:py:meth:`~.signals.eds.EDSSpectrum.plot` method can be used:

.. code-block:: python

    >>> spec.plot()

.. figure::  images/EDS_plot_spectrum.png
   :align:   center
   :width:   500   
   
An example of plotting EDS data of higher dimension (3D SEM-EDS) is given in
:ref:`visualisation multi-dimension<visualization_multi_dim>`.


Plot X-ray lines
^^^^^^^^^^^^^^^^

X-ray lines can be labbeled on a plot with 
<<<<<<< HEAD
:py:meth:`~._signals.eds.EDSSpectrum.plot_Xray_lines`. The lines are 
=======
:py:meth:`~._signals.eds.EDSSpectrum.plot`. The lines are 
>>>>>>> dfe35cb2
either given, either retrieved from "metadata.Sample.Xray_lines",
or selected with the same method as 
:py:meth:`~._signals.eds.EDSSpectrum.add_lines` using the 
elements in "metadata.Sample.elements". 


.. code-block:: python

    >>> spec.add_elements(['C','Mn','Cu','Al','Zr'])
<<<<<<< HEAD
    >>> spec.plot_xray_lines()
=======
    >>> spec.plot(xray_lines_markers=True)
>>>>>>> dfe35cb2

.. figure::  images/EDS_plot_Xray_default.png
   :align:   center
   :width:   500   
   
Selecting certain type of lines:
   
.. code-block:: python

<<<<<<< HEAD
    >>> spec.plot_xray_lines(only_lines=['Ka','b'])
=======
    >>> spec.plot(xray_lines_markers=True, only_lines=['Ka','b'])
>>>>>>> dfe35cb2

.. figure::  images/EDS_plot_Xray_a.png
   :align:   center
   :width:   500 

<<<<<<< HEAD

=======
>>>>>>> dfe35cb2
.. _get_lines_intensity:


Get lines intensity
-------------------

The :py:meth:`~._signals.eds.EDSSpectrum.get_lines_intensity` 
method generates intensity maps by peak integration.
The width of integration is defined by extending the energy resolution of
Mn Ka to the peak energy ("energy_resolution_MnKa" in metadata). 

.. code-block:: python

    >>> spec_img.get_lines_intensity(['Ni_Ka'],plot_result=True)
    
.. figure::  images/EDS_get_lines_intensity.png
   :align:   center
   :width:   500 
   
The X-ray lines defined in "metadata.Sample.Xray_lines" (see above)
are used by default.
   
.. code-block:: python

    >>> spec_img.set_lines(["Ni_La","Ti_Ka","Al_Ka"])
    >>> spec_img.get_lines_intensity()
    [<Image, title: Intensity of Al_Ka at 1.49 keV from Spectrum image,
     dimensions: (|128, 95)>,
    <Image, title: Intensity of Ni_La at 0.85 keV from Spectrum image,
     dimensions: (|128, 95)>,
    <Image, title: Intensity of Ti_Ka at 4.51 keV from Spectrum image,
     dimensions: (|128, 95)>]

The windows of integration can be visualised using :py:meth:`~._signals.eds.EDSSpectrum.plot` method

.. code-block:: python

	>>> s.plot(integration_windows='auto')

.. figure::  images/EDS_integration_windows.png
   :align:   center
   :width:   500 

Background subtraction
-----------------------

The background can be subtracted from the X-ray intensities with the :py:meth:`~._signals.eds.EDSSpectrum.get_lines_intensity` method. The background value is obtained by averaging the intensity in two windows on each side of the X-ray line. The position of the windows can be estimated with the :py:meth:`~._signals.eds.EDSSpectrum.estimate_background_windows` method and can be plotted with the :py:meth:`~._signals.eds.EDSSpectrum.plot` method as follow. The integration windows are plotted with dashed lines.

.. code-block:: python

    >>> bw = spec.estimate_background_windows()
    >>> spec.plot(background_windows=bw)
    >>> intensity = spec.get_lines_intensity(background_windows=bw,
    >>>					     integration_windows=2.0)

.. figure::  images/EDS_background_subtraction.png
   :align:   center
   :width:   500

Quantification
--------------

One TEM quantification method (Cliff-Lorimer) is implemented so far.

Quantification can be applied from the intensities (background subtracted) with the :py:meth:`~._signals.eds_tem.EDSTEMSpectrum.quantification_cliff_lorimer` method. The required kfactors can be usually found in the EDS manufacturer software.

.. code-block:: python

    >>> spec.set_elements(["Al", "Cr", "Ni"])
    >>> spec.add_lines()
    >>> kfactors = [0.982, 1.32, 1.60]
    >>> weight_percent = spec.quantification(intensities, kfactors)

The obtained composition is in weight percent. It can be changed transformed into atomic percent either with the option :py:meth:`~._signals.eds_tem.EDSTEMSpectrum.quantification_cliff_lorimer`:

.. code-block:: python

    >>> weight_percent = spec.quantification(
    >>> 	intensities, kfactors, composition_units='atomic')	

either with :py:func:`~.misc.material.weight_to_atomic`. The reverse method is :py:func:`~.misc.material.atomic_to_weigth`.

.. code-block:: python
	
    >>> atomic_percent = utils.material.weight_to_atomic(weight_percent)

<|MERGE_RESOLUTION|>--- conflicted
+++ resolved
@@ -306,11 +306,7 @@
 ^^^^^^^^^^^^^^^^
 
 X-ray lines can be labbeled on a plot with 
-<<<<<<< HEAD
-:py:meth:`~._signals.eds.EDSSpectrum.plot_Xray_lines`. The lines are 
-=======
 :py:meth:`~._signals.eds.EDSSpectrum.plot`. The lines are 
->>>>>>> dfe35cb2
 either given, either retrieved from "metadata.Sample.Xray_lines",
 or selected with the same method as 
 :py:meth:`~._signals.eds.EDSSpectrum.add_lines` using the 
@@ -320,11 +316,7 @@
 .. code-block:: python
 
     >>> spec.add_elements(['C','Mn','Cu','Al','Zr'])
-<<<<<<< HEAD
-    >>> spec.plot_xray_lines()
-=======
     >>> spec.plot(xray_lines_markers=True)
->>>>>>> dfe35cb2
 
 .. figure::  images/EDS_plot_Xray_default.png
    :align:   center
@@ -334,20 +326,12 @@
    
 .. code-block:: python
 
-<<<<<<< HEAD
-    >>> spec.plot_xray_lines(only_lines=['Ka','b'])
-=======
     >>> spec.plot(xray_lines_markers=True, only_lines=['Ka','b'])
->>>>>>> dfe35cb2
 
 .. figure::  images/EDS_plot_Xray_a.png
    :align:   center
    :width:   500 
 
-<<<<<<< HEAD
-
-=======
->>>>>>> dfe35cb2
 .. _get_lines_intensity:
 
 
