Energy-Dispersive X-Rays Spectrometry (EDS)
******************************************

.. versionadded:: 0.7

The methods described here are specific to the following signals:

* :py:class:`~._signals.eds_tem.EDSTEMSpectrum`
* :py:class:`~._signals.eds_sem.EDSSEMSpectrum`

This chapter described step by step a qualitative analysis of an EDS 
spectrum (SEM or TEM). 

Spectrum loading and parameters
-------------------------------

Loading
^^^^^^^^

<<<<<<< HEAD
All data are loaded with the :py:func:`~.io.load` function, as decribed in details in 
=======
All data are loaded with the :py:func:`~.io.load` function, as described in details in 
>>>>>>> f3e9a05d
:ref:`Loading files<loading_files>`. Hyperspy is able to import different formats,
among them ".msa" and ".rpl" (the raw format of Oxford Instrument and Brucker). 

Here is three example for files exported by Oxford Instrument software (INCA).
For a single spectrum:

.. code-block:: python

    >>> spec = load("spectrum.msa")    
    
For a spectrum_image (The .rpl file is recorded as an image in this example,
The option record_by='spectrum' set it back to a spectrum):

.. code-block:: python

    >>> spec_img = load("spectrum_image.rpl",record_by="spectrum")   
    
For a stack of spectrum_images (The "*" replace all chains of string, in this
example 01, 02, 03,...):

.. code-block:: python

    >>> spec_img_3D = load("spectrum_image_*.rpl",stack=True)  
    >>> spec_img_3D = spec_img_3D.as_spectrum(0) 
    
Microscope and detector parameters
^^^^^^^^^^^^^^^^^^^^^^^^^^^^^^^^^^

First, the type of microscope ("EDS_TEM" or "EDS_SEM") needs to be set with the 
:py:meth:`~.signal.Signal.set_signal_type` method. The class of the
object is thus assigned, and specific EDS methods become available.

.. code-block:: python

    >>> spec.set_signal_type("EDS_TEM")
    
or as an argument of the :py:func:`~.io.load` function:
    
.. code-block:: python
    
    >>> spec = load("spectrum.msa",signal_type="EDS_TEM")
    
The main values for the energy axis and the microscope parameters are 
automatically imported from the file, if existing. The microscope and 
detector parameters are stored in stored in the 
<<<<<<< HEAD
:py:attr:`~.signal.Signal.mapped_parameters` 
attribute (see :ref:`mapped_parameters_structure`). These parameters can be displayed
=======
:py:attr:`~.signal.Signal.metadata` 
attribute (see :ref:`metadata_structure`). These parameters can be displayed
>>>>>>> f3e9a05d
as follow:
    
.. code-block:: python

<<<<<<< HEAD
    >>> spec.mapped_parameters.TEM
=======
    >>> spec.metadata.TEM
>>>>>>> f3e9a05d
    ├── EDS
    │   ├── azimuth_angle = 0.0
    │   ├── elevation_angle = 37.0
    │   ├── energy_resolution_MnKa = 130.0
    │   ├── live_time = 30.0
    │   └── real_time = 55.0
    ├── beam_current = 0.0
    ├── beam_energy = 300
    └── tilt_stage = 36.0


These parameters can be set directly:

.. code-block:: python

<<<<<<< HEAD
    >>> spec.mapped_parameters.TEM.beam_energy = 300
=======
    >>> spec.metadata.TEM.beam_energy = 300
>>>>>>> f3e9a05d

or with the  
:py:meth:`~._signals.eds_tem.EDSTEMSpectrum.set_microscope_parameters` method:

.. code-block:: python

    >>> spec.set_microscope_parameters(beam_energy = 300)
    
or raising the gui:
    
.. code-block:: python

    >>> spec.set_microscope_parameters()
    
.. figure::  images/EDS_microscope_parameters_gui.png
   :align:   center
   :width:   350  
   
<<<<<<< HEAD
If the microcsope and detector parameters are not written in the original file, some 
=======
If the microscope and detector parameters are not written in the original file, some 
>>>>>>> f3e9a05d
of them are set by default. The default values can be changed in the 
:py:class:`~.defaults_parser.Preferences` class (see :ref:`preferences
<configuring-hyperspy-label>`).

.. code-block:: python

    >>> preferences.EDS.eds_detector_elevation = 37
    
or raising the gui:

.. code-block:: python

    >>> preferences.gui()
    
.. figure::  images/EDS_preferences_gui.png
   :align:   center
   :width:   400 

Energy axis
^^^^^^^^^^^

The properties of the energy axis can be set manually with the :py:class:`~.axes.AxesManager`.
(see :ref:`Axis properties<Setting_axis_properties>` for more info):

.. code-block:: python

    >>> spec.axes_manager[-1].name = 'E'
    >>> spec.axes_manager['E'].units = 'kV'
    >>> spec.axes_manager['E'].scale = 0.01
    >>> spec.axes_manager['E'].offset = -0.1

or with the :py:meth:`~.axes.AxesManager.gui` method:

.. code-block:: python

    >>> spec.axes_manager.gui()
    
.. figure::  images/EDS_energy_axis_gui.png
   :align:   center
   :width:   280 
   
Related method
^^^^^^^^^^^^^^

All the above parameters can be copy from one spectrum to another one
with the :py:meth:`~._signals.eds_tem.EDSTEMSpectrum.get_calibration_from`
method.

.. code-block:: python

    >>> # Load spectrum.msa which contains the parameters
    >>> spec = load("spectrum.msa",signal_type="EDS_TEM")
    >>> # Load spectrum_image.rpl which contains no parameters
    >>> spec_img = load("spectrum_image.rpl",record_by="spectrum",signal_type="EDS_TEM")
    >>> # Set all the properties of spec to spec_img
    >>> spec_img.get_calibration_from(spec)
    
    
Describing the sample
---------------------

<<<<<<< HEAD
The description of the sample is storred in mapped_parameters.Sample (in the 
:py:attr:`~.signal.Signal.mapped_parameters` attribute). It can be displayed as
=======
The description of the sample is stored in metadata.Sample (in the 
:py:attr:`~.signal.Signal.metadata` attribute). It can be displayed as
>>>>>>> f3e9a05d
follow:

.. code-block:: python

<<<<<<< HEAD
    >>> spec.mapped_parameters.Sample
=======
    >>> spec.metadata.Sample
>>>>>>> f3e9a05d
    ├── Xray_lines = ['Al_Ka', 'Ni_La', 'Ti_Ka']
    ├── description = Sample 1.3
    ├── elements = ['Al', 'Ni', 'Ti']
    └── thickness = 100


The following methods are either called "set" or "add". When "set" 
methods erases all previously defined values, the "add" methods add the
values to the previously defined values.

Elements
^^^^^^^^

The elements present in the sample can be defined with the
:py:meth:`~._signals.eds.EDSSpectrum.set_elements`  and  
:py:meth:`~._signals.eds.EDSSpectrum.add_elements` methods.  Only element
abbreviations are accepted:

.. code-block:: python

    >>> spec.set_elements(["Ni","Ti","Al"])
    >>> spec.add_elements(["Ta"])
<<<<<<< HEAD
    >>> spec.mapped_parameters.Sample
=======
    >>> spec.metadata.Sample
>>>>>>> f3e9a05d
    └── elements = ['Al', 'Ni', 'Ta', 'Ti']

X-ray lines
^^^^^^^^^^^

Similarly, the X-ray lines can be defined with the 
:py:meth:`~._signals.eds.EDSSpectrum.set_lines` and 
:py:meth:`~._signals.eds.EDSSpectrum.add_lines` methods. The corresponding 
elements will be added automatically. Several lines per elements can be defined. 

.. code-block:: python

    >>> spec.set_lines(["Ni_La","Ti_Ka","Al_Ka"])
    >>> spec.add_lines(["Ti_La"])
<<<<<<< HEAD
    >>> spec.mapped_parameters.Sample
=======
    >>> spec.metadata.Sample
>>>>>>> f3e9a05d
    ├── Xray_lines = ['Al_Ka', 'Ni_La', 'Ti_Ka', 'Ti_La']
    └── elements = ['Al', 'Ni', 'Ti']    
    
These methods can be used automatically, if the beam energy is set. 
The most excited X-ray line is selected per element (highest energy above an 
overvoltage of 2 (< beam energy / 2)).

.. code-block:: python

    >>> spec.set_elements(["Ni","Ti","Al"])
<<<<<<< HEAD
    >>> spec.mapped_parameters.SEM.beam_energy = 30
    >>> spec.add_lines()
    >>> spec.mapped_parameters.Sample
    ├── Xray_lines = ['Al_Ka', 'Ni_Ka', 'Ti_Ka']
    └── elements = ['Al', 'Ni', 'Ti']
    >>> spec.mapped_parameters.SEM.beam_energy = 5
    >>> spec.set_lines([])
    >>> spec.mapped_parameters.Sample
=======
    >>> spec.metadata.SEM.beam_energy = 30
    >>> spec.add_lines()
    >>> spec.metadata.Sample
    ├── Xray_lines = ['Al_Ka', 'Ni_Ka', 'Ti_Ka']
    └── elements = ['Al', 'Ni', 'Ti']
    >>> spec.metadata.SEM.beam_energy = 5
    >>> spec.set_lines([])
    >>> spec.metadata.Sample
>>>>>>> f3e9a05d
    ├── Xray_lines = ['Al_Ka', 'Ni_La', 'Ti_La']
    └── elements = ['Al', 'Ni', 'Ti']
    
A warning is raised, if setting a X-ray lines higher than the beam energy.

.. code-block:: python

<<<<<<< HEAD
    >>> spec.mapped_parameters.SEM.beam_energy = 5
=======
    >>> spec.metadata.SEM.beam_energy = 5
>>>>>>> f3e9a05d
    >>> spec.add_lines(["Ta_Ka"])
    Warning: Ta Ka is above the data energy range.

            
Element database
^^^^^^^^^^^^^^^^

An elemental database is available with the energy of the X-ray lines. 

.. code-block:: python

    >>>  elements_EDS["Fe"]
    ├── A = 55.845
    ├── Xray_energy
    │   ├── Ka = 6.404
    │   ├── Kb = 7.0568
    │   ├── La = 0.705
    │   ├── Lb3 = 0.792
    │   ├── Ll = 0.615
    │   └── Ln = 0.62799
    ├── Z = 26
    ├── density = 7.874
    └── name = iron


Plotting
--------
<<<<<<< HEAD

As decribed in :ref:`visualisation<visualization-label>`, the 
:py:meth:`~.signal.Signal.plot` method can be used:

.. code-block:: python

    >>> spec.plot()

.. figure::  images/EDS_plot_spectrum.png
   :align:   center
   :width:   500   
   
An example of plotting EDS data of higher dimension (3D SEM-EDS) is given in
:ref:`visualisation multi-dimension<visualization_multi_dim>`.


Plot X-ray lines
^^^^^^^^^^^^^^^^

X-ray lines can be labbeled on a plot with 
:py:meth:`~._signals.eds.EDSSpectrum.plot_Xray_lines`. The lines are 
either given, either retrieved from "mapped_parameters.Sample.Xray_lines",
or selected with the same method as 
:py:meth:`~._signals.eds.EDSSpectrum.add_lines` using the 
elements in "mapped_parameters.Sample.elements". 


.. code-block:: python

    >>> spec.add_elements(['C','Mn','Cu','Al','Zr'])
    >>> spec.plot_Xray_lines()

.. figure::  images/EDS_plot_Xray_default.png
   :align:   center
   :width:   500   
   
Selecting certain type of lines:
   
.. code-block:: python

    >>> spec.plot_Xray_lines(only_lines=['Ka','b'])

.. figure::  images/EDS_plot_Xray_a.png
   :align:   center
   :width:   500 

=======

As decribed in :ref:`visualisation<visualization-label>`, the 
:py:meth:`~.signal.Signal.plot` method can be used:

.. code-block:: python

    >>> spec.plot()

.. figure::  images/EDS_plot_spectrum.png
   :align:   center
   :width:   500   
   
An example of plotting EDS data of higher dimension (3D SEM-EDS) is given in
:ref:`visualisation multi-dimension<visualization_multi_dim>`.
>>>>>>> f3e9a05d

.. _get_lines_intensity:


Get lines intensity
^^^^^^^^^^^^^^^^^^^

The :py:meth:`~._signals.eds.EDSSpectrum.get_lines_intensity` 
method generates intensity maps by peak integration.
The width of integration is defined by extending the energy resolution of
<<<<<<< HEAD
Mn Ka to the peak energy ("energy_resolution_MnKa" in mapped_parameters). 
=======
Mn Ka to the peak energy ("energy_resolution_MnKa" in metadata). 
>>>>>>> f3e9a05d

.. code-block:: python

    >>> spec_img.get_lines_intensity(['Ni_Ka'],plot_result=True)
    
.. figure::  images/EDS_get_lines_intensity.png
   :align:   center
   :width:   500 
   
<<<<<<< HEAD
The X-ray lines defined in "mapped_parameters.Sample.Xray_lines" (see above)
=======
The X-ray lines defined in "metadata.Sample.Xray_lines" (see above)
>>>>>>> f3e9a05d
are used by default.
   
.. code-block:: python

    >>> spec.set_lines(["Ni_La","Ti_Ka","Al_Ka"])
    >>> spec_img.get_lines_intensity()
    [<Image, title: Intensity of Al_Ka at 1.49 keV from Spectrum image,
     dimensions: (|128, 95)>,
    <Image, title: Intensity of Ni_La at 0.85 keV from Spectrum image,
     dimensions: (|128, 95)>,
    <Image, title: Intensity of Ti_Ka at 4.51 keV from Spectrum image,
     dimensions: (|128, 95)>]

<|MERGE_RESOLUTION|>--- conflicted
+++ resolved
@@ -17,11 +17,7 @@
 Loading
 ^^^^^^^^
 
-<<<<<<< HEAD
-All data are loaded with the :py:func:`~.io.load` function, as decribed in details in 
-=======
 All data are loaded with the :py:func:`~.io.load` function, as described in details in 
->>>>>>> f3e9a05d
 :ref:`Loading files<loading_files>`. Hyperspy is able to import different formats,
 among them ".msa" and ".rpl" (the raw format of Oxford Instrument and Brucker). 
 
@@ -67,22 +63,13 @@
 The main values for the energy axis and the microscope parameters are 
 automatically imported from the file, if existing. The microscope and 
 detector parameters are stored in stored in the 
-<<<<<<< HEAD
-:py:attr:`~.signal.Signal.mapped_parameters` 
-attribute (see :ref:`mapped_parameters_structure`). These parameters can be displayed
-=======
 :py:attr:`~.signal.Signal.metadata` 
 attribute (see :ref:`metadata_structure`). These parameters can be displayed
->>>>>>> f3e9a05d
 as follow:
     
 .. code-block:: python
 
-<<<<<<< HEAD
-    >>> spec.mapped_parameters.TEM
-=======
     >>> spec.metadata.TEM
->>>>>>> f3e9a05d
     ├── EDS
     │   ├── azimuth_angle = 0.0
     │   ├── elevation_angle = 37.0
@@ -98,11 +85,7 @@
 
 .. code-block:: python
 
-<<<<<<< HEAD
-    >>> spec.mapped_parameters.TEM.beam_energy = 300
-=======
     >>> spec.metadata.TEM.beam_energy = 300
->>>>>>> f3e9a05d
 
 or with the  
 :py:meth:`~._signals.eds_tem.EDSTEMSpectrum.set_microscope_parameters` method:
@@ -121,11 +104,7 @@
    :align:   center
    :width:   350  
    
-<<<<<<< HEAD
-If the microcsope and detector parameters are not written in the original file, some 
-=======
 If the microscope and detector parameters are not written in the original file, some 
->>>>>>> f3e9a05d
 of them are set by default. The default values can be changed in the 
 :py:class:`~.defaults_parser.Preferences` class (see :ref:`preferences
 <configuring-hyperspy-label>`).
@@ -187,22 +166,13 @@
 Describing the sample
 ---------------------
 
-<<<<<<< HEAD
-The description of the sample is storred in mapped_parameters.Sample (in the 
-:py:attr:`~.signal.Signal.mapped_parameters` attribute). It can be displayed as
-=======
 The description of the sample is stored in metadata.Sample (in the 
 :py:attr:`~.signal.Signal.metadata` attribute). It can be displayed as
->>>>>>> f3e9a05d
 follow:
 
 .. code-block:: python
 
-<<<<<<< HEAD
-    >>> spec.mapped_parameters.Sample
-=======
-    >>> spec.metadata.Sample
->>>>>>> f3e9a05d
+    >>> spec.metadata.Sample
     ├── Xray_lines = ['Al_Ka', 'Ni_La', 'Ti_Ka']
     ├── description = Sample 1.3
     ├── elements = ['Al', 'Ni', 'Ti']
@@ -225,11 +195,7 @@
 
     >>> spec.set_elements(["Ni","Ti","Al"])
     >>> spec.add_elements(["Ta"])
-<<<<<<< HEAD
-    >>> spec.mapped_parameters.Sample
-=======
-    >>> spec.metadata.Sample
->>>>>>> f3e9a05d
+    >>> spec.metadata.Sample
     └── elements = ['Al', 'Ni', 'Ta', 'Ti']
 
 X-ray lines
@@ -244,11 +210,7 @@
 
     >>> spec.set_lines(["Ni_La","Ti_Ka","Al_Ka"])
     >>> spec.add_lines(["Ti_La"])
-<<<<<<< HEAD
-    >>> spec.mapped_parameters.Sample
-=======
-    >>> spec.metadata.Sample
->>>>>>> f3e9a05d
+    >>> spec.metadata.Sample
     ├── Xray_lines = ['Al_Ka', 'Ni_La', 'Ti_Ka', 'Ti_La']
     └── elements = ['Al', 'Ni', 'Ti']    
     
@@ -259,16 +221,6 @@
 .. code-block:: python
 
     >>> spec.set_elements(["Ni","Ti","Al"])
-<<<<<<< HEAD
-    >>> spec.mapped_parameters.SEM.beam_energy = 30
-    >>> spec.add_lines()
-    >>> spec.mapped_parameters.Sample
-    ├── Xray_lines = ['Al_Ka', 'Ni_Ka', 'Ti_Ka']
-    └── elements = ['Al', 'Ni', 'Ti']
-    >>> spec.mapped_parameters.SEM.beam_energy = 5
-    >>> spec.set_lines([])
-    >>> spec.mapped_parameters.Sample
-=======
     >>> spec.metadata.SEM.beam_energy = 30
     >>> spec.add_lines()
     >>> spec.metadata.Sample
@@ -277,7 +229,6 @@
     >>> spec.metadata.SEM.beam_energy = 5
     >>> spec.set_lines([])
     >>> spec.metadata.Sample
->>>>>>> f3e9a05d
     ├── Xray_lines = ['Al_Ka', 'Ni_La', 'Ti_La']
     └── elements = ['Al', 'Ni', 'Ti']
     
@@ -285,11 +236,7 @@
 
 .. code-block:: python
 
-<<<<<<< HEAD
-    >>> spec.mapped_parameters.SEM.beam_energy = 5
-=======
     >>> spec.metadata.SEM.beam_energy = 5
->>>>>>> f3e9a05d
     >>> spec.add_lines(["Ta_Ka"])
     Warning: Ta Ka is above the data energy range.
 
@@ -317,7 +264,6 @@
 
 Plotting
 --------
-<<<<<<< HEAD
 
 As decribed in :ref:`visualisation<visualization-label>`, the 
 :py:meth:`~.signal.Signal.plot` method can be used:
@@ -339,10 +285,10 @@
 
 X-ray lines can be labbeled on a plot with 
 :py:meth:`~._signals.eds.EDSSpectrum.plot_Xray_lines`. The lines are 
-either given, either retrieved from "mapped_parameters.Sample.Xray_lines",
+either given, either retrieved from "metadata.Sample.Xray_lines",
 or selected with the same method as 
 :py:meth:`~._signals.eds.EDSSpectrum.add_lines` using the 
-elements in "mapped_parameters.Sample.elements". 
+elements in "metadata.Sample.elements". 
 
 
 .. code-block:: python
@@ -364,22 +310,6 @@
    :align:   center
    :width:   500 
 
-=======
-
-As decribed in :ref:`visualisation<visualization-label>`, the 
-:py:meth:`~.signal.Signal.plot` method can be used:
-
-.. code-block:: python
-
-    >>> spec.plot()
-
-.. figure::  images/EDS_plot_spectrum.png
-   :align:   center
-   :width:   500   
-   
-An example of plotting EDS data of higher dimension (3D SEM-EDS) is given in
-:ref:`visualisation multi-dimension<visualization_multi_dim>`.
->>>>>>> f3e9a05d
 
 .. _get_lines_intensity:
 
@@ -390,11 +320,7 @@
 The :py:meth:`~._signals.eds.EDSSpectrum.get_lines_intensity` 
 method generates intensity maps by peak integration.
 The width of integration is defined by extending the energy resolution of
-<<<<<<< HEAD
-Mn Ka to the peak energy ("energy_resolution_MnKa" in mapped_parameters). 
-=======
 Mn Ka to the peak energy ("energy_resolution_MnKa" in metadata). 
->>>>>>> f3e9a05d
 
 .. code-block:: python
 
@@ -404,11 +330,7 @@
    :align:   center
    :width:   500 
    
-<<<<<<< HEAD
-The X-ray lines defined in "mapped_parameters.Sample.Xray_lines" (see above)
-=======
 The X-ray lines defined in "metadata.Sample.Xray_lines" (see above)
->>>>>>> f3e9a05d
 are used by default.
    
 .. code-block:: python
